# -*- test-case-name: twisted.python.test.test_release -*-
# Copyright (c) Twisted Matrix Laboratories.
# See LICENSE for details.

"""
Twisted's automated release system.

This module is only for use within Twisted's release system. If you are anyone
else, do not use it. The interface and behaviour will change without notice.

Only Linux is supported by this code.  It should not be used by any tools
which must run on multiple platforms (eg the setup.py script).
"""

import os
import re
import sys
import textwrap

from zope.interface import Interface, implementer

from datetime import date
from subprocess import check_output, STDOUT, CalledProcessError

from twisted.python.versions import Version
from twisted.python.filepath import FilePath
from twisted.python.compat import execfile
from twisted.python.usage import Options, UsageError
from twisted.python.monkey import MonkeyPatcher

# The offset between a year and the corresponding major version number.
VERSION_OFFSET = 2000

# Types of topfiles.
TOPFILE_TYPES = ["doc", "bugfix", "misc", "feature", "removal"]
intersphinxURLs = [
    "https://docs.python.org/2/objects.inv",
    "https://pyopenssl.readthedocs.io/en/stable/objects.inv",
    "https://python-hyper.org/h2/en/stable/objects.inv",
    "https://python-hyper.org/priority/en/stable/objects.inv",
    "https://docs.zope.org/zope.interface/objects.inv",
]


<<<<<<< HEAD
def runCommand(args, **kwargs):
    """Execute a vector of arguments.

    This is a wrapper around L{subprocess.check_output}, so it takes
    the same arguments as L{subprocess.Popen} with one difference: all
    arguments after the vector must be keyword arguments.
    """
    kwargs['stderr'] = STDOUT
    return check_output(args, **kwargs)
=======
def runCommand(args, cwd=None):
    """
    Execute a vector of arguments.

    @type args: L{list} of L{bytes} or L{str}
    @param args: A list of arguments, the first of which will be used
        as the executable to run.

    @type cwd: L{bytes} or L{str}

    @param: The current working directory that the command should run
        with.

    @rtype: L{bytes}
    @return: All of the standard output.

    @raise L{subprocess.CalledProcessError}: when the program exited
        with a non-0 exit code.
    """
    return check_output(args, stderr=STDOUT, cwd=cwd)
>>>>>>> b1fff7a3



class IVCSCommand(Interface):
    """
    An interface for VCS commands.
    """
    def ensureIsWorkingDirectory(path):
        """
        Ensure that C{path} is a working directory of this VCS.

        @type path: L{twisted.python.filepath.FilePath}
        @param path: The path to check.
        """


    def isStatusClean(path):
        """
        Return the Git status of the files in the specified path.

        @type path: L{twisted.python.filepath.FilePath}
        @param path: The path to get the status from (can be a directory or a
            file.)
        """


    def remove(path):
        """
        Remove the specified path from a the VCS.

        @type path: L{twisted.python.filepath.FilePath}
        @param path: The path to remove from the repository.
        """


    def exportTo(fromDir, exportDir):
        """
        Export the content of the VCSrepository to the specified directory.

        @type fromDir: L{twisted.python.filepath.FilePath}
        @param fromDir: The path to the VCS repository to export.

        @type exportDir: L{twisted.python.filepath.FilePath}
        @param exportDir: The directory to export the content of the
            repository to. This directory doesn't have to exist prior to
            exporting the repository.
        """



@implementer(IVCSCommand)
class GitCommand(object):
    """
    Subset of Git commands to release Twisted from a Git repository.
    """
    @staticmethod
    def ensureIsWorkingDirectory(path):
        """
        Ensure that C{path} is a Git working directory.

        @type path: L{twisted.python.filepath.FilePath}
        @param path: The path to check.
        """
        try:
            runCommand(["git", "rev-parse"], cwd=path.path)
        except (CalledProcessError, OSError):
            raise NotWorkingDirectory(
                "%s does not appear to be a Git repository."
                % (path.path,))


    @staticmethod
    def isStatusClean(path):
        """
        Return the Git status of the files in the specified path.

        @type path: L{twisted.python.filepath.FilePath}
        @param path: The path to get the status from (can be a directory or a
            file.)
        """
        status = runCommand(
            ["git", "-C", path.path, "status", "--short"]).strip()
        return status == ''


    @staticmethod
    def remove(path):
        """
        Remove the specified path from a Git repository.

        @type path: L{twisted.python.filepath.FilePath}
        @param path: The path to remove from the repository.
        """
        runCommand(["git", "-C", path.dirname(), "rm", path.path])


    @staticmethod
    def exportTo(fromDir, exportDir):
        """
        Export the content of a Git repository to the specified directory.

        @type fromDir: L{twisted.python.filepath.FilePath}
        @param fromDir: The path to the Git repository to export.

        @type exportDir: L{twisted.python.filepath.FilePath}
        @param exportDir: The directory to export the content of the
            repository to. This directory doesn't have to exist prior to
            exporting the repository.
        """
        runCommand(["git", "-C", fromDir.path,
                    "checkout-index", "--all", "--force",
                    # prefix has to end up with a "/" so that files get copied
                    # to a directory whose name is the prefix.
                    "--prefix", exportDir.path + "/"])



def getRepositoryCommand(directory):
    """
    Detect the VCS used in the specified directory and return a L{GitCommand}
    if the directory is a Git repository. If the directory is not git, it
    raises a L{NotWorkingDirectory} exception.

    @type directory: L{FilePath}
    @param directory: The directory to detect the VCS used from.

    @rtype: L{GitCommand}

    @raise NotWorkingDirectory: if no supported VCS can be found from the
        specified directory.
    """
    try:
        GitCommand.ensureIsWorkingDirectory(directory)
        return GitCommand
    except (NotWorkingDirectory, OSError):
        # It's not Git, but that's okay, eat the error
        pass

    raise NotWorkingDirectory("No supported VCS can be found in %s" %
                              (directory.path,))



def _changeVersionInFile(old, new, filename):
    """
    Replace the C{old} version number with the C{new} one in the given
    C{filename}.
    """
    replaceInFile(filename, {old.base(): new.base()})



def getNextVersion(version, prerelease, patch, today):
    """
    Calculate the version number for a new release of Twisted based on
    the previous version number.

    @param version: The previous version number.

    @type prerelease: C{bool}
    @param prerelease: If C{True}, make the next version a pre-release one. If
       C{version} is a pre-release, it increments the pre-release counter,
       otherwise create a new version with prerelease set to 1.

    @type patch: C{bool}
    @param patch: If C{True}, make the next version a patch release. It
        increments the micro counter.

    @type today: C{datetime}
    @param today: The current date.
    """
    micro = 0
    major = today.year - VERSION_OFFSET
    if major != version.major:
        minor = 0
    else:
        minor = version.minor + 1

    if patch:
        micro = version.micro + 1
        major = version.major
        minor = version.minor

    newPrerelease = None
    if version.prerelease is not None:
        major = version.major
        minor = version.minor
        micro = version.micro
        if prerelease:
            newPrerelease = version.prerelease + 1
    elif prerelease:
        newPrerelease = 1
    return Version(version.package, major, minor, micro, newPrerelease)



def changeAllProjectVersions(root, prerelease, patch, today=None):
    """
    Change the version of the project.

    @type root: L{FilePath}
    @param root: The root of the Twisted source tree.

    @type prerelease: C{bool}
    @param prerelease:

    @type patch: C{bool}
    @param patch:

    @type today: C{datetime}
    @param today: Defaults to the current day, according to the system clock.
    """
    if not today:
        today = date.today()
    formattedToday = today.strftime('%Y-%m-%d')

    twistedProject = Project(root.child("twisted"))
    oldVersion = twistedProject.getVersion()
    newVersion = getNextVersion(oldVersion, prerelease, patch, today)

    def _makeNews(project, underTopfiles=True):
        builder = NewsBuilder()
        builder._changeNewsVersion(
            root.child("NEWS"), builder._getNewsName(project),
            oldVersion, newVersion, formattedToday)
        if underTopfiles:
            builder._changeNewsVersion(
                project.directory.child("topfiles").child("NEWS"),
                builder._getNewsName(project), oldVersion, newVersion,
                formattedToday)

    if oldVersion.prerelease:
        _makeNews(twistedProject, underTopfiles=False)

    for project in findTwistedProjects(root):
        if oldVersion.prerelease:
            _makeNews(project)
        project.updateREADME(newVersion)

    # Then change the global version.
    twistedProject.updateVersion(newVersion)
    _changeVersionInFile(oldVersion, newVersion, root.child('README.rst').path)



class Project(object):
    """
    A representation of a project that has a version.

    @ivar directory: A L{twisted.python.filepath.FilePath} pointing to the base
        directory of a Twisted-style Python package. The package should contain
        a C{_version.py} file and a C{topfiles} directory that contains a
        C{README} file.
    """

    def __init__(self, directory):
        self.directory = directory


    def __repr__(self):
        return '%s(%r)' % (
            self.__class__.__name__, self.directory)


    def getVersion(self):
        """
        @return: A L{Version} specifying the version number of the project
        based on live python modules.
        """
        namespace = {}
        directory = self.directory
        while not namespace:
            if directory.path == "/":
                raise Exception("Not inside a Twisted project.")
            elif not directory.basename() == "twisted":
                directory = directory.parent()
            else:
                execfile(directory.child("_version.py").path, namespace)
        return namespace["version"]


    def updateVersion(self, version):
        """
        Replace the existing version numbers in _version.py and README files
        with the specified version.

        @param version: The version to update to.
        """
        if not self.directory.basename() == "twisted":
            raise Exception("Can't change the version of subprojects.")

        oldVersion = self.getVersion()
        replaceProjectVersion(self.directory.child("_version.py").path,
                              version)
        _changeVersionInFile(
            oldVersion, version,
            self.directory.child("topfiles").child("README").path)


    def updateREADME(self, version):
        """
        Replace the existing version numbers in the README file with the
        specified version.

        @param version: The version to update to.
        """
        oldVersion = self.getVersion()
        _changeVersionInFile(
            oldVersion, version,
            self.directory.child("topfiles").child("README").path)



def findTwistedProjects(baseDirectory):
    """
    Find all Twisted-style projects beneath a base directory.

    @param baseDirectory: A L{twisted.python.filepath.FilePath} to look inside.
    @return: A list of L{Project}.
    """
    projects = []
    for filePath in baseDirectory.walk():
        if filePath.basename() == 'topfiles':
            projectDirectory = filePath.parent()
            projects.append(Project(projectDirectory))
    return projects



def generateVersionFileData(version):
    """
    Generate the data to be placed into a _version.py file.

    @param version: A version object.
    """
    if version.prerelease is not None:
        prerelease = ", prerelease=%r" % (version.prerelease,)
    else:
        prerelease = ""
    data = '''\
# Copyright (c) Twisted Matrix Laboratories.
# See LICENSE for details.

# This is an auto-generated file. Do not edit it.

"""
Provides Twisted version information.
"""

from twisted.python import versions
version = versions.Version(%r, %s, %s, %s%s)
''' % (version.package, version.major, version.minor, version.micro,
       prerelease)
    return data



def replaceProjectVersion(filename, newversion):
    """
    Write version specification code into the given filename, which
    sets the version to the given version number.

    @param filename: A filename which is most likely a "_version.py"
        under some Twisted project.
    @param newversion: A version object.
    """
    # XXX - this should be moved to Project and renamed to writeVersionFile.
    # jml, 2007-11-15.
    with open(filename, 'w') as f:
        f.write(generateVersionFileData(newversion))



def replaceInFile(filename, oldToNew):
    """
    I replace the text `oldstr' with `newstr' in `filename' using science.
    """
    os.rename(filename, filename + '.bak')
    with open(filename + '.bak') as f:
        d = f.read()
    for k, v in oldToNew.items():
        d = d.replace(k, v)
    with open(filename + '.new', 'w') as f:
        f.write(d)
    os.rename(filename + '.new', filename)
    os.unlink(filename + '.bak')



class NoDocumentsFound(Exception):
    """
    Raised when no input documents are found.
    """



class APIBuilder(object):
    """
    Generate API documentation from source files using
    U{pydoctor<https://github.com/twisted/pydoctor>}.  This requires
    pydoctor to be installed and usable.
    """
    def build(self, projectName, projectURL, sourceURL, packagePath,
              outputPath):
        """
        Call pydoctor's entry point with options which will generate HTML
        documentation for the specified package's API.

        @type projectName: C{str}
        @param projectName: The name of the package for which to generate
            documentation.

        @type projectURL: C{str}
        @param projectURL: The location (probably an HTTP URL) of the project
            on the web.

        @type sourceURL: C{str}
        @param sourceURL: The location (probably an HTTP URL) of the root of
            the source browser for the project.

        @type packagePath: L{FilePath}
        @param packagePath: The path to the top-level of the package named by
            C{projectName}.

        @type outputPath: L{FilePath}
        @param outputPath: An existing directory to which the generated API
            documentation will be written.
        """
        intersphinxes = []

        for intersphinx in intersphinxURLs:
            intersphinxes.append("--intersphinx")
            intersphinxes.append(intersphinx)

        # Super awful monkeypatch that will selectively use our templates.
        from pydoctor.templatewriter import util
        originalTemplatefile = util.templatefile

        def templatefile(filename):

            if filename in ["summary.html", "index.html", "common.html"]:
                twistedPythonDir = FilePath(__file__).parent()
                templatesDir = twistedPythonDir.child("_pydoctortemplates")
                return templatesDir.child(filename).path
            else:
                return originalTemplatefile(filename)

        monkeyPatch = MonkeyPatcher((util, "templatefile", templatefile))
        monkeyPatch.patch()

        from pydoctor.driver import main

        main(
            ["--project-name", projectName,
             "--project-url", projectURL,
             "--system-class", "twisted.python._pydoctor.TwistedSystem",
             "--project-base-dir", packagePath.parent().path,
             "--html-viewsource-base", sourceURL,
             "--add-package", packagePath.path,
             "--html-output", outputPath.path,
             "--html-write-function-pages", "--quiet", "--make-html",
            ] + intersphinxes)

        monkeyPatch.restore()


class NewsBuilder(object):
    """
    Generate the new section of a NEWS file.

    The C{_FEATURE}, C{_BUGFIX}, C{_DOC}, C{_REMOVAL}, and C{_MISC}
    attributes of this class are symbolic names for the news entry types
    which are supported.  Conveniently, they each also take on the value of
    the file name extension which indicates a news entry of that type.

    @cvar _headings: A C{dict} mapping one of the news entry types to the
        heading to write out for that type of news entry.

    @cvar _NO_CHANGES: A C{str} giving the text which appears when there are
        no significant changes in a release.

    @cvar _TICKET_HINT: A C{str} giving the text which appears at the top of
        each news file and which should be kept at the top, not shifted down
        with all the other content.  Put another way, this is the text after
        which the new news text is inserted.
    """

    _FEATURE = ".feature"
    _BUGFIX = ".bugfix"
    _DOC = ".doc"
    _REMOVAL = ".removal"
    _MISC = ".misc"

    _headings = {
        _FEATURE: "Features",
        _BUGFIX: "Bugfixes",
        _DOC: "Improved Documentation",
        _REMOVAL: "Deprecations and Removals",
        _MISC: "Other"}

    _NO_CHANGES = "No significant changes have been made for this release.\n"

    _TICKET_HINT = (
        'Ticket numbers in this file can be looked up by visiting\n'
        'http://twistedmatrix.com/trac/ticket/<number>\n'
        '\n')

    def _today(self):
        """
        Return today's date as a string in YYYY-MM-DD format.
        """
        return date.today().strftime('%Y-%m-%d')


    def _findChanges(self, path, ticketType):
        """
        Load all the feature ticket summaries.

        @param path: A L{FilePath} the direct children of which to search
            for news entries.

        @param ticketType: The type of news entries to search for.  One of
            C{NewsBuilder._FEATURE}, C{NewsBuilder._BUGFIX},
            C{NewsBuilder._REMOVAL}, or C{NewsBuilder._MISC}.

        @return: A C{list} of two-tuples.  The first element is the ticket
            number as an C{int}.  The second element of each tuple is the
            description of the feature.
        """
        results = []
        for child in path.children():
            base, ext = os.path.splitext(child.basename())
            if ext == ticketType:
                results.append((
                    int(base),
                    ' '.join(child.getContent().splitlines())))
        results.sort()
        return results


    def _formatHeader(self, header):
        """
        Format a header for a NEWS file.

        A header is a title with '=' signs underlining it.

        @param header: The header string to format.
        @type header: C{str}
        @return: A C{str} containing C{header}.
        """
        return header + '\n' + '=' * len(header) + '\n\n'


    def _writeHeader(self, fileObj, header):
        """
        Write a version header to the given file.

        @param fileObj: A file-like object to which to write the header.
        @param header: The header to write to the file.
        @type header: C{str}
        """
        fileObj.write(self._formatHeader(header))


    def _writeSection(self, fileObj, header, tickets):
        """
        Write out one section (features, bug fixes, etc) to the given file.

        @param fileObj: A file-like object to which to write the news section.

        @param header: The header for the section to write.
        @type header: C{str}

        @param tickets: A C{list} of ticket information of the sort returned
            by L{NewsBuilder._findChanges}.
        """
        if not tickets:
            return

        reverse = {}
        for (ticket, description) in tickets:
            reverse.setdefault(description, []).append(ticket)
        for description in reverse:
            reverse[description].sort()
        reverse = reverse.items()
        # result is a tuple of (descr, tickets)
        reverse.sort(key=lambda result: result[1][0])

        fileObj.write(header + '\n' + '-' * len(header) + '\n')
        for (description, relatedTickets) in reverse:
            ticketList = ', '.join([
                '#' + str(ticket) for ticket in relatedTickets])
            entry = ' - %s (%s)' % (description, ticketList)
            entry = textwrap.fill(entry, subsequent_indent='   ')
            fileObj.write(entry + '\n')
        fileObj.write('\n')


    def _writeMisc(self, fileObj, header, tickets):
        """
        Write out a miscellaneous-changes section to the given file.

        @param fileObj: A file-like object to which to write the news section.

        @param header: The header for the section to write.
        @type header: C{str}

        @param tickets: A C{list} of ticket information of the sort returned
            by L{NewsBuilder._findChanges}.
        """
        if not tickets:
            return

        fileObj.write(header + '\n' + '-' * len(header) + '\n')
        formattedTickets = []
        for (ticket, ignored) in tickets:
            formattedTickets.append('#' + str(ticket))
        entry = ' - ' + ', '.join(formattedTickets)
        entry = textwrap.fill(entry, subsequent_indent='   ')
        fileObj.write(entry + '\n\n')


    def build(self, path, output, header):
        """
        Load all of the change information from the given directory and write
        it out to the given output file.

        @param path: A directory (probably a I{topfiles} directory) containing
            change information in the form of <ticket>.<change type> files.
        @type path: L{FilePath}

        @param output: The NEWS file to which the results will be prepended.
        @type output: L{FilePath}

        @param header: The top-level header to use when writing the news.
        @type header: L{str}

        @raise NotWorkingDirectory: If the C{path} is not a supported VCS
            repository.
        """
        changes = []
        for part in (self._FEATURE, self._BUGFIX, self._DOC, self._REMOVAL):
            tickets = self._findChanges(path, part)
            if tickets:
                changes.append((part, tickets))
        misc = self._findChanges(path, self._MISC)

        oldNews = output.getContent()
        with output.sibling('NEWS.new').open('w') as newNews:
            if oldNews.startswith(self._TICKET_HINT):
                newNews.write(self._TICKET_HINT)
                oldNews = oldNews[len(self._TICKET_HINT):]

            self._writeHeader(newNews, header)
            if changes:
                for (part, tickets) in changes:
                    self._writeSection(newNews, self._headings.get(part),
                                       tickets)
            else:
                newNews.write(self._NO_CHANGES)
                newNews.write('\n')
            self._writeMisc(newNews, self._headings.get(self._MISC), misc)
            newNews.write('\n')
            newNews.write(oldNews)
        output.sibling('NEWS.new').moveTo(output)


    def _deleteFragments(self, path):
        """
        Delete the change information, to clean up the repository  once the
        NEWS files have been built. It requires C{path} to be in a supported
        VCS repository.

        @param path: A directory (probably a I{topfiles} directory) containing
            change information in the form of <ticket>.<change type> files.
        @type path: L{FilePath}
        """
        cmd = getRepositoryCommand(path)
        ticketTypes = self._headings.keys()
        for child in path.children():
            base, ext = os.path.splitext(child.basename())
            if ext in ticketTypes:
                cmd.remove(child)


    def _getNewsName(self, project):
        """
        Return the name of C{project} that should appear in NEWS.

        @param project: A L{Project}
        @return: The name of C{project}.
        """
        name = project.directory.basename().title()
        if name == 'Twisted':
            name = 'Core'
        return name


    def _iterProjects(self, baseDirectory):
        """
        Iterate through the Twisted projects in C{baseDirectory}, yielding
        everything we need to know to build news for them.

        Yields C{topfiles}, C{name}, C{version}, for each sub-project in
        reverse-alphabetical order. C{topfile} is the L{FilePath} for the
        topfiles directory, C{name} is the nice name of the project (as should
        appear in the NEWS file), C{version} is the current version string for
        that project.

        @param baseDirectory: A L{FilePath} representing the root directory
            beneath which to find Twisted projects for which to generate
            news (see L{findTwistedProjects}).
        @type baseDirectory: L{FilePath}
        """
        # Get all the subprojects to generate news for
        projects = findTwistedProjects(baseDirectory)
        # And order them alphabetically for ease of reading
        projects.sort(key=lambda proj: proj.directory.path)
        # And generate them backwards since we write news by prepending to
        # files.
        projects.reverse()

        for project in projects:
            topfiles = project.directory.child("topfiles")
            name = self._getNewsName(project)
            version = project.getVersion()
            yield topfiles, name, version


    def buildAll(self, baseDirectory):
        """
        Find all of the Twisted subprojects beneath C{baseDirectory} and update
        their news files from the ticket change description files in their
        I{topfiles} directories and update the news file in C{baseDirectory}
        with all of the news.

        @param baseDirectory: A L{FilePath} representing the root directory
            beneath which to find Twisted projects for which to generate
            news (see L{findTwistedProjects}).
        """
        cmd = getRepositoryCommand(baseDirectory)
        cmd.ensureIsWorkingDirectory(baseDirectory)

        today = self._today()
        for topfiles, name, version in self._iterProjects(baseDirectory):
            # We first build for the subproject
            news = topfiles.child("NEWS")
            header = "Twisted %s %s (%s)" % (name, version.base(), today)
            self.build(topfiles, news, header)
            # Then for the global NEWS file
            news = baseDirectory.child("NEWS")
            self.build(topfiles, news, header)
            # Finally, delete the fragments
            self._deleteFragments(topfiles)


    def _changeNewsVersion(self, news, name, oldVersion, newVersion, today):
        """
        Change all references to the current version number in a NEWS file to
        refer to C{newVersion} instead.

        @param news: The NEWS file to change.
        @type news: L{FilePath}
        @param name: The name of the project to change.
        @type name: C{str}
        @param oldVersion: The old version of the project.
        @type oldVersion: L{Version}
        @param newVersion: The new version of the project.
        @type newVersion: L{Version}
        @param today: A YYYY-MM-DD string representing today's date.
        @type today: C{str}
        """
        newHeader = self._formatHeader(
            "Twisted %s %s (%s)" % (name, newVersion.base(), today))
        expectedHeaderRegex = re.compile(
            r"Twisted %s %s \(\d{4}-\d\d-\d\d\)\n=+\n\n" % (
                re.escape(name), re.escape(oldVersion.base())))
        oldNews = news.getContent()
        match = expectedHeaderRegex.search(oldNews)
        if match:
            oldHeader = match.group()
            replaceInFile(news.path, {oldHeader: newHeader})


    def main(self, args):
        """
        Build all news files.

        @param args: The command line arguments to process.  This must contain
            one string, the path to the base of the Twisted checkout for which
            to build the news.
        @type args: C{list} of C{str}
        """
        if len(args) != 1:
            sys.exit("Must specify one argument: the path to the "
                     "Twisted checkout")
        self.buildAll(FilePath(args[0]))



class SphinxBuilder(object):
    """
    Generate HTML documentation using Sphinx.

    Generates and runs a shell command that looks something like::

        sphinx-build -b html -d [BUILDDIR]/doctrees
                                [DOCDIR]/source
                                [BUILDDIR]/html

    where DOCDIR is a directory containing another directory called "source"
    which contains the Sphinx source files, and BUILDDIR is the directory in
    which the Sphinx output will be created.
    """

    def main(self, args):
        """
        Build the main documentation.

        @type args: list of str
        @param args: The command line arguments to process.  This must contain
            one string argument: the path to the root of a Twisted checkout.
            Additional arguments will be ignored for compatibility with legacy
            build infrastructure.
        """
        output = self.build(FilePath(args[0]).child("docs"))
        if output:
            sys.stdout.write("Unclean build:\n{}\n".format(output))
            raise sys.exit(1)


    def build(self, docDir, buildDir=None, version=''):
        """
        Build the documentation in C{docDir} with Sphinx.

        @param docDir: The directory of the documentation.  This is a directory
            which contains another directory called "source" which contains the
            Sphinx "conf.py" file and sphinx source documents.
        @type docDir: L{twisted.python.filepath.FilePath}

        @param buildDir: The directory to build the documentation in.  By
            default this will be a child directory of {docDir} named "build".
        @type buildDir: L{twisted.python.filepath.FilePath}

        @param version: The version of Twisted to set in the docs.
        @type version: C{str}

        @return: the output produced by running the command
        @rtype: L{str}
        """
        if buildDir is None:
            buildDir = docDir.parent().child('doc')

        doctreeDir = buildDir.child('doctrees')

        output = runCommand(['sphinx-build', '-q', '-b', 'html',
                             '-d', doctreeDir.path, docDir.path,
                             buildDir.path])

        # Delete the doctrees, as we don't want them after the docs are built
        doctreeDir.remove()

        for path in docDir.walk():
            if path.basename() == "man":
                segments = path.segmentsFrom(docDir)
                dest = buildDir
                while segments:
                    dest = dest.child(segments.pop(0))
                if not dest.parent().isdir():
                    dest.parent().makedirs()
                path.copyTo(dest)
        return output



def filePathDelta(origin, destination):
    """
    Return a list of strings that represent C{destination} as a path relative
    to C{origin}.

    It is assumed that both paths represent directories, not files. That is to
    say, the delta of L{twisted.python.filepath.FilePath} /foo/bar to
    L{twisted.python.filepath.FilePath} /foo/baz will be C{../baz},
    not C{baz}.

    @type origin: L{twisted.python.filepath.FilePath}
    @param origin: The origin of the relative path.

    @type destination: L{twisted.python.filepath.FilePath}
    @param destination: The destination of the relative path.
    """
    commonItems = 0
    path1 = origin.path.split(os.sep)
    path2 = destination.path.split(os.sep)
    for elem1, elem2 in zip(path1, path2):
        if elem1 == elem2:
            commonItems += 1
        else:
            break
    path = [".."] * (len(path1) - commonItems)
    return path + path2[commonItems:]



class NotWorkingDirectory(Exception):
    """
    Raised when a directory does not appear to be a repository directory of a
    supported VCS.
    """



class ChangeVersionsScriptOptions(Options):
    """
    Options for L{ChangeVersionsScript}.
    """
    optFlags = [["prerelease", None, "Change to the next prerelease"],
                ["patch", None, "Make a patch version"]]



class ChangeVersionsScript(object):
    """
    A thing for changing version numbers. See L{main}.
    """
    changeAllProjectVersions = staticmethod(changeAllProjectVersions)

    def main(self, args):
        """
        Given a list of command-line arguments, change all the Twisted versions
        in the current directory.

        @type args: list of str
        @param args: List of command line arguments.  This should only
            contain the version number.
        """
        options = ChangeVersionsScriptOptions()

        try:
            options.parseOptions(args)
        except UsageError as e:
            raise SystemExit(e)

        self.changeAllProjectVersions(FilePath("."), options["prerelease"],
                                      options["patch"])



class BuildAPIDocsScript(object):
    """
    A thing for building API documentation. See L{main}.
    """

    def buildAPIDocs(self, projectRoot, output):
        """
        Build the API documentation of Twisted, with our project policy.

        @param projectRoot: A L{FilePath} representing the root of the Twisted
            checkout.
        @param output: A L{FilePath} pointing to the desired output directory.
        """
        version = Project(projectRoot.child("twisted")).getVersion()
        versionString = version.base()
        sourceURL = ("https://github.com/twisted/twisted/tree/"
                     "twisted-%s" % (versionString,))
        apiBuilder = APIBuilder()
        apiBuilder.build(
            "Twisted",
            "http://twistedmatrix.com/",
            sourceURL,
            projectRoot.child("twisted"),
            output)


    def main(self, args):
        """
        Build API documentation.

        @type args: list of str
        @param args: The command line arguments to process.  This must contain
            two strings: the path to the root of the Twisted checkout, and a
            path to an output directory.
        """
        if len(args) != 2:
            sys.exit("Must specify two arguments: "
                     "Twisted checkout and destination path")
        self.buildAPIDocs(FilePath(args[0]), FilePath(args[1]))



class CheckTopfileScript(object):
    """
    A thing for checking whether a checkout has a topfile.
    """
    def __init__(self, _print):
        self._print = _print


    def main(self, args):
        """
        Run the script.

        @type args: L{list} of L{str}
        @param args: The command line arguments to process. This must contain
            one string: the path to the root of the Twisted checkout.
        """
        if len(args) != 1:
            sys.exit("Must specify one argument: the Twisted checkout")

        location = os.path.abspath(args[0])

        branch = runCommand([b"git", b"rev-parse", b"--abbrev-ref",  "HEAD"],
                            cwd=location).strip()

        r = runCommand([b"git", b"diff", b"--name-only", b"origin/trunk..."],
                       cwd=location).strip()

        if not r:
            self._print(
                "On trunk or no diffs from trunk; no need to look at this.")
            sys.exit(0)

        files = r.strip().split(os.linesep)

        self._print("Looking at these files:")
        for change in files:
            self._print(change)
        self._print("----")

        if len(files) == 1:
            if files[0] == os.sep.join(["docs", "fun", "Twisted.Quotes"]):
                self._print("Quotes change only; no topfile needed.")
                sys.exit(0)

        topfiles = []

        for change in files:
            if os.sep + "topfiles" + os.sep in change:
                if "." in change and change.rsplit(".", 1)[1] in TOPFILE_TYPES:
                    topfiles.append(change)

        if branch.startswith("release-"):
            if topfiles:
                self._print("No topfiles should be on the release branch.")
                sys.exit(1)
            else:
                self._print("Release branch with no topfiles, all good.")
                sys.exit(0)

        for change in topfiles:
            self._print("Found " + change)
            sys.exit(0)

        self._print("No topfile found. Have you committed it?")
        sys.exit(1)<|MERGE_RESOLUTION|>--- conflicted
+++ resolved
@@ -42,7 +42,6 @@
 ]
 
 
-<<<<<<< HEAD
 def runCommand(args, **kwargs):
     """Execute a vector of arguments.
 
@@ -52,28 +51,6 @@
     """
     kwargs['stderr'] = STDOUT
     return check_output(args, **kwargs)
-=======
-def runCommand(args, cwd=None):
-    """
-    Execute a vector of arguments.
-
-    @type args: L{list} of L{bytes} or L{str}
-    @param args: A list of arguments, the first of which will be used
-        as the executable to run.
-
-    @type cwd: L{bytes} or L{str}
-
-    @param: The current working directory that the command should run
-        with.
-
-    @rtype: L{bytes}
-    @return: All of the standard output.
-
-    @raise L{subprocess.CalledProcessError}: when the program exited
-        with a non-0 exit code.
-    """
-    return check_output(args, stderr=STDOUT, cwd=cwd)
->>>>>>> b1fff7a3
 
 
 
