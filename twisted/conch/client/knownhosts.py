--- conflicted
+++ resolved
@@ -512,7 +512,6 @@
         @rtype: L{HashedEntry}
         """
         salt = secureRandom(20)
-<<<<<<< HEAD
 
         #Get the base type of the key.
         baseType = key.type()
@@ -525,9 +524,6 @@
         elif baseType == "EC":
             keyType = key.getECKeyName()
 
-=======
-        keyType = key.sshType()
->>>>>>> f2f92afb
         entry = HashedEntry(salt, _hmacedString(salt, hostname),
                             keyType, key, None)
         self._added.append(entry)
