# -*- test-case-name: twisted.conch.test.test_knownhosts -*-
# Copyright (c) Twisted Matrix Laboratories.
# See LICENSE for details.

"""
An implementation of the OpenSSH known_hosts database.

@since: 8.2
"""

from __future__ import absolute_import, division

import hmac
from binascii import Error as DecodeError, b2a_base64, a2b_base64
from contextlib import closing
from hashlib import sha1
import sys

from zope.interface import implementer

from twisted.python.randbytes import secureRandom
from twisted.internet import defer
from twisted.python import log
from twisted.python.util import FancyEqMixin
from twisted.conch.interfaces import IKnownHostEntry
from twisted.conch.error import HostKeyChanged, UserRejectedKey, InvalidEntry
from twisted.conch.ssh.keys import Key, BadKeyError
from twisted.python.compat import nativeString


def _b64encode(s):
    """
    Encode a binary string as base64 with no trailing newline.

    @param s: The string to encode.
    @type s: L{bytes}

    @return: The base64-encoded string.
    @rtype: L{bytes}
    """
    return b2a_base64(s).strip()



def _extractCommon(string):
    """
    Extract common elements of base64 keys from an entry in a hosts file.

    @param string: A known hosts file entry (a single line).
    @type string: L{bytes}

    @return: a 4-tuple of hostname data (L{bytes}), ssh key type (L{bytes}), key
        (L{Key}), and comment (L{bytes} or L{None}).  The hostname data is
        simply the beginning of the line up to the first occurrence of
        whitespace.
    @rtype: L{tuple}
    """
    elements = string.split(None, 2)
    if len(elements) != 3:
        raise InvalidEntry()
    hostnames, keyType, keyAndComment = elements
    splitkey = keyAndComment.split(None, 1)
    if len(splitkey) == 2:
        keyString, comment = splitkey
        comment = comment.rstrip(b"\n")
    else:
        keyString = splitkey[0]
        comment = None
    key = Key.fromString(a2b_base64(keyString))
    return hostnames, keyType, key, comment



class _BaseEntry(object):
    """
    Abstract base of both hashed and non-hashed entry objects, since they
    represent keys and key types the same way.

    @ivar keyType: The type of the key; either ssh-dss or ssh-rsa.
    @type keyType: L{bytes}

    @ivar publicKey: The server public key indicated by this line.
    @type publicKey: L{twisted.conch.ssh.keys.Key}

    @ivar comment: Trailing garbage after the key line.
    @type comment: L{bytes}
    """

    def __init__(self, keyType, publicKey, comment):
        self.keyType = keyType
        self.publicKey = publicKey
        self.comment = comment


    def matchesKey(self, keyObject):
        """
        Check to see if this entry matches a given key object.

        @param keyObject: A public key object to check.
        @type keyObject: L{Key}

        @return: C{True} if this entry's key matches C{keyObject}, C{False}
            otherwise.
        @rtype: L{bool}
        """
        return self.publicKey == keyObject



@implementer(IKnownHostEntry)
class PlainEntry(_BaseEntry):
    """
    A L{PlainEntry} is a representation of a plain-text entry in a known_hosts
    file.

    @ivar _hostnames: the list of all host-names associated with this entry.
    @type _hostnames: L{list} of L{bytes}
    """

    def __init__(self, hostnames, keyType, publicKey, comment):
        self._hostnames = hostnames
        super(PlainEntry, self).__init__(keyType, publicKey, comment)


    def fromString(cls, string):
        """
        Parse a plain-text entry in a known_hosts file, and return a
        corresponding L{PlainEntry}.

        @param string: a space-separated string formatted like "hostname
        key-type base64-key-data comment".

        @type string: L{bytes}

        @raise DecodeError: if the key is not valid encoded as valid base64.

        @raise InvalidEntry: if the entry does not have the right number of
        elements and is therefore invalid.

        @raise BadKeyError: if the key, once decoded from base64, is not
        actually an SSH key.

        @return: an IKnownHostEntry representing the hostname and key in the
        input line.

        @rtype: L{PlainEntry}
        """
        hostnames, keyType, key, comment = _extractCommon(string)
        self = cls(hostnames.split(b","), keyType, key, comment)
        return self

    fromString = classmethod(fromString)


    def matchesHost(self, hostname):
        """
        Check to see if this entry matches a given hostname.

        @param hostname: A hostname or IP address literal to check against this
            entry.
        @type hostname: L{bytes}

        @return: C{True} if this entry is for the given hostname or IP address,
            C{False} otherwise.
        @rtype: L{bool}
        """
        return hostname in self._hostnames


    def toString(self):
        """
        Implement L{IKnownHostEntry.toString} by recording the comma-separated
        hostnames, key type, and base-64 encoded key.

        @return: The string representation of this entry, with unhashed hostname
            information.
        @rtype: L{bytes}
        """
        fields = [b','.join(self._hostnames),
                  self.keyType,
                  _b64encode(self.publicKey.blob())]
        if self.comment is not None:
            fields.append(self.comment)
        return b' '.join(fields)



@implementer(IKnownHostEntry)
class UnparsedEntry(object):
    """
    L{UnparsedEntry} is an entry in a L{KnownHostsFile} which can't actually be
    parsed; therefore it matches no keys and no hosts.
    """

    def __init__(self, string):
        """
        Create an unparsed entry from a line in a known_hosts file which cannot
        otherwise be parsed.
        """
        self._string = string


    def matchesHost(self, hostname):
        """
        Always returns False.
        """
        return False


    def matchesKey(self, key):
        """
        Always returns False.
        """
        return False


    def toString(self):
        """
        Returns the input line, without its newline if one was given.

        @return: The string representation of this entry, almost exactly as was
            used to initialize this entry but without a trailing newline.
        @rtype: L{bytes}
        """
        return self._string.rstrip(b"\n")



def _hmacedString(key, string):
    """
    Return the SHA-1 HMAC hash of the given key and string.

    @param key: The HMAC key.
    @type key: L{bytes}

    @param string: The string to be hashed.
    @type string: L{bytes}

    @return: The keyed hash value.
    @rtype: L{bytes}
    """
    hash = hmac.HMAC(key, digestmod=sha1)
    hash.update(string)
    return hash.digest()



@implementer(IKnownHostEntry)
class HashedEntry(_BaseEntry, FancyEqMixin):
    """
    A L{HashedEntry} is a representation of an entry in a known_hosts file
    where the hostname has been hashed and salted.

    @ivar _hostSalt: the salt to combine with a hostname for hashing.

    @ivar _hostHash: the hashed representation of the hostname.

    @cvar MAGIC: the 'hash magic' string used to identify a hashed line in a
    known_hosts file as opposed to a plaintext one.
    """

    MAGIC = b'|1|'

    compareAttributes = (
        "_hostSalt", "_hostHash", "keyType", "publicKey", "comment")

    def __init__(self, hostSalt, hostHash, keyType, publicKey, comment):
        self._hostSalt = hostSalt
        self._hostHash = hostHash
        super(HashedEntry, self).__init__(keyType, publicKey, comment)


    def fromString(cls, string):
        """
        Load a hashed entry from a string representing a line in a known_hosts
        file.

        @param string: A complete single line from a I{known_hosts} file,
            formatted as defined by OpenSSH.
        @type string: L{bytes}

        @raise DecodeError: if the key, the hostname, or the is not valid
            encoded as valid base64

        @raise InvalidEntry: if the entry does not have the right number of
            elements and is therefore invalid, or the host/hash portion contains
            more items than just the host and hash.

        @raise BadKeyError: if the key, once decoded from base64, is not
            actually an SSH key.

        @return: The newly created L{HashedEntry} instance, initialized with the
            information from C{string}.
        """
        stuff, keyType, key, comment = _extractCommon(string)
        saltAndHash = stuff[len(cls.MAGIC):].split(b"|")
        if len(saltAndHash) != 2:
            raise InvalidEntry()
        hostSalt, hostHash = saltAndHash
        self = cls(a2b_base64(hostSalt), a2b_base64(hostHash),
                   keyType, key, comment)
        return self

    fromString = classmethod(fromString)


    def matchesHost(self, hostname):
        """
        Implement L{IKnownHostEntry.matchesHost} to compare the hash of the
        input to the stored hash.

        @param hostname: A hostname or IP address literal to check against this
            entry.
        @type hostname: L{bytes}

        @return: C{True} if this entry is for the given hostname or IP address,
            C{False} otherwise.
        @rtype: L{bool}
        """
        return (_hmacedString(self._hostSalt, hostname) == self._hostHash)


    def toString(self):
        """
        Implement L{IKnownHostEntry.toString} by base64-encoding the salt, host
        hash, and key.

        @return: The string representation of this entry, with the hostname part
            hashed.
        @rtype: L{bytes}
        """
        fields = [self.MAGIC + b'|'.join([_b64encode(self._hostSalt),
                                          _b64encode(self._hostHash)]),
                  self.keyType,
                  _b64encode(self.publicKey.blob())]
        if self.comment is not None:
            fields.append(self.comment)
        return b' '.join(fields)



class KnownHostsFile(object):
    """
    A structured representation of an OpenSSH-format ~/.ssh/known_hosts file.

    @ivar _added: A list of L{IKnownHostEntry} providers which have been added
        to this instance in memory but not yet saved.

    @ivar _clobber: A flag indicating whether the current contents of the save
        path will be disregarded and potentially overwritten or not.  If
        C{True}, this will be done.  If C{False}, entries in the save path will
        be read and new entries will be saved by appending rather than
        overwriting.
    @type _clobber: L{bool}

    @ivar _savePath: See C{savePath} parameter of L{__init__}.
    """

    def __init__(self, savePath):
        """
        Create a new, empty KnownHostsFile.

        Unless you want to erase the current contents of C{savePath}, you want
        to use L{KnownHostsFile.fromPath} instead.

        @param savePath: The L{FilePath} to which to save new entries.
        @type savePath: L{FilePath}
        """
        self._added = []
        self._savePath = savePath
        self._clobber = True


    @property
    def savePath(self):
        """
        @see: C{savePath} parameter of L{__init__}
        """
        return self._savePath


    def iterentries(self):
        """
        Iterate over the host entries in this file.

        @return: An iterable the elements of which provide L{IKnownHostEntry}.
            There is an element for each entry in the file as well as an element
            for each added but not yet saved entry.
        @rtype: iterable of L{IKnownHostEntry} providers
        """
        for entry in self._added:
            yield entry

        if self._clobber:
            return

        try:
            fp = self._savePath.open()
        except IOError:
            return

        with fp:
            for line in fp:
                try:
                    if line.startswith(HashedEntry.MAGIC):
                        entry = HashedEntry.fromString(line)
                    else:
                        entry = PlainEntry.fromString(line)
                except (DecodeError, InvalidEntry, BadKeyError):
                    entry = UnparsedEntry(line)
                yield entry


    def hasHostKey(self, hostname, key):
        """
        Check for an entry with matching hostname and key.

        @param hostname: A hostname or IP address literal to check for.
        @type hostname: L{bytes}

        @param key: The public key to check for.
        @type key: L{Key}

        @return: C{True} if the given hostname and key are present in this file,
            C{False} if they are not.
        @rtype: L{bool}

        @raise HostKeyChanged: if the host key found for the given hostname
            does not match the given key.
        """
        for lineidx, entry in enumerate(self.iterentries(), -len(self._added)):
            if entry.matchesHost(hostname):
                if entry.matchesKey(key):
                    return True
                else:
                    # Notice that lineidx is 0-based but HostKeyChanged.lineno
                    # is 1-based.
                    if lineidx < 0:
                        line = None
                        path = None
                    else:
                        line = lineidx + 1
                        path = self._savePath
                    raise HostKeyChanged(entry, path, line)
        return False


    def verifyHostKey(self, ui, hostname, ip, key):
        """
        Verify the given host key for the given IP and host, asking for
        confirmation from, and notifying, the given UI about changes to this
        file.

        @param ui: The user interface to request an IP address from.

        @param hostname: The hostname that the user requested to connect to.

        @param ip: The string representation of the IP address that is actually
        being connected to.

        @param key: The public key of the server.

        @return: a L{Deferred} that fires with True when the key has been
            verified, or fires with an errback when the key either cannot be
            verified or has changed.
        @rtype: L{Deferred}
        """
        hhk = defer.maybeDeferred(self.hasHostKey, hostname, key)
        def gotHasKey(result):
            if result:
                if not self.hasHostKey(ip, key):
                    ui.warn("Warning: Permanently added the %s host key for "
                            "IP address '%s' to the list of known hosts." %
                            (key.type(), nativeString(ip)))
                    self.addHostKey(ip, key)
                    self.save()
                return result
            else:
                def promptResponse(response):
                    if response:
                        self.addHostKey(hostname, key)
                        self.addHostKey(ip, key)
                        self.save()
                        return response
                    else:
                        raise UserRejectedKey()
<<<<<<< HEAD

                # Get the base type of the key.
                baseType = key.type()

                if baseType == "EC":
                    baseType = "ECDSA"

                proceed = ui.prompt(
=======
                prompt = (
>>>>>>> 07ab931a
                    "The authenticity of host '%s (%s)' "
                    "can't be established.\n"
                    "%s key fingerprint is %s.\n"
                    "Are you sure you want to continue connecting (yes/no)? " %
                    (nativeString(hostname), nativeString(ip), baseType,
                     key.fingerprint()))
                proceed = ui.prompt(prompt.encode(sys.getdefaultencoding()))
                return proceed.addCallback(promptResponse)
        return hhk.addCallback(gotHasKey)


    def addHostKey(self, hostname, key):
        """
        Add a new L{HashedEntry} to the key database.

        Note that you still need to call L{KnownHostsFile.save} if you wish
        these changes to be persisted.

        @param hostname: A hostname or IP address literal to associate with the
            new entry.
        @type hostname: L{bytes}

        @param key: The public key to associate with the new entry.
        @type key: L{Key}

        @return: The L{HashedEntry} that was added.
        @rtype: L{HashedEntry}
        """
        salt = secureRandom(20)
        keyType = key.sshType()
        entry = HashedEntry(salt, _hmacedString(salt, hostname),
                            keyType, key, None)
        self._added.append(entry)
        return entry


    def save(self):
        """
        Save this L{KnownHostsFile} to the path it was loaded from.
        """
        p = self._savePath.parent()
        if not p.isdir():
            p.makedirs()

        if self._clobber:
            mode = "wb"
        else:
            mode = "ab"

        with self._savePath.open(mode) as hostsFileObj:
            if self._added:
                hostsFileObj.write(
                    b"\n".join([entry.toString() for entry in self._added]) +
                    b"\n")
                self._added = []
        self._clobber = False


    def fromPath(cls, path):
        """
        Create a new L{KnownHostsFile}, potentially reading existing known
        hosts information from the given file.

        @param path: A path object to use for both reading contents from and
            later saving to.  If no file exists at this path, it is not an
            error; a L{KnownHostsFile} with no entries is returned.
        @type path: L{FilePath}

        @return: A L{KnownHostsFile} initialized with entries from C{path}.
        @rtype: L{KnownHostsFile}
        """
        knownHosts = cls(path)
        knownHosts._clobber = False
        return knownHosts

    fromPath = classmethod(fromPath)



class ConsoleUI(object):
    """
    A UI object that can ask true/false questions and post notifications on the
    console, to be used during key verification.
    """
    def __init__(self, opener):
        """
        @param opener: A no-argument callable which should open a console
            binary-mode file-like object to be used for reading and writing.
            This initializes the C{opener} attribute.
        @type opener: callable taking no arguments and returning a read/write
            file-like object
        """
        self.opener = opener


    def prompt(self, text):
        """
        Write the given text as a prompt to the console output, then read a
        result from the console input.

        @param text: Something to present to a user to solicit a yes or no
            response.
        @type text: L{bytes}

        @return: a L{Deferred} which fires with L{True} when the user answers
            'yes' and L{False} when the user answers 'no'.  It may errback if
            there were any I/O errors.
        """
        d = defer.succeed(None)
        def body(ignored):
            with closing(self.opener()) as f:
                f.write(text)
                while True:
                    answer = f.readline().strip().lower()
                    if answer == b'yes':
                        return True
                    elif answer == b'no':
                        return False
                    else:
                        f.write(b"Please type 'yes' or 'no': ")
        return d.addCallback(body)


    def warn(self, text):
        """
        Notify the user (non-interactively) of the provided text, by writing it
        to the console.

        @param text: Some information the user is to be made aware of.
        @type text: L{bytes}
        """
        try:
            with closing(self.opener()) as f:
                f.write(text)
        except:
            log.err()<|MERGE_RESOLUTION|>--- conflicted
+++ resolved
@@ -484,7 +484,6 @@
                         return response
                     else:
                         raise UserRejectedKey()
-<<<<<<< HEAD
 
                 # Get the base type of the key.
                 baseType = key.type()
@@ -492,10 +491,7 @@
                 if baseType == "EC":
                     baseType = "ECDSA"
 
-                proceed = ui.prompt(
-=======
                 prompt = (
->>>>>>> 07ab931a
                     "The authenticity of host '%s (%s)' "
                     "can't be established.\n"
                     "%s key fingerprint is %s.\n"
