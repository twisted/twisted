--- conflicted
+++ resolved
@@ -23,10 +23,7 @@
 from cryptography.hazmat.backends import default_backend
 from cryptography.hazmat.primitives import hashes, serialization
 from cryptography.hazmat.primitives.asymmetric import dsa, rsa, padding, ec
-<<<<<<< HEAD
 from cryptography.hazmat.primitives.serialization import load_der_private_key, load_pem_private_key, load_ssh_public_key
-=======
->>>>>>> f2f92afb
 
 try:
     from cryptography.hazmat.primitives.asymmetric.utils import (
@@ -967,11 +964,8 @@
         """
         if self._keyObject is None:
             return 0
-<<<<<<< HEAD
         elif self.type() == 'EC':
             return self._keyObject.curve.key_size
-=======
->>>>>>> f2f92afb
         else:
             return self._keyObject.key_size
 
