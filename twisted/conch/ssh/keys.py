# -*- test-case-name: twisted.conch.test.test_keys -*-
# Copyright (c) Twisted Matrix Laboratories.
# See LICENSE for details.

"""
Handling of RSA and DSA keys.

<<<<<<< HEAD
@ivar curveTable: a look up table for translating NIST standard curve names to Cryptograpy instances.
@ivar oidTable: a table to translate OID values to Cryptography instances.
=======
@var curveTable: a look up table for translating NIST standard curve names to Cryptograpy instances.
@var oidTable: a table to translate OID values to Cryptography instances.
>>>>>>> 07ab931a
"""

from __future__ import absolute_import, division

import binascii
import itertools
import warnings
import re

from hashlib import md5

from cryptography.exceptions import InvalidSignature, UnsupportedAlgorithm
from cryptography.hazmat.backends import default_backend
from cryptography.hazmat.primitives import hashes, serialization
from cryptography.hazmat.primitives.asymmetric import dsa, rsa, padding, ec
<<<<<<< HEAD
from cryptography.hazmat.primitives.serialization import load_der_private_key, load_pem_private_key, load_ssh_public_key
=======
>>>>>>> 07ab931a

try:
    from cryptography.hazmat.primitives.asymmetric.utils import (
        encode_dss_signature, decode_dss_signature)
except ImportError:
    from cryptography.hazmat.primitives.asymmetric.utils import (
        encode_rfc6979_signature as encode_dss_signature,
        decode_rfc6979_signature as decode_dss_signature)
from cryptography.hazmat.primitives.ciphers import Cipher, algorithms, modes

from pyasn1.error import PyAsn1Error
from pyasn1.type import univ
from pyasn1.codec.ber import decoder as berDecoder
from pyasn1.codec.ber import encoder as berEncoder

from twisted.conch.ssh import common, sexpy
from twisted.conch.ssh.common import int_from_bytes, int_to_bytes
from twisted.python import randbytes
from twisted.python.compat import (
    iterbytes, long, izip, nativeString, _PY3,
    _b64decodebytes as decodebytes, _b64encodebytes as encodebytes)
from twisted.python.deprecate import deprecated, getDeprecationWarningString
from twisted.python.versions import Version

# Curve lookup table
curveTable = {
<<<<<<< HEAD
        b'nistp256' : ec.SECP256R1(),
        b'nistp384' : ec.SECP384R1(),
        b'nistp521' : ec.SECP521R1(),
        b'nistk163' : ec.SECT163K1(),
        b'nistp192' : ec.SECP192R1(), 
        b'nistp224' : ec.SECP224R1(),
        b'nistk233' : ec.SECT233K1(),
        b'nistb233' : ec.SECT233R1(),
        b'nistk283' : ec.SECT283K1(),
        b'nistk409' : ec.SECT409K1(),
        b'nistb409' : ec.SECT409R1(),
        b'nistt571' : ec.SECT571K1()
        }
=======
    b'nistp256' : ec.SECP256R1(),
    b'nistp384' : ec.SECP384R1(),
    b'nistp521' : ec.SECP521R1(),
    b'nistk163' : ec.SECT163K1(),
    b'nistp192' : ec.SECP192R1(),
    b'nistp224' : ec.SECP224R1(),
    b'nistk233' : ec.SECT233K1(),
    b'nistb233' : ec.SECT233R1(),
    b'nistk283' : ec.SECT283K1(),
    b'nistk409' : ec.SECT409K1(),
    b'nistb409' : ec.SECT409R1(),
    b'nistt571' : ec.SECT571K1()
    }
>>>>>>> 07ab931a

# The ASN.1 encoded key files use OID instead of common names.
# Same order as curveTable
oidTable = {
    b'1.2.840.10045.3.1.7' : ec.SECP256R1(),
    b'1.3.132.0.34' : ec.SECP384R1(),
    b'1.3.132.0.35' : ec.SECP521R1(),
    b'1.3.132.0.1'  : ec.SECT163K1(),
    b'1.2.840.10045.3.1.1' : ec.SECP192R1(),
    b'1.3.132.0.33' : ec.SECP224R1(),
    b'1.3.132.0.26' : ec.SECT233K1(),
    b'1.3.132.0.27' : ec.SECT233R1(),
    b'1.3.132.0.16' : ec.SECT283K1(),
    b'1.3.132.0.36' : ec.SECT409K1(),
    b'1.3.132.0.37' : ec.SECT409R1(),
    b'1.3.132.0.38' : ec.SECT571K1()
    }

class BadKeyError(Exception):
    """
    Raised when a key isn't what we expected from it.

    XXX: we really need to check for bad keys
    """



class EncryptedKeyError(Exception):
    """
    Raised when an encrypted key is presented to fromString/fromFile without
    a password.
    """



class Key(object):
    """
    An object representing a key.  A key can be either a public or
    private key.  A public key can verify a signature; a private key can
    create or verify a signature.  To generate a string that can be stored
    on disk, use the toString method.  If you have a private key, but want
    the string representation of the public key, use Key.public().toString().

    @ivar keyObject: DEPRECATED. The C{Crypto.PublicKey} object
        that operations are performed with.
    """
    def fromFile(cls, filename, type=None, passphrase=None):
        """
        Load a key from a file.

        @param filename: The path to load key data from.

        @type type: L{str} or L{None}
        @param type: A string describing the format the key data is in, or
        L{None} to attempt detection of the type.

        @type passphrase: L{bytes} or L{None}
        @param passphrase: The passphrase the key is encrypted with, or L{None}
        if there is no encryption.

        @rtype: L{Key}
        @return: The loaded key.
        """
        with open(filename, 'rb') as f:
            return cls.fromString(f.read(), type, passphrase)
    fromFile = classmethod(fromFile)


    def fromString(cls, data, type=None, passphrase=None):
        """
        Return a Key object corresponding to the string data.
        type is optionally the type of string, matching a _fromString_*
        method.  Otherwise, the _guessStringType() classmethod will be used
        to guess a type.  If the key is encrypted, passphrase is used as
        the decryption key.

        @type data: L{bytes}
        @param data: The key data.

        @type type: L{str} or L{None}
        @param type: A string describing the format the key data is in, or
        L{None} to attempt detection of the type.

        @type passphrase: L{bytes} or L{None}
        @param passphrase: The passphrase the key is encrypted with, or L{None}
        if there is no encryption.

        @rtype: L{Key}
        @return: The loaded key.
        """
        if type is None:
            type = cls._guessStringType(data)
        if type is None:
            raise BadKeyError('cannot guess the type of %r' % (data,))
        method = getattr(cls, '_fromString_%s' % (type.upper(),), None)
        if method is None:
            raise BadKeyError('no _fromString method for %s' % (type,))
        if method.__code__.co_argcount == 2:  # No passphrase
            if passphrase:
                raise BadKeyError('key not encrypted')
            return method(data)
        else:
            return method(data, passphrase)
    fromString = classmethod(fromString)


    @classmethod
    def _fromString_BLOB(cls, blob):
        """
        Return a public key object corresponding to this public key blob.
        The format of a RSA public key blob is::
            string 'ssh-rsa'
            integer e
            integer n

        The format of a DSA public key blob is::
            string 'ssh-dss'
            integer p
            integer q
            integer g
            integer y

        EC keys::
            version  1
            fieldID 
                    fieldType: ansi-X9-62 fieldType
                    parameters 
            curve
                    octet string a
                    octet string b
                    bit string (optional) seed
            octet string base
            integer order
            integer (optional) cofactor

        @type blob: L{bytes}
        @param blob: The key data.

        @return: A new key.
        @rtype: L{twisted.conch.ssh.keys.Key}
        @raises BadKeyError: if the key type (the first string) is unknown.
        """
        keyType, rest = common.getNS(blob)
        if keyType == b'ssh-rsa':
            e, n, rest = common.getMP(rest, 2)
            return cls(
                rsa.RSAPublicNumbers(e, n).public_key(default_backend()))
        elif keyType == b'ssh-dss':
            p, q, g, y, rest = common.getMP(rest, 4)
            return cls(
                dsa.DSAPublicNumbers(
                    y=y,
                    parameter_numbers=dsa.DSAParameterNumbers(
                        p=p,
                        q=q,
                        g=g
                    )
                ).public_key(default_backend())
            )
        elif keyType.find(b'nist') >= 0:
            # First we have to make an EllipticCuvePublicNumbers from the provided curve and points,
            # then turn it into a public key object.
            newKey = cls(ec.EllipticCurvePublicNumbers.from_encoded_point(curveTable[keyType], common.getNS(rest)[0]).public_key(default_backend()))
            newKey.ecKeyName = 'ecdsa-sha2-' + keyType
            return newKey
        else:
            raise BadKeyError('unknown blob type: %s' % (keyType,))


    @classmethod
    def _fromString_PRIVATE_BLOB(cls, blob):
        """
        Return a private key object corresponding to this private key blob.
        The blob formats are as follows:

        RSA keys::
            string 'ssh-rsa'
            integer n
            integer e
            integer d
            integer u
            integer p
            integer q

        DSA keys::
            string 'ssh-dss'
            integer p
            integer q
            integer g
            integer y
            integer x

        EC keys::
            string 'ecdsa-sha2-nist*'
            string name
            string public_key
            integer private_key

        @type blob: L{bytes}
        @param blob: The key data.

        @return: A new key.
        @rtype: L{twisted.conch.ssh.keys.Key}
        @raises BadKeyError: if the key type (the first string) is unknown.
        """
        keyType, rest = common.getNS(blob)

        if keyType == b'ssh-rsa':
            n, e, d, u, p, q, rest = common.getMP(rest, 6)
            return cls._fromRSAComponents(n=n, e=e, d=d, p=p, q=q)
        elif keyType == b'ssh-dss':
            p, q, g, y, x, rest = common.getMP(rest, 5)
            return cls._fromDSAComponents(y=y, g=g, p=p, q=q, x=x)
        elif keyType.find(b'ecdsa') >= 0:
            newKey = cls(load_der_private_key(blob, default_backend()))
            newKey.ecKeyName = keyType
            return newKey
        else:
            raise BadKeyError('unknown blob type: %s' % (keyType,))


    @classmethod
    def _fromString_PUBLIC_OPENSSH(cls, data):
        """
        Return a public key object corresponding to this OpenSSH public key
        string.  The format of an OpenSSH public key string is::
            <key type> <base64-encoded public key blob>

        @type data: L{bytes}
        @param data: The key data.

        @return: A new key.
        @rtype: L{twisted.conch.ssh.keys.Key}
        @raises BadKeyError: if the blob type is unknown.
        """
<<<<<<< HEAD
        #EC keys can come in multiple formats.
        idx = data.find(b'ecdsa')

        if idx == 0:
            newKey = cls(load_ssh_public_key(data, default_backend()))
            newKey.ecKeyName = data[:19]
            return newKey
        elif idx > 0:
            # This string doesn't seem to be supported by any of cryptgraphy.io's utility functions.
            # So do it the long way by grabbing the bytes we need and passing them on.
            blob = re.search(".*?nist.\d{3}(.*)", data, re.DOTALL).group(1)
        else:
            blob = base64.decodestring(data.split()[1])
=======
        blob = decodebytes(data.split()[1])
>>>>>>> 07ab931a
        return cls._fromString_BLOB(blob)


    @classmethod
    def _fromString_PRIVATE_OPENSSH(cls, data, passphrase):
        """
        Return a private key object corresponding to this OpenSSH private key
        string.  If the key is encrypted, passphrase MUST be provided.
        Providing a passphrase for an unencrypted key is an error.

        The format of an OpenSSH private key string is::
            -----BEGIN <key type> PRIVATE KEY-----
            [Proc-Type: 4,ENCRYPTED
            DEK-Info: DES-EDE3-CBC,<initialization value>]
            <base64-encoded ASN.1 structure>
            ------END <key type> PRIVATE KEY------

        The ASN.1 structure of a RSA key is::
            (0, n, e, d, p, q)

        The ASN.1 structure of a DSA key is::
            (0, p, q, g, y, x)

        The ASN.1 structure of a ECDSA key is::
            (ECParameters, OID, NULL)

        @type data: L{bytes}
        @param data: The key data.

        @type passphrase: L{bytes} or L{None}
        @param passphrase: The passphrase the key is encrypted with, or L{None}
        if it is not encrypted.

        @return: A new key.
        @rtype: L{twisted.conch.ssh.keys.Key}
        @raises BadKeyError: if
            * a passphrase is provided for an unencrypted key
            * the ASN.1 encoding is incorrect
        @raises EncryptedKeyError: if
            * a passphrase is not provided for an encrypted key
        """
        lines = data.strip().split(b'\n')
        kind = lines[0][11:14]
        if lines[1].startswith(b'Proc-Type: 4,ENCRYPTED'):
            if not passphrase:
                raise EncryptedKeyError('Passphrase must be provided '
                                        'for an encrypted key')

            # Determine cipher and initialization vector
            try:
                _, cipherIVInfo = lines[2].split(b' ', 1)
                cipher, ivdata = cipherIVInfo.rstrip().split(b',', 1)
            except ValueError:
                raise BadKeyError('invalid DEK-info %r' % (lines[2],))

            if cipher == b'AES-128-CBC':
                algorithmClass = algorithms.AES
                keySize = 16
                if len(ivdata) != 32:
                    raise BadKeyError('AES encrypted key with a bad IV')
            elif cipher == b'DES-EDE3-CBC':
                algorithmClass = algorithms.TripleDES
                keySize = 24
                if len(ivdata) != 16:
                    raise BadKeyError('DES encrypted key with a bad IV')
            else:
                raise BadKeyError('unknown encryption type %r' % (cipher,))

            # Extract keyData for decoding
            iv = bytes(bytearray([int(ivdata[i:i + 2], 16)
                                  for i in range(0, len(ivdata), 2)]))
            ba = md5(passphrase + iv[:8]).digest()
            bb = md5(ba + passphrase + iv[:8]).digest()
            decKey = (ba + bb)[:keySize]
            b64Data = decodebytes(b''.join(lines[3:-1]))

            decryptor = Cipher(
                algorithmClass(decKey),
                modes.CBC(iv),
                backend=default_backend()
            ).decryptor()
            keyData = decryptor.update(b64Data) + decryptor.finalize()

            removeLen = ord(keyData[-1:])
            keyData = keyData[:-removeLen]
        else:
            b64Data = b''.join(lines[1:-1])
            keyData = decodebytes(b64Data)

        try:
            decodedKey = berDecoder.decode(keyData)[0]
        except PyAsn1Error as e:
            raise BadKeyError(
                'Failed to decode key (Bad Passphrase?): %s' % (e,))

        if kind == b'RSA':
            if len(decodedKey) == 2:  # Alternate RSA key
                decodedKey = decodedKey[0]
            if len(decodedKey) < 6:
                raise BadKeyError('RSA key failed to decode properly')

            n, e, d, p, q, dmp1, dmq1, iqmp = [
                long(value) for value in decodedKey[1:9]
            ]
            if p > q:  # Make p smaller than q
                p, q = q, p
            return cls(
                rsa.RSAPrivateNumbers(
                    p=p,
                    q=q,
                    d=d,
                    dmp1=dmp1,
                    dmq1=dmq1,
                    iqmp=iqmp,
                    public_numbers=rsa.RSAPublicNumbers(e=e, n=n),
                ).private_key(default_backend())
            )
        elif kind == b'DSA':
            p, q, g, y, x = [long(value) for value in decodedKey[1: 6]]
            if len(decodedKey) < 6:
                raise BadKeyError('DSA key failed to decode properly')
            return cls(
                dsa.DSAPrivateNumbers(
                    x=x,
                    public_numbers=dsa.DSAPublicNumbers(
                        y=y,
                        parameter_numbers=dsa.DSAParameterNumbers(
                            p=p,
                            q=q,
                            g=g
                        )
                    )
                ).private_key(backend=default_backend())
            )
        elif kind == b'EC ':
            # Couldn't find a simple pay to do this
            # So we're doing it the hard way.
            
            newKey = cls(load_pem_private_key(data, passphrase, default_backend()))
            keyName = None
            
            curve = oidTable[str(decodedKey[2])]
            # Reverse look up the nist curve name to be referenced later 
            for k,v in curveTable.items():
                if isinstance(curve, v.__class__):
                    keyName = 'ecdsa-sha2-' + k
                    break
            
            if keyName == None:
                raise UnsupportedAlgorithm("Unable to find the nist name for curve: " + curve)
                # Continue on because there's a possibility we won't need the curve name again.
            else:
                newKey.ecKeyName = keyName

            return newKey
        else:
            raise BadKeyError("unknown key type %s" % (kind,))


    @classmethod
    def _fromString_PUBLIC_LSH(cls, data):
        """
        Return a public key corresponding to this LSH public key string.
        The LSH public key string format is::
            <s-expression: ('public-key', (<key type>, (<name, <value>)+))>

        The names for a RSA (key type 'rsa-pkcs1-sha1') key are: n, e.
        The names for a DSA (key type 'dsa') key are: y, g, p, q.

        @type data: L{bytes}
        @param data: The key data.

        @return: A new key.
        @rtype: L{twisted.conch.ssh.keys.Key}
        @raises BadKeyError: if the key type is unknown
        """
        sexp = sexpy.parse(decodebytes(data[1:-1]))
        assert sexp[0] == b'public-key'
        kd = {}
        for name, data in sexp[1][1:]:
            kd[name] = common.getMP(common.NS(data))[0]
        if sexp[1][0] == b'dsa':
            return cls._fromDSAComponents(
                y=kd[b'y'], g=kd[b'g'], p=kd[b'p'], q=kd[b'q'])

        elif sexp[1][0] == b'rsa-pkcs1-sha1':
            return cls._fromRSAComponents(n=kd[b'n'], e=kd[b'e'])
        else:
            raise BadKeyError('unknown lsh key type %s' % (sexp[1][0],))


    @classmethod
    def _fromString_PRIVATE_LSH(cls, data):
        """
        Return a private key corresponding to this LSH private key string.
        The LSH private key string format is::
            <s-expression: ('private-key', (<key type>, (<name>, <value>)+))>

        The names for a RSA (key type 'rsa-pkcs1-sha1') key are: n, e, d, p, q.
        The names for a DSA (key type 'dsa') key are: y, g, p, q, x.

        @type data: L{bytes}
        @param data: The key data.

        @return: A new key.
        @rtype: L{twisted.conch.ssh.keys.Key}
        @raises BadKeyError: if the key type is unknown
        """
        sexp = sexpy.parse(data)
        assert sexp[0] == b'private-key'
        kd = {}
        for name, data in sexp[1][1:]:
            kd[name] = common.getMP(common.NS(data))[0]
        if sexp[1][0] == b'dsa':
            assert len(kd) == 5, len(kd)
            return cls._fromDSAComponents(
                y=kd[b'y'], g=kd[b'g'], p=kd[b'p'], q=kd[b'q'], x=kd[b'x'])
        elif sexp[1][0] == b'rsa-pkcs1':
            assert len(kd) == 8, len(kd)
            if kd[b'p'] > kd[b'q']:  # Make p smaller than q
                kd[b'p'], kd[b'q'] = kd[b'q'], kd[b'p']
            return cls._fromRSAComponents(
                n=kd[b'n'], e=kd[b'e'], d=kd[b'd'], p=kd[b'p'], q=kd[b'q'])

        else:
            raise BadKeyError('unknown lsh key type %s' % (sexp[1][0],))


    @classmethod
    def _fromString_AGENTV3(cls, data):
        """
        Return a private key object corresponsing to the Secure Shell Key
        Agent v3 format.

        The SSH Key Agent v3 format for a RSA key is::
            string 'ssh-rsa'
            integer e
            integer d
            integer n
            integer u
            integer p
            integer q

        The SSH Key Agent v3 format for a DSA key is::
            string 'ssh-dss'
            integer p
            integer q
            integer g
            integer y
            integer x

        @type data: L{bytes}
        @param data: The key data.

        @return: A new key.
        @rtype: L{twisted.conch.ssh.keys.Key}
        @raises BadKeyError: if the key type (the first string) is unknown
        """
        keyType, data = common.getNS(data)
        if keyType == b'ssh-dss':
            p, data = common.getMP(data)
            q, data = common.getMP(data)
            g, data = common.getMP(data)
            y, data = common.getMP(data)
            x, data = common.getMP(data)
            return cls._fromDSAComponents(y=y, g=g, p=p, q=q, x=x)
        elif keyType == b'ssh-rsa':
            e, data = common.getMP(data)
            d, data = common.getMP(data)
            n, data = common.getMP(data)
            u, data = common.getMP(data)
            p, data = common.getMP(data)
            q, data = common.getMP(data)
            return cls._fromRSAComponents(n=n, e=e, d=d, p=p, q=q, u=u)
        else:
            raise BadKeyError("unknown key type %s" % (keyType,))


    def _guessStringType(cls, data):
        """
        Guess the type of key in data.  The types map to _fromString_*
        methods.

        @type data: L{bytes}
        @param data: The key data.
        """
        if data.startswith(b'ssh-'):
            return 'public_openssh'
        elif data.startswith(b'-----BEGIN'):
            return 'private_openssh'
        elif data.find(b'ecdsa') != -1: #ecdsa keys sometimes have a byte before the name
            return 'public_openssh'
        elif data.startswith(b'{'):
            return 'public_lsh'
        elif data.startswith(b'('):
            return 'private_lsh'
        elif data.startswith(b'\x00\x00\x00\x07ssh-'):
            ignored, rest = common.getNS(data)
            count = 0
            while rest:
                count += 1
                ignored, rest = common.getMP(rest)
            if count > 4:
                return 'agentv3'
            else:
                return 'blob'
    _guessStringType = classmethod(_guessStringType)


    @classmethod
    def _fromRSAComponents(cls, n, e, d=None, p=None, q=None, u=None):
        """
        Build a key from RSA numerical components.

        @type n: L{int}
        @param n: The 'n' RSA variable.

        @type e: L{int}
        @param e: The 'e' RSA variable.

        @type d: L{int} or L{None}
        @param d: The 'd' RSA variable (optional for a public key).

        @type p: L{int} or L{None}
        @param p: The 'p' RSA variable (optional for a public key).

        @type q: L{int} or L{None}
        @param q: The 'q' RSA variable (optional for a public key).

        @type u: L{int} or L{None}
        @param u: The 'u' RSA variable. Ignored, as its value is determined by
        p and q.

        @rtype: L{Key}
        @return: An RSA key constructed from the values as given.
        """
        publicNumbers = rsa.RSAPublicNumbers(e=e, n=n)
        if d is None:
            # We have public components.
            keyObject = publicNumbers.public_key(default_backend())
        else:
            privateNumbers = rsa.RSAPrivateNumbers(
                p=p,
                q=q,
                d=d,
                dmp1=rsa.rsa_crt_dmp1(d, p),
                dmq1=rsa.rsa_crt_dmq1(d, q),
                iqmp=rsa.rsa_crt_iqmp(p, q),
                public_numbers=publicNumbers,
                )
            keyObject = privateNumbers.private_key(default_backend())

        return cls(keyObject)


    @classmethod
    def _fromDSAComponents(cls, y, p, q, g, x=None):
        """
        Build a key from DSA numerical components.

        @type y: L{int}
        @param y: The 'y' DSA variable.

        @type p: L{int}
        @param p: The 'p' DSA variable.

        @type q: L{int}
        @param q: The 'q' DSA variable.

        @type g: L{int}
        @param g: The 'g' DSA variable.

        @type x: L{int} or L{None}
        @param x: The 'x' DSA variable (optional for a public key)

        @rtype: L{Key}
        @return: A DSA key constructed from the values as given.
        """
        publicNumbers = dsa.DSAPublicNumbers(
            y=y, parameter_numbers=dsa.DSAParameterNumbers(p=p, q=q, g=g))
        if x is None:
            # We have public components.
            keyObject = publicNumbers.public_key(default_backend())
        else:
            privateNumbers = dsa.DSAPrivateNumbers(
                x=x, public_numbers=publicNumbers)
            keyObject = privateNumbers.private_key(default_backend())

        return cls(keyObject)


    def __init__(self, keyObject):
        """
        Initialize with a private or public
        C{cryptography.hazmat.primitives.asymmetric} key.

        @param keyObject: Low level key.
        @type keyObject: C{cryptography.hazmat.primitives.asymmetric} key.
        """
        # Avoid importing PyCrypto if at all possible
        if keyObject.__class__.__module__.startswith('Crypto.PublicKey'):
            warningString = getDeprecationWarningString(
                Key,
                Version("Twisted", 16, 0, 0),
                replacement='passing a cryptography key object')
            warnings.warn(warningString, DeprecationWarning, stacklevel=2)
            self.keyObject = keyObject
        else:
            self._keyObject = keyObject


    def __eq__(self, other):
        """
        Return True if other represents an object with the same key.
        """
        if type(self) == type(other):
            return self.type() == other.type() and self.data() == other.data()
        else:
            return NotImplemented


    def __ne__(self, other):
        """
        Return True if other represents anything other than this key.
        """
        result = self.__eq__(other)
        if result == NotImplemented:
            return result
        return not result


    def __repr__(self):
        """
        Return a pretty representation of this object.
        """
        if self.type() == 'EC':
            if self.isPublic():
                return self._keyObject.public_bytes(serialization.Encoding.PEM, serialization.PublicFormat.SubjectPublicKeyInfo)
            else:
                return self._keyObject.private_bytes(serialization.Encoding.PEM, serialization.PrivateFormat.TraditionalOpenSSL, serialization.NoEncryption())
        else:
            lines = [
                '<%s %s (%s bits)' % (
                    nativeString(self.type()),
                    self.isPublic() and 'Public Key' or 'Private Key',
                    self._keyObject.key_size)]
            for k, v in sorted(self.data().items()):
                if _PY3 and isinstance(k, bytes):
                    k = k.decode('ascii')
                lines.append('attr %s:' % (k,))
                by = common.MP(v)[4:]
                while by:
                    m = by[:15]
                    by = by[15:]
                    o = ''
                    for c in iterbytes(m):
                        o = o + '%02x:' % (ord(c),)
                    if len(m) < 15:
                        o = o[:-1]
                    lines.append('\t' + o)
            lines[-1] = lines[-1] + '>'
            return '\n'.join(lines)


    @property
    @deprecated(Version('Twisted', 16, 0, 0))
    def keyObject(self):
        """
        A C{Crypto.PublicKey} object similar to this key.

        As PyCrypto is no longer used for the underlying operations, this
        property should be avoided.
        """
        # Lazy import to have PyCrypto as a soft dependency.
        from Crypto.PublicKey import DSA, RSA

        keyObject = None
        keyType = self.type()
        keyData = self.data()
        isPublic = self.isPublic()

        if keyType == 'RSA':
            if isPublic:
                keyObject = RSA.construct((
                    keyData['n'],
                    long(keyData['e']),
                    ))
            else:
                keyObject = RSA.construct((
                    keyData['n'],
                    long(keyData['e']),
                    keyData['d'],
                    keyData['p'],
                    keyData['q'],
                    keyData['u'],
                    ))
        elif keyType == 'DSA':
            if isPublic:
                keyObject = DSA.construct((
                    keyData['y'],
                    keyData['g'],
                    keyData['p'],
                    keyData['q'],
                    ))
            else:
                keyObject = DSA.construct((
                    keyData['y'],
                    keyData['g'],
                    keyData['p'],
                    keyData['q'],
                    keyData['x'],
                    ))
        else:
            raise BadKeyError('Unsupported key type.')

        return keyObject


    @keyObject.setter
    @deprecated(Version('Twisted', 16, 0, 0))
    def keyObject(self, value):
        # Lazy import to have PyCrypto as a soft dependency.
        from Crypto.PublicKey import DSA, RSA

        if isinstance(value, RSA._RSAobj):
            rawKey = value.key
            if rawKey.has_private():
                newKey = self._fromRSAComponents(
                    e=rawKey.e,
                    n=rawKey.n,
                    p=rawKey.p,
                    q=rawKey.q,
                    d=rawKey.d,
                    u=rawKey.u,
                    )
            else:
                newKey = self._fromRSAComponents(e=rawKey.e, n=rawKey.n)
        elif isinstance(value, DSA._DSAobj):
            rawKey = value.key
            if rawKey.has_private():
                newKey = self._fromDSAComponents(
                    y=rawKey.y,
                    p=rawKey.p,
                    q=rawKey.q,
                    g=rawKey.g,
                    x=rawKey.x,
                    )
            else:
                newKey = self._fromDSAComponents(
                    y=rawKey.y,
                    p=rawKey.p,
                    q=rawKey.q,
                    g=rawKey.g,
                    )
        else:
            raise BadKeyError('PyCrypto key type not supported.')

        self._keyObject = newKey._keyObject


    def isPublic(self):
        """
        Check if this instance is a public key.

        @return: C{True} if this is a public key.
        """
        return isinstance(
            self._keyObject, (rsa.RSAPublicKey, dsa.DSAPublicKey, ec.EllipticCurvePublicKey))


    def public(self):
        """
        Returns a version of this key containing only the public key data.
        If this is a public key, this may or may not be the same object
        as self.

        @rtype: L{Key}
        @return: A public key.
        """
        return Key(self._keyObject.public_key())


    def fingerprint(self):
        """
        Get the user presentation of the fingerprint of this L{Key}.  As
        described by U{RFC 4716 section
        4<http://tools.ietf.org/html/rfc4716#section-4>}::

            The fingerprint of a public key consists of the output of the MD5
            message-digest algorithm [RFC1321].  The input to the algorithm is
            the public key data as specified by [RFC4253].  (...)  The output
            of the (MD5) algorithm is presented to the user as a sequence of 16
            octets printed as hexadecimal with lowercase letters and separated
            by colons.

        @since: 8.2

        @return: the user presentation of this L{Key}'s fingerprint, as a
        string.

        @rtype: L{str}
        """
        return nativeString(
            b':'.join([binascii.hexlify(x)
                       for x in iterbytes(md5(self.blob()).digest())]))


    def type(self):
        """
        Return the type of the object we wrap.  Currently this can only be
        'RSA' or 'DSA'.

        @rtype: L{str}
        """
        if isinstance(
                self._keyObject, (rsa.RSAPublicKey, rsa.RSAPrivateKey)):
            return 'RSA'
        elif isinstance(
                self._keyObject, (dsa.DSAPublicKey, dsa.DSAPrivateKey)):
            return 'DSA'
        elif isinstance(
                self._keyObject, (ec.EllipticCurvePublicKey, ec.EllipticCurvePrivateKey)):
            return 'EC'
        else:
            raise RuntimeError(
                'unknown type of object: %r' % (self._keyObject,))


    def getECKeyName(self):
        if hasattr(self, 'ecKeyName'):
            return self.ecKeyName
        else:
            return None

    def sshType(self):
        """
        Get the type of the object we wrap as defined in the SSH protocol,
        defined in RFC 4253, Section 6.6. Currently this can only be b'ssh-rsa'
        or b'ssh-dss'.

        @return: The key type format.
        @rtype: L{bytes}
        """
        return {'RSA': b'ssh-rsa', 'DSA': b'ssh-dss', 'EC': self.getECKeyName()}[self.type()]


    def size(self):
        """
        Return the size of the object we wrap.

        @return: The size of the key.
        @rtype: L{int}
        """
        if self._keyObject is None:
            return 0
<<<<<<< HEAD
        elif self.type() == 'EC':
            return self._keyObject.curve.key_size
=======
>>>>>>> 07ab931a
        else:
            return self._keyObject.key_size


    def data(self):
        """
        Return the values of the public key as a dictionary.

        @rtype: L{dict}
        """
        if isinstance(self._keyObject, rsa.RSAPublicKey):
            numbers = self._keyObject.public_numbers()
            return {
                "n": numbers.n,
                "e": numbers.e,
            }
        elif isinstance(self._keyObject, rsa.RSAPrivateKey):
            numbers = self._keyObject.private_numbers()
            return {
                "n": numbers.public_numbers.n,
                "e": numbers.public_numbers.e,
                "d": numbers.d,
                "p": numbers.p,
                "q": numbers.q,
                # Use a trick: iqmp is q^-1 % p, u is p^-1 % q
                "u": rsa.rsa_crt_iqmp(numbers.q, numbers.p),
            }
        elif isinstance(self._keyObject, dsa.DSAPublicKey):
            numbers = self._keyObject.public_numbers()
            return {
                "y": numbers.y,
                "g": numbers.parameter_numbers.g,
                "p": numbers.parameter_numbers.p,
                "q": numbers.parameter_numbers.q,
            }
        elif isinstance(self._keyObject, dsa.DSAPrivateKey):
            numbers = self._keyObject.private_numbers()
            return {
                "x": numbers.x,
                "y": numbers.public_numbers.y,
                "g": numbers.public_numbers.parameter_numbers.g,
                "p": numbers.public_numbers.parameter_numbers.p,
                "q": numbers.public_numbers.parameter_numbers.q,
            }
        elif isinstance(self._keyObject, ec.EllipticCurvePublicKey):
            numbers = self._keyObject.public_numbers()
            return {
                "curve": self.getECKeyName(),
                "n": numbers.encode_point()
                }
        elif isinstance(self._keyObject, ec.EllipticCurvePrivateKey):
            numbers = self._keyObject.private_numbers()
            return {
                "curve": self.getECKeyName(),
                "p": numbers.public_numbers,
                "x": numbers.private_value
                }
        else:
            raise RuntimeError("Unexpected key type: %s" % (self._keyObject,))


    def blob(self):
        """
        Return the public key blob for this key. The blob is the
        over-the-wire format for public keys.

        SECSH-TRANS RFC 4253 Section 6.6.

        RSA keys::
            string 'ssh-rsa'
            integer e
            integer n

        DSA keys::
            string 'ssh-dss'
            integer p
            integer q
            integer g
            integer y

        @rtype: L{bytes}
        """
        type = self.type()
        data = self.data()
        if type == 'RSA':
            return (common.NS(b'ssh-rsa') + common.MP(data['e']) +
                    common.MP(data['n']))
        elif type == 'DSA':
            return (common.NS(b'ssh-dss') + common.MP(data['p']) +
                    common.MP(data['q']) + common.MP(data['g']) +
                    common.MP(data['y']))
        elif type == 'EC':
            b = (common.NS(data["curve"]) + common.NS(data["curve"][-8:]) + 
                    common.NS(data["n"]))
            return b
        else:
            raise BadKeyError("unknown key type %s" % (type,))


    def privateBlob(self):
        """
        Return the private key blob for this key. The blob is the
        over-the-wire format for private keys:

        Specification in OpenSSH PROTOCOL.agent

        RSA keys::
            string 'ssh-rsa'
            integer n
            integer e
            integer d
            integer u
            integer p
            integer q

        DSA keys::
            string 'ssh-dss'
            integer p
            integer q
            integer g
            integer y
            integer x
        """
        type = self.type()
        data = self.data()
        if type == 'RSA':
            return (common.NS(b'ssh-rsa') + common.MP(data['n']) +
                    common.MP(data['e']) + common.MP(data['d']) +
                    common.MP(data['u']) + common.MP(data['p']) +
                    common.MP(data['q']))
        elif type == 'DSA':
            return (common.NS(b'ssh-dss') + common.MP(data['p']) +
                    common.MP(data['q']) + common.MP(data['g']) +
                    common.MP(data['y']) + common.MP(data['x']))
        elif type == 'EC':
            return (common.NS(data['curve']) + common.NS(data["curve"][-8:]) +
                    common.NS(data['p']) + common.MP(data['X']))
        else:
            raise BadKeyError("unknown key type %s" % (type,))


    def toString(self, type, extra=None):
        """
        Create a string representation of this key.  If the key is a private
        key and you want the representation of its public key, use
        C{key.public().toString()}.  type maps to a _toString_* method.

        @param type: The type of string to emit.  Currently supported values
            are C{'OPENSSH'}, C{'LSH'}, and C{'AGENTV3'}.
        @type type: L{str}

        @param extra: Any extra data supported by the selected format which
            is not part of the key itself.  For public OpenSSH keys, this is
            a comment.  For private OpenSSH keys, this is a passphrase to
            encrypt with.
        @type extra: L{bytes} or L{None}

        @rtype: L{bytes}
        """
        # No support for EC keys yet.
        if self.type() == 'EC':
            raise UnsupportedAlgorithm("toString() does not support  Elliptic Curves yet.")

        method = getattr(self, '_toString_%s' % (type.upper(),), None)
        if method is None:
            raise BadKeyError('unknown key type: %s' % (type,))
        if method.__code__.co_argcount == 2:
            return method(extra)
        else:
            return method()


    def _toString_OPENSSH(self, extra):
        """
        Return a public or private OpenSSH string.  See
        _fromString_PUBLIC_OPENSSH and _fromString_PRIVATE_OPENSSH for the
        string formats.  If extra is present, it represents a comment for a
        public key, or a passphrase for a private key.

        @param extra: Comment for a public key or passphrase for a
            private key
        @type extra: L{bytes}

        @rtype: L{bytes}
        """
        
<<<<<<< HEAD
        # No support for EC keys yet.
        if self.type() == 'EC':
            raise UnsupportedAlgorithm("toString() does not support  Elliptic Curves yet.")

=======
>>>>>>> 07ab931a
        data = self.data()
        if self.isPublic():
            b64Data = encodebytes(self.blob()).replace(b'\n', b'')
            if not extra:
                extra = b''
            return (self.sshType() + b' ' + b64Data + b' ' + extra).strip()
        else:
            lines = [b''.join((b'-----BEGIN ', self.type().encode('ascii'),
                               b' PRIVATE KEY-----'))]
            if self.type() == 'RSA':
                p, q = data['p'], data['q']
                objData = (0, data['n'], data['e'], data['d'], q, p,
                           data['d'] % (q - 1), data['d'] % (p - 1),
                           data['u'])
            elif self.type() == 'DSA':
                objData = (0, data['p'], data['q'], data['g'], data['y'],
                           data['x'])
            asn1Sequence = univ.Sequence()
            for index, value in izip(itertools.count(), objData):
                asn1Sequence.setComponentByPosition(index, univ.Integer(value))
            asn1Data = berEncoder.encode(asn1Sequence)
            if extra:
                iv = randbytes.secureRandom(8)
                hexiv = ''.join(['%02X' % (ord(x),) for x in iterbytes(iv)])
                hexiv = hexiv.encode('ascii')
                lines.append(b'Proc-Type: 4,ENCRYPTED')
                lines.append(b'DEK-Info: DES-EDE3-CBC,' + hexiv + b'\n')
                ba = md5(extra + iv).digest()
                bb = md5(ba + extra + iv).digest()
                encKey = (ba + bb)[:24]
                padLen = 8 - (len(asn1Data) % 8)
                asn1Data += (chr(padLen) * padLen).encode('ascii')

                encryptor = Cipher(
                    algorithms.TripleDES(encKey),
                    modes.CBC(iv),
                    backend=default_backend()
                ).encryptor()

                asn1Data = encryptor.update(asn1Data) + encryptor.finalize()

            b64Data = encodebytes(asn1Data).replace(b'\n', b'')
            lines += [b64Data[i:i + 64] for i in range(0, len(b64Data), 64)]
            lines.append(b''.join((b'-----END ', self.type().encode('ascii'),
                                   b' PRIVATE KEY-----')))
            return b'\n'.join(lines)


    def _toString_LSH(self):
        """
        Return a public or private LSH key.  See _fromString_PUBLIC_LSH and
        _fromString_PRIVATE_LSH for the key formats.

        @rtype: L{bytes}
        """
        data = self.data()
        type = self.type()

        # No support for EC keys yet.
        if self.type() == 'EC':
            raise UnsupportedAlgorithm("toString() does not support  Elliptic Curves yet.")

        if self.isPublic():
            if type == 'RSA':
                keyData = sexpy.pack([[b'public-key',
                                       [b'rsa-pkcs1-sha1',
                                        [b'n', common.MP(data['n'])[4:]],
                                        [b'e', common.MP(data['e'])[4:]]]]])
            elif type == 'DSA':
                keyData = sexpy.pack([[b'public-key',
                                       [b'dsa',
                                        [b'p', common.MP(data['p'])[4:]],
                                        [b'q', common.MP(data['q'])[4:]],
                                        [b'g', common.MP(data['g'])[4:]],
                                        [b'y', common.MP(data['y'])[4:]]]]])
            else:
                raise BadKeyError("unknown key type %s" % (type,))
            return (b'{' + encodebytes(keyData).replace(b'\n', b'') +
                    b'}')
        else:
            if type == 'RSA':
                p, q = data['p'], data['q']
                return sexpy.pack([[b'private-key',
                                    [b'rsa-pkcs1',
                                     [b'n', common.MP(data['n'])[4:]],
                                     [b'e', common.MP(data['e'])[4:]],
                                     [b'd', common.MP(data['d'])[4:]],
                                     [b'p', common.MP(q)[4:]],
                                     [b'q', common.MP(p)[4:]],
                                     [b'a', common.MP(
                                         data['d'] % (q - 1))[4:]],
                                     [b'b', common.MP(
                                         data['d'] % (p - 1))[4:]],
                                     [b'c', common.MP(data['u'])[4:]]]]])
            elif type == 'DSA':
                return sexpy.pack([[b'private-key',
                                    [b'dsa',
                                     [b'p', common.MP(data['p'])[4:]],
                                     [b'q', common.MP(data['q'])[4:]],
                                     [b'g', common.MP(data['g'])[4:]],
                                     [b'y', common.MP(data['y'])[4:]],
                                     [b'x', common.MP(data['x'])[4:]]]]])
            else:
                raise BadKeyError("unknown key type %s'" % (type,))


    def _toString_AGENTV3(self):
        """
        Return a private Secure Shell Agent v3 key.  See
        _fromString_AGENTV3 for the key format.

        @rtype: L{bytes}
        """
        data = self.data()
        if not self.isPublic():
            if self.type() == 'RSA':
                values = (data['e'], data['d'], data['n'], data['u'],
                          data['p'], data['q'])
            elif self.type() == 'DSA':
                values = (data['p'], data['q'], data['g'], data['y'],
                          data['x'])
            # I assume this is what's needed
            # But commented out because it hasn't been tested yet.
            elif self.type() == 'EC':
                raise UnsupportedAlgorithm("toString() does not support Elliptic Curves yet.")
                #values = (data['curve'], data['curve'][-8:], data['p'], data['x'])
            return common.NS(self.sshType()) + b''.join(map(common.MP, values))


    def sign(self, data):
        """
        Sign some data with this key.

        SECSH-TRANS RFC 4253 Section 6.6.

        @type data: L{bytes}
        @param data: The data to sign.

        @rtype: L{bytes}
        @return: A signature for the given data.
        """
        type = self.type()
        if type == 'RSA':
            signer = self._keyObject.signer(
                padding.PKCS1v15(), hashes.SHA1())
            signer.update(data)
            ret = common.NS(signer.finalize())
        elif type == 'DSA':
            signer = self._keyObject.signer(hashes.SHA1())
            signer.update(data)
            signature = signer.finalize()
            (r, s) = decode_dss_signature(signature)
            # SSH insists that the DSS signature blob be two 160-bit integers
            # concatenated together. The sig[0], [1] numbers from obj.sign
            # are just numbers, and could be any length from 0 to 160 bits.
            # Make sure they are padded out to 160 bits (20 bytes each)
            ret = common.NS(int_to_bytes(r, 20) + int_to_bytes(s, 20))
        elif type == 'EC':
            #Which hash to use depends on the key size.
            if self._keyObject.curve.key_size <= 256:
                h = hashes.SHA256()
            elif self._keyObject.curve.key_size <= 384:
                h = hashes.SHA384()
            else: 
                h = hashes.SHA512()
        
            signer = self._keyObject.signer(ec.ECDSA(h))
            signer.update(data)
            signature = signer.finalize()
            (r, s) = decode_dss_signature(signature)
            ret = common.NS(common.NS(int_to_bytes(r)) + common.NS(int_to_bytes(s)))
        else:
            raise BadKeyError("unknown key type %s" % (self.type(),))
        return common.NS(self.sshType()) + ret


    def verify(self, signature, data):
        """
        Verify a signature using this key.

        @type signature: L{bytes}
        @param signature: The signature to verify.

        @type data: L{bytes}
        @param data: The signed data.

        @rtype: L{bool}
        @return: C{True} if the signature is valid.
        """
        if len(signature) == 40:
            # DSA key with no padding
            signatureType, signature = b'ssh-dss', common.NS(signature)
        else:
            signatureType, signature = common.getNS(signature)
        
        if signatureType != self.sshType():
            return False
        
        keyType = self.type()
        if keyType == 'RSA':
            k = self._keyObject
            if not self.isPublic():
                k = k.public_key()
            verifier = k.verifier(
                common.getNS(signature)[0],
                padding.PKCS1v15(),
                hashes.SHA1(),
            )
        elif keyType == 'DSA':
            concatenatedSignature = common.getNS(signature)[0]
            r = int_from_bytes(concatenatedSignature[:20], 'big')
            s = int_from_bytes(concatenatedSignature[20:], 'big')
            signature = encode_dss_signature(r, s)
            k = self._keyObject
            if not self.isPublic():
                k = k.public_key()
            verifier = k.verifier(
                signature, hashes.SHA1())
        elif keyType == 'EC':
            concatenatedSignature = common.getNS(signature)[0]
            rstr, sstr, rest = common.getNS(concatenatedSignature, 2)
            r = int_from_bytes(rstr, 'big')
            s = int_from_bytes(sstr, 'big')
            signature = encode_dss_signature(r, s)

            k = self._keyObject
            if not self.isPublic():
                k = k.public_key()

            #Which hash to use depends on the key size.
            if self._keyObject.curve.key_size <= 256:
                h = hashes.SHA256()
            elif self._keyObject.curve.key_size <= 384:
                h = hashes.SHA384()
            else: 
                h = hashes.SHA512()
                
            verifier = k.verifier(signature, ec.ECDSA(h))
        else:
            raise BadKeyError("unknown key type %s" % (self.type(),))

        verifier.update(data)
        try:
            verifier.verify()
        except InvalidSignature:
            return False
        else:
            return True



@deprecated(Version("Twisted", 15, 5, 0))
def objectType(obj):
    """
    DEPRECATED. Return the SSH key type corresponding to a
    C{Crypto.PublicKey.pubkey.pubkey} object.

    @param obj: Key for which the type is returned.
    @type obj: C{Crypto.PublicKey.pubkey.pubkey}

    @return: Return the SSH key type corresponding to a PyCrypto object.
    @rtype: L{str}
    """
    keyDataMapping = {
        ('n', 'e', 'd', 'p', 'q'): b'ssh-rsa',
        ('n', 'e', 'd', 'p', 'q', 'u'): b'ssh-rsa',
        ('y', 'g', 'p', 'q', 'x'): b'ssh-dss'
    }
    try:
        return keyDataMapping[tuple(obj.keydata)]
    except (KeyError, AttributeError):
        raise BadKeyError("invalid key object", obj)



def _getPersistentRSAKey(location, keySize=4096):
    """
    This function returns a persistent L{Key}.

    The key is loaded from a PEM file in C{location}. If it does not exist, a
    key with the key size of C{keySize} is generated and saved.

    @param location: Where the key is stored.
    @type location: L{twisted.python.filepath.FilePath}

    @param keySize: The size of the key, if it needs to be generated.
    @type keySize: L{int}

    @returns: A persistent key.
    @rtype: L{Key}
    """
    location.parent().makedirs(ignoreExistingDirectory=True)

    # If it doesn't exist, we want to generate a new key and save it
    if not location.exists():
        privateKey = rsa.generate_private_key(
            public_exponent=65537,
            key_size=keySize,
            backend=default_backend()
        )

        pem = privateKey.private_bytes(
            encoding=serialization.Encoding.PEM,
            format=serialization.PrivateFormat.TraditionalOpenSSL,
            encryption_algorithm=serialization.NoEncryption()
        )

        location.setContent(pem)

    # By this point (save any hilarious race conditions) we should have a
    # working PEM file. Load it!
    # (Future archaeological readers: I chose not to short circuit above,
    # because then there's two exit paths to this code!)
    with location.open("rb") as keyFile:
        privateKey = serialization.load_pem_private_key(
            keyFile.read(),
            password=None,
            backend=default_backend()
        )
        return Key(privateKey)



if _PY3:
    # The objectType function is deprecated and not being ported to Python 3.
    del objectType<|MERGE_RESOLUTION|>--- conflicted
+++ resolved
@@ -5,13 +5,8 @@
 """
 Handling of RSA and DSA keys.
 
-<<<<<<< HEAD
-@ivar curveTable: a look up table for translating NIST standard curve names to Cryptograpy instances.
-@ivar oidTable: a table to translate OID values to Cryptography instances.
-=======
 @var curveTable: a look up table for translating NIST standard curve names to Cryptograpy instances.
 @var oidTable: a table to translate OID values to Cryptography instances.
->>>>>>> 07ab931a
 """
 
 from __future__ import absolute_import, division
@@ -23,14 +18,11 @@
 
 from hashlib import md5
 
-from cryptography.exceptions import InvalidSignature, UnsupportedAlgorithm
+from cryptography.exceptions import InvalidSignature
 from cryptography.hazmat.backends import default_backend
 from cryptography.hazmat.primitives import hashes, serialization
 from cryptography.hazmat.primitives.asymmetric import dsa, rsa, padding, ec
-<<<<<<< HEAD
 from cryptography.hazmat.primitives.serialization import load_der_private_key, load_pem_private_key, load_ssh_public_key
-=======
->>>>>>> 07ab931a
 
 try:
     from cryptography.hazmat.primitives.asymmetric.utils import (
@@ -57,21 +49,6 @@
 
 # Curve lookup table
 curveTable = {
-<<<<<<< HEAD
-        b'nistp256' : ec.SECP256R1(),
-        b'nistp384' : ec.SECP384R1(),
-        b'nistp521' : ec.SECP521R1(),
-        b'nistk163' : ec.SECT163K1(),
-        b'nistp192' : ec.SECP192R1(), 
-        b'nistp224' : ec.SECP224R1(),
-        b'nistk233' : ec.SECT233K1(),
-        b'nistb233' : ec.SECT233R1(),
-        b'nistk283' : ec.SECT283K1(),
-        b'nistk409' : ec.SECT409K1(),
-        b'nistb409' : ec.SECT409R1(),
-        b'nistt571' : ec.SECT571K1()
-        }
-=======
     b'nistp256' : ec.SECP256R1(),
     b'nistp384' : ec.SECP384R1(),
     b'nistp521' : ec.SECP521R1(),
@@ -85,7 +62,6 @@
     b'nistb409' : ec.SECT409R1(),
     b'nistt571' : ec.SECT571K1()
     }
->>>>>>> 07ab931a
 
 # The ASN.1 encoded key files use OID instead of common names.
 # Same order as curveTable
@@ -207,19 +183,6 @@
             integer q
             integer g
             integer y
-
-        EC keys::
-            version  1
-            fieldID 
-                    fieldType: ansi-X9-62 fieldType
-                    parameters 
-            curve
-                    octet string a
-                    octet string b
-                    bit string (optional) seed
-            octet string base
-            integer order
-            integer (optional) cofactor
 
         @type blob: L{bytes}
         @param blob: The key data.
@@ -321,7 +284,6 @@
         @rtype: L{twisted.conch.ssh.keys.Key}
         @raises BadKeyError: if the blob type is unknown.
         """
-<<<<<<< HEAD
         #EC keys can come in multiple formats.
         idx = data.find(b'ecdsa')
 
@@ -335,9 +297,6 @@
             blob = re.search(".*?nist.\d{3}(.*)", data, re.DOTALL).group(1)
         else:
             blob = base64.decodestring(data.split()[1])
-=======
-        blob = decodebytes(data.split()[1])
->>>>>>> 07ab931a
         return cls._fromString_BLOB(blob)
 
 
@@ -773,33 +732,27 @@
         """
         Return a pretty representation of this object.
         """
-        if self.type() == 'EC':
-            if self.isPublic():
-                return self._keyObject.public_bytes(serialization.Encoding.PEM, serialization.PublicFormat.SubjectPublicKeyInfo)
-            else:
-                return self._keyObject.private_bytes(serialization.Encoding.PEM, serialization.PrivateFormat.TraditionalOpenSSL, serialization.NoEncryption())
-        else:
-            lines = [
-                '<%s %s (%s bits)' % (
-                    nativeString(self.type()),
-                    self.isPublic() and 'Public Key' or 'Private Key',
-                    self._keyObject.key_size)]
-            for k, v in sorted(self.data().items()):
-                if _PY3 and isinstance(k, bytes):
-                    k = k.decode('ascii')
-                lines.append('attr %s:' % (k,))
-                by = common.MP(v)[4:]
-                while by:
-                    m = by[:15]
-                    by = by[15:]
-                    o = ''
-                    for c in iterbytes(m):
-                        o = o + '%02x:' % (ord(c),)
-                    if len(m) < 15:
-                        o = o[:-1]
-                    lines.append('\t' + o)
-            lines[-1] = lines[-1] + '>'
-            return '\n'.join(lines)
+        lines = [
+            '<%s %s (%s bits)' % (
+                nativeString(self.type()),
+                self.isPublic() and 'Public Key' or 'Private Key',
+                self._keyObject.key_size)]
+        for k, v in sorted(self.data().items()):
+            if _PY3 and isinstance(k, bytes):
+                k = k.decode('ascii')
+            lines.append('attr %s:' % (k,))
+            by = common.MP(v)[4:]
+            while by:
+                m = by[:15]
+                by = by[15:]
+                o = ''
+                for c in iterbytes(m):
+                    o = o + '%02x:' % (ord(c),)
+                if len(m) < 15:
+                    o = o[:-1]
+                lines.append('\t' + o)
+        lines[-1] = lines[-1] + '>'
+        return '\n'.join(lines)
 
 
     @property
@@ -972,6 +925,7 @@
         else:
             return None
 
+
     def sshType(self):
         """
         Get the type of the object we wrap as defined in the SSH protocol,
@@ -993,11 +947,8 @@
         """
         if self._keyObject is None:
             return 0
-<<<<<<< HEAD
         elif self.type() == 'EC':
             return self._keyObject.curve.key_size
-=======
->>>>>>> 07ab931a
         else:
             return self._keyObject.key_size
 
@@ -1157,10 +1108,6 @@
 
         @rtype: L{bytes}
         """
-        # No support for EC keys yet.
-        if self.type() == 'EC':
-            raise UnsupportedAlgorithm("toString() does not support  Elliptic Curves yet.")
-
         method = getattr(self, '_toString_%s' % (type.upper(),), None)
         if method is None:
             raise BadKeyError('unknown key type: %s' % (type,))
@@ -1184,13 +1131,6 @@
         @rtype: L{bytes}
         """
         
-<<<<<<< HEAD
-        # No support for EC keys yet.
-        if self.type() == 'EC':
-            raise UnsupportedAlgorithm("toString() does not support  Elliptic Curves yet.")
-
-=======
->>>>>>> 07ab931a
         data = self.data()
         if self.isPublic():
             b64Data = encodebytes(self.blob()).replace(b'\n', b'')
@@ -1312,11 +1252,6 @@
             elif self.type() == 'DSA':
                 values = (data['p'], data['q'], data['g'], data['y'],
                           data['x'])
-            # I assume this is what's needed
-            # But commented out because it hasn't been tested yet.
-            elif self.type() == 'EC':
-                raise UnsupportedAlgorithm("toString() does not support Elliptic Curves yet.")
-                #values = (data['curve'], data['curve'][-8:], data['p'], data['x'])
             return common.NS(self.sshType()) + b''.join(map(common.MP, values))
 
 
