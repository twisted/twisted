# -*- test-case-name: twisted.conch.test.test_transport -*-
# Copyright (c) Twisted Matrix Laboratories.
# See LICENSE for details.

"""
The lowest level SSH protocol.  This handles the key negotiation, the
encryption and the compression.  The transport layer is described in
RFC 4253.

Maintainer: Paul Swartz
"""

from __future__ import absolute_import, division

import binascii
import hmac
import struct
import zlib
import re

from hashlib import md5, sha1, sha256, sha384, sha512

from cryptography.exceptions import UnsupportedAlgorithm, InvalidSignature
from cryptography.hazmat.backends import default_backend
from cryptography.hazmat.primitives.ciphers import algorithms, modes, Cipher
from cryptography.hazmat.primitives.asymmetric import ec

from twisted.internet import protocol, defer
from twisted.python import log, randbytes
from twisted.python.compat import networkString, iterbytes, _bytesChr as chr

from twisted.conch.ssh import address, keys, _kex
from twisted.conch.ssh.common import (
    NS, getNS, MP, getMP, _MPpow, ffs, int_from_bytes
)


def _getRandomNumber(random, bits):
    """
    Generate a random number in the range [0, 2 ** bits).

    @type random: L{callable}
    @param random: A callable taking a count of bytes and returning that many
    random bytes.

    @type bits: L{int}
    @param bits: The number of bits in the result.

    @rtype: L{int} or L{long}
    @return: The newly generated random number.

    @raise ValueError: if C{bits} is not a multiple of 8.
    """
    if bits % 8:
        raise ValueError("bits (%d) must be a multiple of 8" % (bits,))
    return int_from_bytes(random(bits // 8), 'big')



def _generateX(random, bits):
    """
    Generate a new value for the private key x.

    From RFC 2631, section 2.2::

        X9.42 requires that the private key x be in the interval
        [2, (q - 2)].  x should be randomly generated in this interval.

    @type random: L{callable}
    @param random: A callable taking a count of bytes and returning that many
    random bytes.

    @type bits: L{int}
    @param bits: The size of the key to generate, in bits.

    @rtype: L{int}
    @return: A suitable 'x' value.
    """
    while True:
        x = _getRandomNumber(random, bits)
        if 2 <= x <= (2 ** bits) - 2:
            return x



class _MACParams(tuple):
    """
    L{_MACParams} represents the parameters necessary to compute SSH MAC
    (Message Authenticate Codes).

    L{_MACParams} is a L{tuple} subclass to maintain compatibility with older
    versions of the code.  The elements of a L{_MACParams} are::

        0. The digest object used for the MAC
        1. The inner pad ("ipad") string
        2. The outer pad ("opad") string
        3. The size of the digest produced by the digest object

    L{_MACParams} is also an object lesson in why tuples are a bad type for
    public APIs.

    @ivar key: The HMAC key which will be used.
    """



class SSHCiphers:
    """
    SSHCiphers represents all the encryption operations that need to occur
    to encrypt and authenticate the SSH connection.

    @cvar cipherMap: A dictionary mapping SSH encryption names to 3-tuples of
        (<cryptography.hazmat.primitives.interfaces.CipherAlgorithm>,
        <block size>, <cryptography.hazmat.primitives.interfaces.Mode>)
    @cvar macMap: A dictionary mapping SSH MAC names to hash modules.

    @ivar outCipType: the string type of the outgoing cipher.
    @ivar inCipType: the string type of the incoming cipher.
    @ivar outMACType: the string type of the incoming MAC.
    @ivar inMACType: the string type of the incoming MAC.
    @ivar encBlockSize: the block size of the outgoing cipher.
    @ivar decBlockSize: the block size of the incoming cipher.
    @ivar verifyDigestSize: the size of the incoming MAC.
    @ivar outMAC: a tuple of (<hash module>, <inner key>, <outer key>,
        <digest size>) representing the outgoing MAC.
    @ivar inMAc: see outMAC, but for the incoming MAC.
    """

    cipherMap = {
        b'3des-cbc': (algorithms.TripleDES, 24, modes.CBC),
        b'blowfish-cbc': (algorithms.Blowfish, 16, modes.CBC),
        b'aes256-cbc': (algorithms.AES, 32, modes.CBC),
        b'aes192-cbc': (algorithms.AES, 24, modes.CBC),
        b'aes128-cbc': (algorithms.AES, 16, modes.CBC),
        b'cast128-cbc': (algorithms.CAST5, 16, modes.CBC),
        b'aes128-ctr': (algorithms.AES, 16, modes.CTR),
        b'aes192-ctr': (algorithms.AES, 24, modes.CTR),
        b'aes256-ctr': (algorithms.AES, 32, modes.CTR),
        b'3des-ctr': (algorithms.TripleDES, 24, modes.CTR),
        b'blowfish-ctr': (algorithms.Blowfish, 16, modes.CTR),
        b'cast128-ctr': (algorithms.CAST5, 16, modes.CTR),
        b'none': (None, 0, modes.CBC),
    }
    macMap = {
        b'hmac-sha2-512': sha512,
        b'hmac-sha2-384': sha384,
        b'hmac-sha2-256': sha256,
        b'hmac-sha1': sha1,
        b'hmac-md5': md5,
        b'none': None
     }


    def __init__(self, outCip, inCip, outMac, inMac):
        self.outCipType = outCip
        self.inCipType = inCip
        self.outMACType = outMac
        self.inMACType = inMac
        self.encBlockSize = 0
        self.decBlockSize = 0
        self.verifyDigestSize = 0
        self.outMAC = (None, b'', b'', 0)
        self.inMAC = (None, b'', b'', 0)


    def setKeys(self, outIV, outKey, inIV, inKey, outInteg, inInteg):
        """
        Set up the ciphers and hashes using the given keys,

        @param outIV: the outgoing initialization vector
        @param outKey: the outgoing encryption key
        @param inIV: the incoming initialization vector
        @param inKey: the incoming encryption key
        @param outInteg: the outgoing integrity key
        @param inInteg: the incoming integrity key.
        """
        o = self._getCipher(self.outCipType, outIV, outKey)
        self.encryptor = o.encryptor()
        self.encBlockSize = o.algorithm.block_size // 8
        o = self._getCipher(self.inCipType, inIV, inKey)
        self.decryptor = o.decryptor()
        self.decBlockSize = o.algorithm.block_size // 8
        self.outMAC = self._getMAC(self.outMACType, outInteg)
        self.inMAC = self._getMAC(self.inMACType, inInteg)
        if self.inMAC:
            self.verifyDigestSize = self.inMAC[3]


    def _getCipher(self, cip, iv, key):
        """
        Creates an initialized cipher object.

        @param cip: the name of the cipher, maps into cipherMap
        @param iv: the initialzation vector
        @param key: the encryption key

        @return: the cipher object.
        """
        algorithmClass, keySize, modeClass = self.cipherMap[cip]
        if algorithmClass is None:
            return _DummyCipher()

        return Cipher(
            algorithmClass(key[:keySize]),
            modeClass(iv[:algorithmClass.block_size // 8]),
            backend=default_backend(),
        )


    def _getMAC(self, mac, key):
        """
        Gets a 4-tuple representing the message authentication code.
        (<hash module>, <inner hash value>, <outer hash value>,
        <digest size>)

        @type mac: L{bytes}
        @param mac: a key mapping into macMap

        @type key: L{bytes}
        @param key: the MAC key.

        @rtype: L{bytes}
        @return: The MAC components.
        """
        mod = self.macMap[mac]
        if not mod:
            return (None, b'', b'', 0)

        # With stdlib we can only get attributes fron an instantiated object.
        hashObject = mod()
        digestSize = hashObject.digest_size
        blockSize = hashObject.block_size

        # Truncation here appears to contravene RFC 2104, section 2.  However,
        # implementing the hashing behavior prescribed by the RFC breaks
        # interoperability with OpenSSH (at least version 5.5p1).
        key = key[:digestSize] + (b'\x00' * (blockSize - digestSize))
        i = key.translate(hmac.trans_36)
        o = key.translate(hmac.trans_5C)
        result = _MACParams((mod, i, o, digestSize))
        result.key = key
        return result


    def encrypt(self, blocks):
        """
        Encrypt some data.

        @type blocks: L{bytes}
        @param blocks: The data to encrypt.

        @rtype: L{bytes}
        @return: The encrypted data.
        """
        return self.encryptor.update(blocks)


    def decrypt(self, blocks):
        """
        Decrypt some data.

        @type blocks: L{bytes}
        @param blocks: The data to decrypt.

        @rtype: L{bytes}
        @return: The decrypted data.
        """
        return self.decryptor.update(blocks)


    def makeMAC(self, seqid, data):
        """
        Create a message authentication code (MAC) for the given packet using
        the outgoing MAC values.

        @type seqid: L{int}
        @param seqid: The sequence ID of the outgoing packet.

        @type data: L{bytes}
        @param data: The data to create a MAC for.

        @rtype: L{str}
        @return: The serialized MAC.
        """
        if not self.outMAC[0]:
            return b''
        data = struct.pack('>L', seqid) + data
        return hmac.HMAC(self.outMAC.key, data, self.outMAC[0]).digest()


    def verify(self, seqid, data, mac):
        """
        Verify an incoming MAC using the incoming MAC values.

        @type seqid: L{int}
        @param seqid: The sequence ID of the incoming packet.

        @type data: L{bytes}
        @param data: The packet data to verify.

        @type mac: L{bytes}
        @param mac: The MAC sent with the packet.

        @rtype: L{bool}
        @return: C{True} if the MAC is valid.
        """
        if not self.inMAC[0]:
            return mac == b''
        data = struct.pack('>L', seqid) + data
        outer = hmac.HMAC(self.inMAC.key, data, self.inMAC[0]).digest()
        return mac == outer



def _getSupportedCiphers():
    """
    Build a list of ciphers that are supported by the backend in use.

    @return: a list of supported ciphers.
    @rtype: L{list} of L{str}
    """
    supportedCiphers = []
    cs = [b'aes256-ctr', b'aes256-cbc', b'aes192-ctr', b'aes192-cbc',
          b'aes128-ctr', b'aes128-cbc', b'cast128-ctr', b'cast128-cbc',
          b'blowfish-ctr', b'blowfish-cbc', b'3des-ctr', b'3des-cbc']
    for cipher in cs:
        algorithmClass, keySize, modeClass = SSHCiphers.cipherMap[cipher]
        try:
            Cipher(
                algorithmClass(b' ' * keySize),
                modeClass(b' ' * (algorithmClass.block_size // 8)),
                backend=default_backend(),
            ).encryptor()
        except UnsupportedAlgorithm:
            pass
        else:
            supportedCiphers.append(cipher)
    return supportedCiphers



class SSHTransportBase(protocol.Protocol):
    """
    Protocol supporting basic SSH functionality: sending/receiving packets
    and message dispatch.  To connect to or run a server, you must use
    SSHClientTransport or SSHServerTransport.

    @ivar protocolVersion: A string representing the version of the SSH
        protocol we support.  Currently defaults to '2.0'.

    @ivar version: A string representing the version of the server or client.
        Currently defaults to 'Twisted'.

    @ivar comment: An optional string giving more information about the
        server or client.

    @ivar supportedCiphers: A list of strings representing the encryption
        algorithms supported, in order from most-preferred to least.

    @ivar supportedMACs: A list of strings representing the message
        authentication codes (hashes) supported, in order from most-preferred
        to least.  Both this and supportedCiphers can include 'none' to use
        no encryption or authentication, but that must be done manually,

    @ivar supportedKeyExchanges: A list of strings representing the
        key exchanges supported, in order from most-preferred to least.

    @ivar supportedPublicKeys:  A list of strings representing the
        public key types supported, in order from most-preferred to least.

    @ivar supportedCompressions: A list of strings representing compression
        types supported, from most-preferred to least.

    @ivar supportedLanguages: A list of strings representing languages
        supported, from most-preferred to least.

    @ivar supportedVersions: A container of strings representing supported ssh
        protocol version numbers.

    @ivar isClient: A boolean indicating whether this is a client or server.

    @ivar gotVersion: A boolean indicating whether we have received the
        version string from the other side.

    @ivar buf: Data we've received but hasn't been parsed into a packet.

    @ivar outgoingPacketSequence: the sequence number of the next packet we
        will send.

    @ivar incomingPacketSequence: the sequence number of the next packet we
        are expecting from the other side.

    @ivar outgoingCompression: an object supporting the .compress(str) and
        .flush() methods, or None if there is no outgoing compression.  Used to
        compress outgoing data.

    @ivar outgoingCompressionType: A string representing the outgoing
        compression type.

    @ivar incomingCompression: an object supporting the .decompress(str)
        method, or None if there is no incoming compression.  Used to
        decompress incoming data.

    @ivar incomingCompressionType: A string representing the incoming
        compression type.

    @ivar ourVersionString: the version string that we sent to the other side.
        Used in the key exchange.

    @ivar otherVersionString: the version string sent by the other side.  Used
        in the key exchange.

    @ivar ourKexInitPayload: the MSG_KEXINIT payload we sent.  Used in the key
        exchange.

    @ivar otherKexInitPayload: the MSG_KEXINIT payload we received.  Used in
        the key exchange

    @ivar sessionID: a string that is unique to this SSH session.  Created as
        part of the key exchange, sessionID is used to generate the various
        encryption and authentication keys.

    @ivar service: an SSHService instance, or None.  If it's set to an object,
        it's the currently running service.

    @ivar kexAlg: the agreed-upon key exchange algorithm.

    @ivar keyAlg: the agreed-upon public key type for the key exchange.

    @ivar currentEncryptions: an SSHCiphers instance.  It represents the
        current encryption and authentication options for the transport.

    @ivar nextEncryptions: an SSHCiphers instance.  Held here until the
        MSG_NEWKEYS messages are exchanged, when nextEncryptions is
        transitioned to currentEncryptions.

    @ivar first: the first bytes of the next packet.  In order to avoid
        decrypting data twice, the first bytes are decrypted and stored until
        the whole packet is available.

    @ivar _keyExchangeState: The current protocol state with respect to key
        exchange.  This is either C{_KEY_EXCHANGE_NONE} if no key exchange is
        in progress (and returns to this value after any key exchange
        completqes), C{_KEY_EXCHANGE_REQUESTED} if this side of the connection
        initiated a key exchange, and C{_KEY_EXCHANGE_PROGRESSING} if the other
        side of the connection initiated a key exchange.  C{_KEY_EXCHANGE_NONE}
        is the initial value (however SSH connections begin with key exchange,
        so it will quickly change to another state).

    @ivar _blockedByKeyExchange: Whenever C{_keyExchangeState} is not
        C{_KEY_EXCHANGE_NONE}, this is a C{list} of pending messages which were
        passed to L{sendPacket} but could not be sent because it is not legal
        to send them while a key exchange is in progress.  When the key
        exchange completes, another attempt is made to send these messages.
    """
    protocolVersion = b'2.0'
    version = b'Twisted'
    comment = b''
    ourVersionString = (b'SSH-' + protocolVersion + b'-' + version + b' '
            + comment).strip()

    # L{None} is supported as cipher and hmac. For security they are disabled
    # by default. To enable them, subclass this class and add it, or do:
    # SSHTransportBase.supportedCiphers.append('none')
    # List ordered by preference.
    supportedCiphers = _getSupportedCiphers()
    supportedMACs = [
        b'hmac-sha2-512',
        b'hmac-sha2-384',
        b'hmac-sha2-256',
        b'hmac-sha1',
        b'hmac-md5',
        # `none`,
    ]

    supportedKeyExchanges = _kex.getSupportedKeyExchanges()
    supportedPublicKeys = [b'ssh-rsa', b'ssh-dss']

    #Add the supported EC keys, and change the name from ecdh* to ecdsa*
    for eckey in supportedKeyExchanges:
        if 'ecdh' in eckey:
            supportedPublicKeys += [eckey.replace("ecdh", "ecdsa")]

    supportedCompressions = [b'none', b'zlib']
    supportedLanguages = ()
    supportedVersions = (b'1.99', b'2.0')
    isClient = False
    gotVersion = False
    buf = b''
    outgoingPacketSequence = 0
    incomingPacketSequence = 0
    outgoingCompression = None
    incomingCompression = None
    sessionID = None
    service = None

    # There is no key exchange activity in progress.
    _KEY_EXCHANGE_NONE = '_KEY_EXCHANGE_NONE'

    # Key exchange is in progress and we started it.
    _KEY_EXCHANGE_REQUESTED = '_KEY_EXCHANGE_REQUESTED'

    # Key exchange is in progress and both sides have sent KEXINIT messages.
    _KEY_EXCHANGE_PROGRESSING = '_KEY_EXCHANGE_PROGRESSING'

    # There is a fourth conceptual state not represented here: KEXINIT received
    # but not sent.  Since we always send a KEXINIT as soon as we get it, we
    # can't ever be in that state.

    # The current key exchange state.
    _keyExchangeState = _KEY_EXCHANGE_NONE
    _blockedByKeyExchange = None

    def connectionLost(self, reason):
        """
        When the underlying connection is closed, stop the running service (if
        any), and log out the avatar (if any).

        @type reason: L{twisted.python.failure.Failure}
        @param reason: The cause of the connection being closed.
        """
        if self.service:
            self.service.serviceStopped()
        if hasattr(self, 'avatar'):
            self.logoutFunction()
        log.msg('connection lost')


    def connectionMade(self):
        """
        Called when the connection is made to the other side.  We sent our
        version and the MSG_KEXINIT packet.
        """
        self.transport.write(self.ourVersionString + b'\r\n')
        self.currentEncryptions = SSHCiphers(b'none', b'none', b'none',
                                             b'none')
        self.currentEncryptions.setKeys(b'', b'', b'', b'', b'', b'')
        self.sendKexInit()


    def sendKexInit(self):
        """
        Send a I{KEXINIT} message to initiate key exchange or to respond to a
        key exchange initiated by the peer.

        @raise RuntimeError: If a key exchange has already been started and it
            is not appropriate to send a I{KEXINIT} message at this time.

        @return: L{None}
        """
        if self._keyExchangeState != self._KEY_EXCHANGE_NONE:
            raise RuntimeError(
                "Cannot send KEXINIT while key exchange state is %r" % (
                    self._keyExchangeState,))

        self.ourKexInitPayload = b''.join([
            chr(MSG_KEXINIT),
            randbytes.secureRandom(16),
            NS(b','.join(self.supportedKeyExchanges)),
            NS(b','.join(self.supportedPublicKeys)),
            NS(b','.join(self.supportedCiphers)),
            NS(b','.join(self.supportedCiphers)),
            NS(b','.join(self.supportedMACs)),
            NS(b','.join(self.supportedMACs)),
            NS(b','.join(self.supportedCompressions)),
            NS(b','.join(self.supportedCompressions)),
            NS(b','.join(self.supportedLanguages)),
            NS(b','.join(self.supportedLanguages)),
            b'\000\000\000\000\000'])
        self.sendPacket(MSG_KEXINIT, self.ourKexInitPayload[1:])
        self._keyExchangeState = self._KEY_EXCHANGE_REQUESTED
        self._blockedByKeyExchange = []


    def _allowedKeyExchangeMessageType(self, messageType):
        """
        Determine if the given message type may be sent while key exchange is
        in progress.

        @param messageType: The type of message
        @type messageType: L{int}

        @return: C{True} if the given type of message may be sent while key
            exchange is in progress, C{False} if it may not.
        @rtype: L{bool}

        @see: U{http://tools.ietf.org/html/rfc4253#section-7.1}
        """
        # Written somewhat peculularly to reflect the way the specification
        # defines the allowed message types.
        if 1 <= messageType <= 19:
            return messageType not in (MSG_SERVICE_REQUEST, MSG_SERVICE_ACCEPT)
        if 20 <= messageType <= 29:
            return messageType not in (MSG_KEXINIT,)
        return 30 <= messageType <= 49


    def sendPacket(self, messageType, payload):
        """
        Sends a packet.  If it's been set up, compress the data, encrypt it,
        and authenticate it before sending.  If key exchange is in progress and
        the message is not part of key exchange, queue it to be sent later.

        @param messageType: The type of the packet; generally one of the
                            MSG_* values.
        @type messageType: L{int}
        @param payload: The payload for the message.
        @type payload: L{str}
        """
        if self._keyExchangeState != self._KEY_EXCHANGE_NONE:
            if not self._allowedKeyExchangeMessageType(messageType):
                self._blockedByKeyExchange.append((messageType, payload))
                return

        payload = chr(messageType) + payload
        if self.outgoingCompression:
            payload = (self.outgoingCompression.compress(payload)
                       + self.outgoingCompression.flush(2))
        bs = self.currentEncryptions.encBlockSize
        # 4 for the packet length and 1 for the padding length
        totalSize = 5 + len(payload)
        lenPad = bs - (totalSize % bs)
        if lenPad < 4:
            lenPad = lenPad + bs
        packet = (struct.pack('!LB',
                              totalSize + lenPad - 4, lenPad) +
                  payload + randbytes.secureRandom(lenPad))
        encPacket = (
            self.currentEncryptions.encrypt(packet) +
            self.currentEncryptions.makeMAC(
                self.outgoingPacketSequence, packet))
        self.transport.write(encPacket)
        self.outgoingPacketSequence += 1


    def getPacket(self):
        """
        Try to return a decrypted, authenticated, and decompressed packet
        out of the buffer.  If there is not enough data, return None.

        @rtype: L{str} or L{None}
        @return: The decoded packet, if any.
        """
        bs = self.currentEncryptions.decBlockSize
        ms = self.currentEncryptions.verifyDigestSize
        if len(self.buf) < bs:
            # Not enough data for a block
            return
        if not hasattr(self, 'first'):
            first = self.currentEncryptions.decrypt(self.buf[:bs])
        else:
            first = self.first
            del self.first
        packetLen, paddingLen = struct.unpack('!LB', first[:5])
        if packetLen > 1048576: # 1024 ** 2
            self.sendDisconnect(
                DISCONNECT_PROTOCOL_ERROR,
                networkString('bad packet length %s' % (packetLen,)))
            return
        if len(self.buf) < packetLen + 4 + ms:
            # Not enough data for a packet
            self.first = first
            return
        if (packetLen + 4) % bs != 0:
            self.sendDisconnect(
                DISCONNECT_PROTOCOL_ERROR,
                networkString(
                    'bad packet mod (%i%%%i == %i)' % (
                        packetLen + 4, bs,(packetLen + 4) % bs)))
            return
        encData, self.buf = self.buf[:4 + packetLen], self.buf[4 + packetLen:]
        packet = first + self.currentEncryptions.decrypt(encData[bs:])
        if len(packet) != 4 + packetLen:
            self.sendDisconnect(DISCONNECT_PROTOCOL_ERROR,
                                b'bad decryption')
            return
        if ms:
            macData, self.buf = self.buf[:ms], self.buf[ms:]
            if not self.currentEncryptions.verify(self.incomingPacketSequence,
                                                  packet, macData):
                self.sendDisconnect(DISCONNECT_MAC_ERROR, b'bad MAC')
                return
        payload = packet[5:-paddingLen]
        if self.incomingCompression:
            try:
                payload = self.incomingCompression.decompress(payload)
            except:
                # Tolerate any errors in decompression
                log.err()
                self.sendDisconnect(DISCONNECT_COMPRESSION_ERROR,
                                    b'compression error')
                return
        self.incomingPacketSequence += 1
        return payload


    def _unsupportedVersionReceived(self, remoteVersion):
        """
        Called when an unsupported version of the ssh protocol is received from
        the remote endpoint.

        @param remoteVersion: remote ssh protocol version which is unsupported
            by us.
        @type remoteVersion: L{str}
        """
        self.sendDisconnect(DISCONNECT_PROTOCOL_VERSION_NOT_SUPPORTED,
            b'bad version ' + remoteVersion)


    def dataReceived(self, data):
        """
        First, check for the version string (SSH-2.0-*).  After that has been
        received, this method adds data to the buffer, and pulls out any
        packets.

        @type data: L{bytes}
        @param data: The data that was received.
        """
        self.buf = self.buf + data
        if not self.gotVersion:
            if self.buf.find(b'\n', self.buf.find(b'SSH-')) == -1:
                return
            lines = self.buf.split(b'\n')
            for p in lines:
                if p.startswith(b'SSH-'):
                    self.gotVersion = True
                    self.otherVersionString = p.strip()
                    remoteVersion = p.split(b'-')[1]
                    if remoteVersion not in self.supportedVersions:
                        self._unsupportedVersionReceived(remoteVersion)
                        return
                    i = lines.index(p)
                    self.buf = b'\n'.join(lines[i + 1:])
        packet = self.getPacket()
        while packet:
            messageNum = ord(packet[0:1])
            self.dispatchMessage(messageNum, packet[1:])
            packet = self.getPacket()


    def dispatchMessage(self, messageNum, payload):
        """
        Send a received message to the appropriate method.

        @type messageNum: L{int}
        @param messageNum: The message number.

        @type payload: L{bytes}
        @param payload: The message payload.
        """
        if messageNum < 50 and messageNum in messages:
            messageType = messages[messageNum][4:]
            f = getattr(self, 'ssh_%s' % (messageType,), None)
            if f is not None:
                f(payload)
            else:
                log.msg("couldn't handle %s" % messageType)
                log.msg(repr(payload))
                self.sendUnimplemented()
        elif self.service:
            log.callWithLogger(self.service, self.service.packetReceived,
                               messageNum, payload)
        else:
            log.msg("couldn't handle %s" % messageNum)
            log.msg(repr(payload))
            self.sendUnimplemented()


    def getPeer(self):
        """
        Returns an L{SSHTransportAddress} corresponding to the other (peer)
        side of this transport.

        @return: L{SSHTransportAddress} for the peer
        @rtype: L{SSHTransportAddress}
        @since: 12.1
        """
        return address.SSHTransportAddress(self.transport.getPeer())


    def getHost(self):
        """
        Returns an L{SSHTransportAddress} corresponding to the this side of
        transport.

        @return: L{SSHTransportAddress} for the peer
        @rtype: L{SSHTransportAddress}
        @since: 12.1
        """
        return address.SSHTransportAddress(self.transport.getHost())


    @property
    def kexAlg(self):
        """
        The key exchange algorithm name agreed between client and server.
        """
        return self._kexAlg


    @kexAlg.setter
    def kexAlg(self, value):
        """
        Set the key exchange algorithm name.
        """
        self._kexAlg = value

    # Client-initiated rekeying looks like this:
    #
    #  C> MSG_KEXINIT
    #  S> MSG_KEXINIT
    #  C> MSG_KEX_DH_GEX_REQUEST  or   MSG_KEXDH_INIT
    #  S> MSG_KEX_DH_GEX_GROUP    or   MSG_KEXDH_REPLY
    #  C> MSG_KEX_DH_GEX_INIT     or   --
    #  S> MSG_KEX_DH_GEX_REPLY    or   --
    #  C> MSG_NEWKEYS
    #  S> MSG_NEWKEYS
    #
    # Server-initiated rekeying is the same, only the first two messages are
    # switched.


    def ssh_KEXINIT(self, packet):
        """
        Called when we receive a MSG_KEXINIT message.  Payload::
            bytes[16] cookie
            string keyExchangeAlgorithms
            string keyAlgorithms
            string incomingEncryptions
            string outgoingEncryptions
            string incomingAuthentications
            string outgoingAuthentications
            string incomingCompressions
            string outgoingCompressions
            string incomingLanguages
            string outgoingLanguages
            bool firstPacketFollows
            unit32 0 (reserved)

        Starts setting up the key exchange, keys, encryptions, and
        authentications.  Extended by ssh_KEXINIT in SSHServerTransport and
        SSHClientTransport.

        @type packet: L{bytes}
        @param packet: The message data.

        @return: A L{tuple} of negotiated key exchange algorithms, key
        algorithms, and unhandled data, or L{None} if something went wrong.
        """
        self.otherKexInitPayload = chr(MSG_KEXINIT) + packet
        # This is useless to us:
        # cookie = packet[: 16]
        k = getNS(packet[16:], 10)
        strings, rest = k[:-1], k[-1]
        (kexAlgs, keyAlgs, encCS, encSC, macCS, macSC, compCS, compSC, langCS,
         langSC) = [s.split(b',') for s in strings]
        # These are the server directions
        outs = [encSC, macSC, compSC]
        ins = [encCS, macSC, compCS]
        if self.isClient:
            outs, ins = ins, outs # Switch directions
        server = (self.supportedKeyExchanges, self.supportedPublicKeys,
                self.supportedCiphers, self.supportedCiphers,
                self.supportedMACs, self.supportedMACs,
                self.supportedCompressions, self.supportedCompressions)
        client = (kexAlgs, keyAlgs, outs[0], ins[0], outs[1], ins[1],
                outs[2], ins[2])
        if self.isClient:
            server, client = client, server
        self.kexAlg = ffs(client[0], server[0])
        self.keyAlg = ffs(client[1], server[1])
        self.nextEncryptions = SSHCiphers(
            ffs(client[2], server[2]),
            ffs(client[3], server[3]),
            ffs(client[4], server[4]),
            ffs(client[5], server[5]))
        self.outgoingCompressionType = ffs(client[6], server[6])
        self.incomingCompressionType = ffs(client[7], server[7])
        if None in (self.kexAlg, self.keyAlg, self.outgoingCompressionType,
                    self.incomingCompressionType):
            self.sendDisconnect(DISCONNECT_KEY_EXCHANGE_FAILED,
                                b"couldn't match all kex parts")
            return
        if None in self.nextEncryptions.__dict__.values():
            self.sendDisconnect(DISCONNECT_KEY_EXCHANGE_FAILED,
                                b"couldn't match all kex parts")
            return
        log.msg('kex alg, key alg: %s %s' % (self.kexAlg, self.keyAlg))
        log.msg('outgoing: %s %s %s' % (self.nextEncryptions.outCipType,
                                        self.nextEncryptions.outMACType,
                                        self.outgoingCompressionType))
        log.msg('incoming: %s %s %s' % (self.nextEncryptions.inCipType,
                                        self.nextEncryptions.inMACType,
                                        self.incomingCompressionType))

        if self._keyExchangeState == self._KEY_EXCHANGE_REQUESTED:
            self._keyExchangeState = self._KEY_EXCHANGE_PROGRESSING
        else:
            self.sendKexInit()

        return kexAlgs, keyAlgs, rest # For SSHServerTransport to use


    def ssh_DISCONNECT(self, packet):
        """
        Called when we receive a MSG_DISCONNECT message.  Payload::
            long code
            string description

        This means that the other side has disconnected.  Pass the message up
        and disconnect ourselves.

        @type packet: L{bytes}
        @param packet: The message data.
        """
        reasonCode = struct.unpack('>L', packet[: 4])[0]
        description, foo = getNS(packet[4:])
        self.receiveError(reasonCode, description)
        self.transport.loseConnection()


    def ssh_IGNORE(self, packet):
        """
        Called when we receive a MSG_IGNORE message.  No payload.
        This means nothing; we simply return.

        @type packet: L{bytes}
        @param packet: The message data.
        """


    def ssh_UNIMPLEMENTED(self, packet):
        """
        Called when we receive a MSG_UNIMPLEMENTED message.  Payload::
            long packet

        This means that the other side did not implement one of our packets.

        @type packet: L{bytes}
        @param packet: The message data.
        """
        seqnum, = struct.unpack('>L', packet)
        self.receiveUnimplemented(seqnum)


    def ssh_DEBUG(self, packet):
        """
        Called when we receive a MSG_DEBUG message.  Payload::
            bool alwaysDisplay
            string message
            string language

        This means the other side has passed along some debugging info.

        @type packet: L{bytes}
        @param packet: The message data.
        """
        alwaysDisplay = bool(packet[0])
        message, lang, foo = getNS(packet[1:], 2)
        self.receiveDebug(alwaysDisplay, message, lang)


    def setService(self, service):
        """
        Set our service to service and start it running.  If we were
        running a service previously, stop it first.

        @type service: C{SSHService}
        @param service: The service to attach.
        """
        log.msg('starting service %s' % (service.name,))
        if self.service:
            self.service.serviceStopped()
        self.service = service
        service.transport = self
        self.service.serviceStarted()


    def sendDebug(self, message, alwaysDisplay=False, language=b''):
        """
        Send a debug message to the other side.

        @param message: the message to send.
        @type message: L{str}
        @param alwaysDisplay: if True, tell the other side to always
                              display this message.
        @type alwaysDisplay: L{bool}
        @param language: optionally, the language the message is in.
        @type language: L{str}
        """
        self.sendPacket(MSG_DEBUG, chr(alwaysDisplay) + NS(message) +
                        NS(language))


    def sendIgnore(self, message):
        """
        Send a message that will be ignored by the other side.  This is
        useful to fool attacks based on guessing packet sizes in the
        encrypted stream.

        @param message: data to send with the message
        @type message: L{str}
        """
        self.sendPacket(MSG_IGNORE, NS(message))


    def sendUnimplemented(self):
        """
        Send a message to the other side that the last packet was not
        understood.
        """
        seqnum = self.incomingPacketSequence
        self.sendPacket(MSG_UNIMPLEMENTED, struct.pack('!L', seqnum))


    def sendDisconnect(self, reason, desc):
        """
        Send a disconnect message to the other side and then disconnect.

        @param reason: the reason for the disconnect.  Should be one of the
                       DISCONNECT_* values.
        @type reason: L{int}
        @param desc: a descrption of the reason for the disconnection.
        @type desc: L{str}
        """
        self.sendPacket(
            MSG_DISCONNECT, struct.pack('>L', reason) + NS(desc) + NS(b''))
        log.msg('Disconnecting with error, code %s\nreason: %s' % (reason,
                                                                   desc))
        self.transport.loseConnection()


    def _getKey(self, c, sharedSecret, exchangeHash):
        """
        Get one of the keys for authentication/encryption.

        @type c: L{bytes}
        @param c: The letter identifying which key this is.

        @type sharedSecret: L{bytes}
        @param sharedSecret: The shared secret K.

        @type exchangeHash: L{bytes}
        @param exchangeHash: The hash H from key exchange.

        @rtype: L{bytes}
        @return: The derived key.
        """
        hashProcessor = _kex.getHashProcessor(self.kexAlg)
        k1 = hashProcessor(sharedSecret + exchangeHash + c + self.sessionID)
        k1 = k1.digest()
        k2 = hashProcessor(sharedSecret + exchangeHash + k1).digest()
        return k1 + k2


    def _keySetup(self, sharedSecret, exchangeHash):
        """
        Set up the keys for the connection and sends MSG_NEWKEYS when
        finished,

        @param sharedSecret: a secret string agreed upon using a Diffie-
                             Hellman exchange, so it is only shared between
                             the server and the client.
        @type sharedSecret: L{str}
        @param exchangeHash: A hash of various data known by both sides.
        @type exchangeHash: L{str}
        """
        if not self.sessionID:
            self.sessionID = exchangeHash
        initIVCS = self._getKey(b'A', sharedSecret, exchangeHash)
        initIVSC = self._getKey(b'B', sharedSecret, exchangeHash)
        encKeyCS = self._getKey(b'C', sharedSecret, exchangeHash)
        encKeySC = self._getKey(b'D', sharedSecret, exchangeHash)
        integKeyCS = self._getKey(b'E', sharedSecret, exchangeHash)
        integKeySC = self._getKey(b'F', sharedSecret, exchangeHash)
        outs = [initIVSC, encKeySC, integKeySC]
        ins = [initIVCS, encKeyCS, integKeyCS]
        if self.isClient: # Reverse for the client
            log.msg('REVERSE')
            outs, ins = ins, outs
        self.nextEncryptions.setKeys(outs[0], outs[1], ins[0], ins[1],
                                     outs[2], ins[2])
        self.sendPacket(MSG_NEWKEYS, b'')


    def _newKeys(self):
        """
        Called back by a subclass once a I{MSG_NEWKEYS} message has been
        received.  This indicates key exchange has completed and new encryption
        and compression parameters should be adopted.  Any messages which were
        queued during key exchange will also be flushed.
        """
        log.msg('NEW KEYS')
        self.currentEncryptions = self.nextEncryptions
        if self.outgoingCompressionType == b'zlib':
            self.outgoingCompression = zlib.compressobj(6)
        if self.incomingCompressionType == b'zlib':
            self.incomingCompression = zlib.decompressobj()

        self._keyExchangeState = self._KEY_EXCHANGE_NONE
        messages = self._blockedByKeyExchange
        self._blockedByKeyExchange = None
        for (messageType, payload) in messages:
            self.sendPacket(messageType, payload)


    def isEncrypted(self, direction="out"):
        """
        Check if the connection is encrypted in the given direction.

        @type direction: L{str}
        @param direction: The direction: one of 'out', 'in', or 'both'.

        @rtype: L{bool}
        @return: C{True} if it is encrypted.
        """
        if direction == "out":
            return self.currentEncryptions.outCipType != b'none'
        elif direction == "in":
            return self.currentEncryptions.inCipType != b'none'
        elif direction == "both":
            return self.isEncrypted("in") and self.isEncrypted("out")
        else:
            raise TypeError('direction must be "out", "in", or "both"')


    def isVerified(self, direction="out"):
        """
        Check if the connection is verified/authentication in the given direction.

        @type direction: L{str}
        @param direction: The direction: one of 'out', 'in', or 'both'.

        @rtype: L{bool}
        @return: C{True} if it is verified.
        """
        if direction == "out":
            return self.currentEncryptions.outMACType != b'none'
        elif direction == "in":
            return self.currentEncryptions.inMACType != b'none'
        elif direction == "both":
            return self.isVerified("in") and self.isVerified("out")
        else:
            raise TypeError('direction must be "out", "in", or "both"')


    def loseConnection(self):
        """
        Lose the connection to the other side, sending a
        DISCONNECT_CONNECTION_LOST message.
        """
        self.sendDisconnect(DISCONNECT_CONNECTION_LOST,
                            b"user closed connection")

    # Client methods


    def receiveError(self, reasonCode, description):
        """
        Called when we receive a disconnect error message from the other
        side.

        @param reasonCode: the reason for the disconnect, one of the
                           DISCONNECT_ values.
        @type reasonCode: L{int}
        @param description: a human-readable description of the
                            disconnection.
        @type description: L{str}
        """
        log.msg('Got remote error, code %s\nreason: %s' % (reasonCode,
                                                           description))


    def receiveUnimplemented(self, seqnum):
        """
        Called when we receive an unimplemented packet message from the other
        side.

        @param seqnum: the sequence number that was not understood.
        @type seqnum: L{int}
        """
        log.msg('other side unimplemented packet #%s' % (seqnum,))


    def receiveDebug(self, alwaysDisplay, message, lang):
        """
        Called when we receive a debug message from the other side.

        @param alwaysDisplay: if True, this message should always be
                              displayed.
        @type alwaysDisplay: L{bool}
        @param message: the debug message
        @type message: L{str}
        @param lang: optionally the language the message is in.
        @type lang: L{str}
        """
        if alwaysDisplay:
            log.msg('Remote Debug Message: %s' % (message,))



class SSHServerTransport(SSHTransportBase):
    """
    SSHServerTransport implements the server side of the SSH protocol.

    @ivar isClient: since we are never the client, this is always False.

    @ivar ignoreNextPacket: if True, ignore the next key exchange packet.  This
        is set when the client sends a guessed key exchange packet but with
        an incorrect guess.

    @ivar dhGexRequest: the KEX_DH_GEX_REQUEST(_OLD) that the client sent.
        The key generation needs this to be stored.

    @ivar g: the Diffie-Hellman group generator.

    @ivar p: the Diffie-Hellman group prime.
    """
    isClient = False
    ignoreNextPacket = 0


    def ssh_KEXINIT(self, packet):
        """
        Called when we receive a MSG_KEXINIT message.  For a description
        of the packet, see SSHTransportBase.ssh_KEXINIT().  Additionally,
        this method checks if a guessed key exchange packet was sent.  If
        it was sent, and it guessed incorrectly, the next key exchange
        packet MUST be ignored.
        """
        retval = SSHTransportBase.ssh_KEXINIT(self, packet)
        if not retval: # Disconnected
            return
        else:
            kexAlgs, keyAlgs, rest = retval
        if ord(rest[0:1]): # Flag first_kex_packet_follows?
            if (kexAlgs[0] != self.supportedKeyExchanges[0] or
                keyAlgs[0] != self.supportedPublicKeys[0]):
                self.ignoreNextPacket = True # Guess was wrong


    def _ssh_KEX_ECDH_INIT(self, packet):
        """
        Called from ssh_KEX_DH_GEX_REQUEST_OLD.
 
        Payload::

            string client Elliptic Curve Diffie-Hellman public key

        First we load the host's public/private keys.
        Then we generate the ECDH public/private keypair for the given curve.
        With that we generate the shared secret key.
        Then we compute the hash to sign and send back to the client
        Along with the server's public key and the ECDH public key.

        @type packet: L{bytes}
        @param packet: The message data.

        @return: None.
        """
        #Get the raw client public key.
        pktPub, packet = getNS(packet)

        #Get the host's public and private keys
        pubHostKey = self.factory.publicKeys[self.keyAlg]
        privHostKey = self.factory.privateKeys[self.keyAlg]

        #Get the base curve info
        try:
            shortKex = re.search(b"(nist[kpbt]\d{3})$", self.kexAlg).group(1)
        except AttributeError:
            raise UnsupportedAlgorithm(self.kexAlg)

        #Get the curve instance
        self.curve = keys.curveTable[shortKex]
        
        #Generate the private key
        self.ecPriv = ec.generate_private_key(self.curve, default_backend())

        #Get the public key
        self.ecPub = self.ecPriv.public_key()
        encPub = self.ecPub.public_numbers().encode_point()

        #Take the provided public key and transform it into a format for the cryptography module
        self.theirECPub = ec.EllipticCurvePublicNumbers.from_encoded_point(self.curve, pktPub).public_key(default_backend())
    
        #We need to convert to hex, so we can convert to an int so we can make it a multiple precision int.
        sharedSecret = MP(int(binascii.hexlify(self.ecPriv.exchange(ec.ECDH(), self.theirECPub)), 16))

        # Finish update and digest
        h = _kex.getHashProcessor(self.kexAlg)()
        h.update(NS(self.otherVersionString))
        h.update(NS(self.ourVersionString))
        h.update(NS(self.otherKexInitPayload))
        h.update(NS(self.ourKexInitPayload))
        h.update(NS(pubHostKey.blob()))
        h.update(NS(pktPub))
        h.update(NS(encPub))
        h.update(sharedSecret)
        exchangeHash = h.digest()

        # DH_GEX_GROUP has the same number we need
        self.sendPacket(MSG_KEX_DH_GEX_GROUP, NS(pubHostKey.blob()) + NS(encPub) + NS(privHostKey.sign(exchangeHash)))
        self._keySetup(sharedSecret, exchangeHash)


    def _ssh_KEXDH_INIT(self, packet):
        """
        Called to handle the beginning of a non-group key exchange.

        Unlike other message types, this is not dispatched automatically.  It
        is called from C{ssh_KEX_DH_GEX_REQUEST_OLD} because an extra check is
        required to determine if this is really a KEXDH_INIT message or if it
        is a KEX_DH_GEX_REQUEST_OLD message.

        The KEXDH_INIT payload::

                integer e (the client's Diffie-Hellman public key)

        We send the KEXDH_REPLY with our host key and signature.

        @type packet: L{bytes}
        @param packet: The message data.
        """
        clientDHpublicKey, foo = getMP(packet)
        y = _getRandomNumber(randbytes.secureRandom, 512)
        self.g, self.p = _kex.getDHGeneratorAndPrime(self.kexAlg)
        serverDHpublicKey = _MPpow(self.g, y, self.p)
        sharedSecret = _MPpow(clientDHpublicKey, y, self.p)
        h = sha1()
        h.update(NS(self.otherVersionString))
        h.update(NS(self.ourVersionString))
        h.update(NS(self.otherKexInitPayload))
        h.update(NS(self.ourKexInitPayload))
        h.update(NS(self.factory.publicKeys[self.keyAlg].blob()))
        h.update(MP(clientDHpublicKey))
        h.update(serverDHpublicKey)
        h.update(sharedSecret)
        exchangeHash = h.digest()
        self.sendPacket(
            MSG_KEXDH_REPLY,
            NS(self.factory.publicKeys[self.keyAlg].blob()) +
            serverDHpublicKey +
            NS(self.factory.privateKeys[self.keyAlg].sign(exchangeHash)))
        self._keySetup(sharedSecret, exchangeHash)


    def ssh_KEX_DH_GEX_REQUEST_OLD(self, packet):
        """
        This represents different key exchange methods that share the same
        integer value.  If the message is determined to be a KEXDH_INIT,
        C{_ssh_KEXDH_INIT} is called to handle it. If it is a KEX_ECDH_INIT,
        C{_ssh_KEX_ECDH_INIT} is called.
        Otherwise, for KEX_DH_GEX_REQUEST_OLD payload::

                integer ideal (ideal size for the Diffie-Hellman prime)

            We send the KEX_DH_GEX_GROUP message with the group that is
            closest in size to ideal.

        If we were told to ignore the next key exchange packet by ssh_KEXINIT,
        drop it on the floor and return.

        @type packet: L{bytes}
        @param packet: The message data.
        """
        if self.ignoreNextPacket:
            self.ignoreNextPacket = 0
            return

        # KEXDH_INIT, KEX_ECDH_INIT, and KEX_DH_GEX_REQUEST_OLD have the same value, so use
        # another cue to decide what kind of message the peer sent us.
        if _kex.isFixedGroup(self.kexAlg):
            return self._ssh_KEXDH_INIT(packet)
        elif _kex.isEllipticCurve(self.kexAlg):
            return self._ssh_KEX_ECDH_INIT(packet)
        else:
            self.dhGexRequest = packet
            ideal = struct.unpack('>L', packet)[0]
            self.g, self.p = self.factory.getDHPrime(ideal)
            self.sendPacket(MSG_KEX_DH_GEX_GROUP, MP(self.p) + MP(self.g))


    def ssh_KEX_DH_GEX_REQUEST(self, packet):
        """
        Called when we receive a MSG_KEX_DH_GEX_REQUEST message.  Payload::
            integer minimum
            integer ideal
            integer maximum

        The client is asking for a Diffie-Hellman group between minimum and
        maximum size, and close to ideal if possible.  We reply with a
        MSG_KEX_DH_GEX_GROUP message.

        If we were told to ignore the next key exchange packet by ssh_KEXINIT,
        drop it on the floor and return.

        @type packet: L{bytes}
        @param packet: The message data.
        """
        if self.ignoreNextPacket:
            self.ignoreNextPacket = 0
            return
        self.dhGexRequest = packet
        min, ideal, max = struct.unpack('>3L', packet)
        self.g, self.p = self.factory.getDHPrime(ideal)
        self.sendPacket(MSG_KEX_DH_GEX_GROUP, MP(self.p) + MP(self.g))


    def ssh_KEX_DH_GEX_INIT(self, packet):
        """
        Called when we get a MSG_KEX_DH_GEX_INIT message.  Payload::
            integer e (client DH public key)

        We send the MSG_KEX_DH_GEX_REPLY message with our host key and
        signature.

        @type packet: L{bytes}
        @param packet: The message data.
        """
        clientDHpublicKey, foo = getMP(packet)
        # TODO: we should also look at the value they send to us and reject
        # insecure values of f (if g==2 and f has a single '1' bit while the
        # rest are '0's, then they must have used a small y also).

        # TODO: This could be computed when self.p is set up
        #  or do as openssh does and scan f for a single '1' bit instead

        pSize = self.p.bit_length()
        y = _getRandomNumber(randbytes.secureRandom, pSize)

        serverDHpublicKey = _MPpow(self.g, y, self.p)
        sharedSecret = _MPpow(clientDHpublicKey, y, self.p)
        h = _kex.getHashProcessor(self.kexAlg)()
        h.update(NS(self.otherVersionString))
        h.update(NS(self.ourVersionString))
        h.update(NS(self.otherKexInitPayload))
        h.update(NS(self.ourKexInitPayload))
        h.update(NS(self.factory.publicKeys[self.keyAlg].blob()))
        h.update(self.dhGexRequest)
        h.update(MP(self.p))
        h.update(MP(self.g))
        h.update(MP(clientDHpublicKey))
        h.update(serverDHpublicKey)
        h.update(sharedSecret)
        exchangeHash = h.digest()
        self.sendPacket(
            MSG_KEX_DH_GEX_REPLY,
            NS(self.factory.publicKeys[self.keyAlg].blob()) +
            serverDHpublicKey +
            NS(self.factory.privateKeys[self.keyAlg].sign(exchangeHash)))
        self._keySetup(sharedSecret, exchangeHash)


    def ssh_NEWKEYS(self, packet):
        """
        Called when we get a MSG_NEWKEYS message.  No payload.
        When we get this, the keys have been set on both sides, and we
        start using them to encrypt and authenticate the connection.

        @type packet: L{bytes}
        @param packet: The message data.
        """
        if packet != b'':
            self.sendDisconnect(DISCONNECT_PROTOCOL_ERROR,
                                b"NEWKEYS takes no data")
            return
        self._newKeys()


    def ssh_SERVICE_REQUEST(self, packet):
        """
        Called when we get a MSG_SERVICE_REQUEST message.  Payload::
            string serviceName

        The client has requested a service.  If we can start the service,
        start it; otherwise, disconnect with
        DISCONNECT_SERVICE_NOT_AVAILABLE.

        @type packet: L{bytes}
        @param packet: The message data.
        """
        service, rest = getNS(packet)
        cls = self.factory.getService(self, service)
        if not cls:
            self.sendDisconnect(DISCONNECT_SERVICE_NOT_AVAILABLE,
                                b"don't have service " + service)
            return
        else:
            self.sendPacket(MSG_SERVICE_ACCEPT, NS(service))
            self.setService(cls())



class SSHClientTransport(SSHTransportBase):
    """
    SSHClientTransport implements the client side of the SSH protocol.

    @ivar isClient: since we are always the client, this is always True.

    @ivar _gotNewKeys: if we receive a MSG_NEWKEYS message before we are
        ready to transition to the new keys, this is set to True so we
        can transition when the keys are ready locally.

    @ivar x: our Diffie-Hellman private key.

    @ivar e: our Diffie-Hellman public key.

    @ivar g: the Diffie-Hellman group generator.

    @ivar p: the Diffie-Hellman group prime

    @ivar instance: the SSHService object we are requesting.

    @ivar _dhMinimalGroupSize: Minimal acceptable group size advertised by the
        client in MSG_KEX_DH_GEX_REQUEST.
    @type _dhMinimalGroupSize: int

    @ivar _dhMaximalGroupSize: Maximal acceptable group size advertised by the
        client in MSG_KEX_DH_GEX_REQUEST.
    @type _dhMaximalGroupSize: int

    @ivar _dhPreferredGroupSize: Preferred group size advertised by the client
        in MSG_KEX_DH_GEX_REQUEST.
    @type _dhPreferredGroupSize: int
    """
    isClient = True

    # Recommended minimal and maximal values from RFC 4419, 3.
    _dhMinimalGroupSize = 1024
    _dhMaximalGroupSize = 8192
    # FIXME: https://twistedmatrix.com/trac/ticket/8103
    # This may need to be more dynamic; compare kexgex_client in
    # OpenSSH.
    _dhPreferredGroupSize = 2048

    def connectionMade(self):
        """
        Called when the connection is started with the server.  Just sets
        up a private instance variable.
        """
        SSHTransportBase.connectionMade(self)
        self._gotNewKeys = 0


    def ssh_KEXINIT(self, packet):
        """
        Called when we receive a MSG_KEXINIT message.  For a description
        of the packet, see SSHTransportBase.ssh_KEXINIT().  Additionally,
        this method sends the first key exchange packet.  

        If the agreed-upon exchange is ECDH, generate a key pair for the 
        corresponding curve and send the public key.

        If the agreed-upon exchange has a fixed prime/generator group,
        generate a public key and send it in a MSG_KEXDH_INIT message.
        Otherwise, ask for a 2048 bit group with a MSG_KEX_DH_GEX_REQUEST
        message.
        """
        if SSHTransportBase.ssh_KEXINIT(self, packet) is None:
            # Connection was disconnected while doing base processing.
            # Maybe no common protocols were agreed.
            return
        # Are we using ECDH?
        if _kex.isEllipticCurve(self.kexAlg):
            #Find the base curve info
            try:
                shortKex = re.search(b"(nist[kpbt]\d{3})$", self.kexAlg).group(1)
            except AttributeError:
                raise UnsupportedAlgorithm(self.kexAlg)

            #Get the curve
            self.curve = keys.curveTable[shortKex]

            #Generate the keys
            self.ecPriv = ec.generate_private_key(self.curve, default_backend())
            self.ecPub = self.ecPriv.public_key()

            #DH_GEX_REQUEST_OLD is the same number we need.
            self.sendPacket(
                    MSG_KEX_DH_GEX_REQUEST_OLD,
                    NS(self.ecPub.public_numbers().encode_point()))
        elif _kex.isFixedGroup(self.kexAlg):
            # We agreed on a fixed group key exchange algorithm.
            self.x = _generateX(randbytes.secureRandom, 512)
            self.g, self.p = _kex.getDHGeneratorAndPrime(self.kexAlg)
            self.e = _MPpow(self.g, self.x, self.p)
            self.sendPacket(MSG_KEXDH_INIT, self.e)
        else:
            # We agreed on a dynamic group. Tell the server what range of
            # group sizes we accept, and what size we prefer; the server
            # will then select a group.
            self.sendPacket(
                MSG_KEX_DH_GEX_REQUEST,
                struct.pack(
                    '!LLL',
                    self._dhMinimalGroupSize,
                    self._dhPreferredGroupSize,
                    self._dhMaximalGroupSize,
                    ))

    def _ssh_KEX_ECDH_REPLY(self, packet):
        """
        Called to handle a reply to a ECDH exchange message(KEX_ECDH_INIT).

        Like the handler for I{KEXDH_INIT}, this message type has an
        overlapping value.  This method is called from C{ssh_KEX_DH_GEX_GROUP}
        if that method detects a non-group key exchange is in progress.

        Payload::

            string serverHostKey
            string server Elliptic Curve Diffie-Hellman public key
            string signature

        We verify the host key and continue if it passes verificiation.
        Otherwise raise an exception and return.

        @type packet: L{bytes}
        @param packet: The message data.

<<<<<<< HEAD
        @return: None.
        """
        pubKey, packet = getNS(packet)
        f, packet = getMP(packet)
        signature, packet = getNS(packet)
        fingerprint = b':'.join([binascii.hexlify(ch) for ch in
                                 iterbytes(sha256(pubKey).digest())])
        print "Key fingerprint: %s" % fingerprint
        d = self.verifyHostKey(pubKey, fingerprint)
        d.addCallback(self._continue_KEX_ECDH_REPLY, pubKey, f, signature)
=======
        @return: A deferred firing when key exchange is complete.
        """

        # Get the host public key, the raw ECDH public key bytes and the signature
        hostKey, f, signature, packet = getNS(packet, 3)

        fingerprint = b':'.join([binascii.hexlify(ch) for ch in
                                 iterbytes(md5(hostKey).digest())])
        d = self.verifyHostKey(hostKey, fingerprint)
        d.addCallback(self._continue_KEX_ECDH_REPLY, hostKey, f, signature)
>>>>>>> f2f92afb
        d.addErrback(
            lambda unused: self.sendDisconnect(
                DISCONNECT_HOST_KEY_NOT_VERIFIABLE, b'bad host key'))
        return d

<<<<<<< HEAD
    def _continue_KEX_ECDH_REPLY(self, pubkey, f, signature):
        #Get the host public key, the raw ECDH public key bytes and the signature
        #self.theirECHost, pktPub, signature, packet = getNS(packet, 3)
        self.theirECHost = pubkey
        pktPub = f
=======
    def _continue_KEX_ECDH_REPLY(self, ignored, hostKey, pktPub, signature):
        #Save off the host public key.
        self.theirECHost = hostKey
>>>>>>> f2f92afb

        #Take the provided public key and transform it into a format for the cryptography module
        self.theirECPub = ec.EllipticCurvePublicNumbers.from_encoded_point(self.curve, pktPub).public_key(default_backend())

        #We need to convert to hex, so we can convert to an int so we can make a multiple precision int.
        sharedSecret = MP(int(binascii.hexlify(self.ecPriv.exchange(ec.ECDH(), self.theirECPub)), 16))

        h = _kex.getHashProcessor(self.kexAlg)()
        h.update(NS(self.ourVersionString))
        h.update(NS(self.otherVersionString))
        h.update(NS(self.ourKexInitPayload))
        h.update(NS(self.otherKexInitPayload))
        h.update(NS(self.theirECHost))
        h.update(NS(self.ecPub.public_numbers().encode_point()))
        h.update(NS(pktPub))
        h.update(sharedSecret)
        exchangeHash = h.digest()

        if not keys.Key.fromString(self.theirECHost).verify(signature, exchangeHash):
<<<<<<< HEAD
            raise InvalidSignature("Signature Verification Failed!")
=======
            self.sendDisconnect(DISCONNECT_KEY_EXCHANGE_FAILED,
                                b'bad signature')
            return
>>>>>>> f2f92afb

        self._keySetup(sharedSecret, exchangeHash)

    def _ssh_KEXDH_REPLY(self, packet):
        """
        Called to handle a reply to a non-group key exchange message
        (KEXDH_INIT).

        Like the handler for I{KEXDH_INIT}, this message type has an
        overlapping value.  This method is called from C{ssh_KEX_DH_GEX_GROUP}
        if that method detects a non-group key exchange is in progress.

        Payload::

            string serverHostKey
            integer f (server Diffie-Hellman public key)
            string signature

        We verify the host key by calling verifyHostKey, then continue in
        _continueKEXDH_REPLY.

        @type packet: L{bytes}
        @param packet: The message data.

        @return: A deferred firing when key exchange is complete.
        """
        pubKey, packet = getNS(packet)
        f, packet = getMP(packet)
        signature, packet = getNS(packet)
        fingerprint = b':'.join([binascii.hexlify(ch) for ch in
                                 iterbytes(md5(pubKey).digest())])
        d = self.verifyHostKey(pubKey, fingerprint)
        d.addCallback(self._continueKEXDH_REPLY, pubKey, f, signature)
        d.addErrback(
            lambda unused: self.sendDisconnect(
                DISCONNECT_HOST_KEY_NOT_VERIFIABLE, b'bad host key'))
        return d


    def ssh_KEX_DH_GEX_GROUP(self, packet):
        """
        This handles different messages which share an integer value.

        If the key exchange does not have a fixed prime/generator group,
        we generate a Diffie-Hellman public key and send it in a
        MSG_KEX_DH_GEX_INIT message.

        Payload::
            string g (group generator)
            string p (group prime)

        @type packet: L{bytes}
        @param packet: The message data.
        """
        if _kex.isFixedGroup(self.kexAlg):
            return self._ssh_KEXDH_REPLY(packet)
        elif _kex.isEllipticCurve(self.kexAlg):
<<<<<<< HEAD
            self._ssh_KEX_ECDH_REPLY(packet)
=======
            return self._ssh_KEX_ECDH_REPLY(packet)
>>>>>>> f2f92afb
        else:
            self.p, rest = getMP(packet)
            self.g, rest = getMP(rest)
            self.x = _generateX(randbytes.secureRandom, 320)
            self.e = _MPpow(self.g, self.x, self.p)
            self.sendPacket(MSG_KEX_DH_GEX_INIT, self.e)


    def _continueKEXDH_REPLY(self, ignored, pubKey, f, signature):
        """
        The host key has been verified, so we generate the keys.

        @param ignored: Ignored.

        @param pubKey: the public key blob for the server's public key.
        @type pubKey: L{str}
        @param f: the server's Diffie-Hellman public key.
        @type f: L{long}
        @param signature: the server's signature, verifying that it has the
            correct private key.
        @type signature: L{str}
        """
        serverKey = keys.Key.fromString(pubKey)
        sharedSecret = _MPpow(f, self.x, self.p)
        h = sha1()
        h.update(NS(self.ourVersionString))
        h.update(NS(self.otherVersionString))
        h.update(NS(self.ourKexInitPayload))
        h.update(NS(self.otherKexInitPayload))
        h.update(NS(pubKey))
        h.update(self.e)
        h.update(MP(f))
        h.update(sharedSecret)
        exchangeHash = h.digest()
        if not serverKey.verify(signature, exchangeHash):
            self.sendDisconnect(DISCONNECT_KEY_EXCHANGE_FAILED,
                                b'bad signature')
            return
        self._keySetup(sharedSecret, exchangeHash)


    def ssh_KEX_DH_GEX_REPLY(self, packet):
        """
        Called when we receive a MSG_KEX_DH_GEX_REPLY message.  Payload::
            string server host key
            integer f (server DH public key)

        We verify the host key by calling verifyHostKey, then continue in
        _continueGEX_REPLY.

        @type packet: L{bytes}
        @param packet: The message data.

        @return: A deferred firing once key exchange is complete.
        """
        pubKey, packet = getNS(packet)
        f, packet = getMP(packet)
        signature, packet = getNS(packet)
        fingerprint = b':'.join(
            [binascii.hexlify(c) for c in iterbytes(md5(pubKey).digest())])
        d = self.verifyHostKey(pubKey, fingerprint)
        d.addCallback(self._continueGEX_REPLY, pubKey, f, signature)
        d.addErrback(
            lambda unused: self.sendDisconnect(
                DISCONNECT_HOST_KEY_NOT_VERIFIABLE, b'bad host key'))
        return d


    def _continueGEX_REPLY(self, ignored, pubKey, f, signature):
        """
        The host key has been verified, so we generate the keys.

        @param ignored: Ignored.

        @param pubKey: the public key blob for the server's public key.
        @type pubKey: L{str}
        @param f: the server's Diffie-Hellman public key.
        @type f: L{long}
        @param signature: the server's signature, verifying that it has the
            correct private key.
        @type signature: L{str}
        """
        serverKey = keys.Key.fromString(pubKey)
        sharedSecret = _MPpow(f, self.x, self.p)
        h = _kex.getHashProcessor(self.kexAlg)()
        h.update(NS(self.ourVersionString))
        h.update(NS(self.otherVersionString))
        h.update(NS(self.ourKexInitPayload))
        h.update(NS(self.otherKexInitPayload))
        h.update(NS(pubKey))
        h.update(struct.pack(
            '!LLL',
            self._dhMinimalGroupSize,
            self._dhPreferredGroupSize,
            self._dhMaximalGroupSize,
            ))
        h.update(MP(self.p))
        h.update(MP(self.g))
        h.update(self.e)
        h.update(MP(f))
        h.update(sharedSecret)
        exchangeHash = h.digest()
        if not serverKey.verify(signature, exchangeHash):
            self.sendDisconnect(DISCONNECT_KEY_EXCHANGE_FAILED,
                                b'bad signature')
            return
        self._keySetup(sharedSecret, exchangeHash)


    def _keySetup(self, sharedSecret, exchangeHash):
        """
        See SSHTransportBase._keySetup().
        """
        SSHTransportBase._keySetup(self, sharedSecret, exchangeHash)
        if self._gotNewKeys:
            self.ssh_NEWKEYS(b'')


    def ssh_NEWKEYS(self, packet):
        """
        Called when we receive a MSG_NEWKEYS message.  No payload.
        If we've finished setting up our own keys, start using them.
        Otherwise, remember that we've received this message.

        @type packet: L{bytes}
        @param packet: The message data.
        """
        if packet != b'':
            self.sendDisconnect(DISCONNECT_PROTOCOL_ERROR,
                                b"NEWKEYS takes no data")
            return
        if not self.nextEncryptions.encBlockSize:
            self._gotNewKeys = 1
            return
        self._newKeys()
        self.connectionSecure()


    def ssh_SERVICE_ACCEPT(self, packet):
        """
        Called when we receive a MSG_SERVICE_ACCEPT message.  Payload::
            string service name

        Start the service we requested.

        @type packet: L{bytes}
        @param packet: The message data.
        """
        if packet == b'':
            log.msg('got SERVICE_ACCEPT without payload')
        else:
            name = getNS(packet)[0]
            if name != self.instance.name:
                self.sendDisconnect(
                    DISCONNECT_PROTOCOL_ERROR,
                    b"received accept for service we did not request")
        self.setService(self.instance)


    def requestService(self, instance):
        """
        Request that a service be run over this transport.

        @type instance: subclass of L{twisted.conch.ssh.service.SSHService}
        @param instance: The service to run.
        """
        self.sendPacket(MSG_SERVICE_REQUEST, NS(instance.name))
        self.instance = instance

    # Client methods


    def verifyHostKey(self, hostKey, fingerprint):
        """
        Returns a Deferred that gets a callback if it is a valid key, or
        an errback if not.

        @type hostKey: L{bytes}
        @param hostKey: The host key to verify.

        @type fingerprint: L{bytes}
        @param fingerprint: The fingerprint of the key.

        @return: A deferred firing with C{True} if the key is valid.
        """
        return defer.fail(NotImplementedError())


    def connectionSecure(self):
        """
        Called when the encryption has been set up.  Generally,
        requestService() is called to run another service over the transport.
        """
        raise NotImplementedError()



class _NullEncryptionContext(object):
    """
    An encryption context that does not actually encrypt anything.
    """
    def update(self, data):
        """
        'Encrypt' new data by doing nothing.

        @type data: L{bytes}
        @param data: The data to 'encrypt'.

        @rtype: L{bytes}
        @return: The 'encrypted' data.
        """
        return data



class _DummyAlgorithm(object):
    """
    An encryption algorithm that does not actually encrypt anything.
    """
    block_size = 64



class _DummyCipher(object):
    """
    A cipher for the none encryption method.

    @ivar block_size: the block size of the encryption.  In the case of the
    none cipher, this is 8 bytes.
    """
    algorithm = _DummyAlgorithm()


    def encryptor(self):
        """
        Construct a noop encryptor.

        @return: The encryptor.
        """
        return _NullEncryptionContext()


    def decryptor(self):
        """
        Construct a noop decryptor.

        @return: The decryptor.
        """
        return _NullEncryptionContext()



DH_GENERATOR, DH_PRIME = _kex.getDHGeneratorAndPrime(
    b'diffie-hellman-group1-sha1')


MSG_DISCONNECT = 1
MSG_IGNORE = 2
MSG_UNIMPLEMENTED = 3
MSG_DEBUG = 4
MSG_SERVICE_REQUEST = 5
MSG_SERVICE_ACCEPT = 6
MSG_KEXINIT = 20
MSG_NEWKEYS = 21
MSG_KEXDH_INIT = 30
MSG_KEXDH_REPLY = 31
MSG_KEX_DH_GEX_REQUEST_OLD = 30
MSG_KEX_DH_GEX_REQUEST = 34
MSG_KEX_DH_GEX_GROUP = 31
MSG_KEX_DH_GEX_INIT = 32
MSG_KEX_DH_GEX_REPLY = 33



DISCONNECT_HOST_NOT_ALLOWED_TO_CONNECT = 1
DISCONNECT_PROTOCOL_ERROR = 2
DISCONNECT_KEY_EXCHANGE_FAILED = 3
DISCONNECT_RESERVED = 4
DISCONNECT_MAC_ERROR = 5
DISCONNECT_COMPRESSION_ERROR = 6
DISCONNECT_SERVICE_NOT_AVAILABLE = 7
DISCONNECT_PROTOCOL_VERSION_NOT_SUPPORTED = 8
DISCONNECT_HOST_KEY_NOT_VERIFIABLE = 9
DISCONNECT_CONNECTION_LOST = 10
DISCONNECT_BY_APPLICATION = 11
DISCONNECT_TOO_MANY_CONNECTIONS = 12
DISCONNECT_AUTH_CANCELLED_BY_USER = 13
DISCONNECT_NO_MORE_AUTH_METHODS_AVAILABLE = 14
DISCONNECT_ILLEGAL_USER_NAME = 15



messages = {}
for name, value in list(globals().items()):
    # Avoid legacy messages which overlap with never ones
    if name.startswith('MSG_') and not name.startswith('MSG_KEXDH_'):
        messages[value] = name
# Check for regressions (#5352)
if 'MSG_KEXDH_INIT' in messages or 'MSG_KEXDH_REPLY' in messages:
    raise RuntimeError(
        "legacy SSH mnemonics should not end up in messages dict")<|MERGE_RESOLUTION|>--- conflicted
+++ resolved
@@ -1619,18 +1619,6 @@
         @type packet: L{bytes}
         @param packet: The message data.
 
-<<<<<<< HEAD
-        @return: None.
-        """
-        pubKey, packet = getNS(packet)
-        f, packet = getMP(packet)
-        signature, packet = getNS(packet)
-        fingerprint = b':'.join([binascii.hexlify(ch) for ch in
-                                 iterbytes(sha256(pubKey).digest())])
-        print "Key fingerprint: %s" % fingerprint
-        d = self.verifyHostKey(pubKey, fingerprint)
-        d.addCallback(self._continue_KEX_ECDH_REPLY, pubKey, f, signature)
-=======
         @return: A deferred firing when key exchange is complete.
         """
 
@@ -1641,23 +1629,14 @@
                                  iterbytes(md5(hostKey).digest())])
         d = self.verifyHostKey(hostKey, fingerprint)
         d.addCallback(self._continue_KEX_ECDH_REPLY, hostKey, f, signature)
->>>>>>> f2f92afb
         d.addErrback(
             lambda unused: self.sendDisconnect(
                 DISCONNECT_HOST_KEY_NOT_VERIFIABLE, b'bad host key'))
         return d
 
-<<<<<<< HEAD
-    def _continue_KEX_ECDH_REPLY(self, pubkey, f, signature):
-        #Get the host public key, the raw ECDH public key bytes and the signature
-        #self.theirECHost, pktPub, signature, packet = getNS(packet, 3)
-        self.theirECHost = pubkey
-        pktPub = f
-=======
     def _continue_KEX_ECDH_REPLY(self, ignored, hostKey, pktPub, signature):
         #Save off the host public key.
         self.theirECHost = hostKey
->>>>>>> f2f92afb
 
         #Take the provided public key and transform it into a format for the cryptography module
         self.theirECPub = ec.EllipticCurvePublicNumbers.from_encoded_point(self.curve, pktPub).public_key(default_backend())
@@ -1677,13 +1656,8 @@
         exchangeHash = h.digest()
 
         if not keys.Key.fromString(self.theirECHost).verify(signature, exchangeHash):
-<<<<<<< HEAD
-            raise InvalidSignature("Signature Verification Failed!")
-=======
             self.sendDisconnect(DISCONNECT_KEY_EXCHANGE_FAILED,
                                 b'bad signature')
-            return
->>>>>>> f2f92afb
 
         self._keySetup(sharedSecret, exchangeHash)
 
@@ -1741,11 +1715,7 @@
         if _kex.isFixedGroup(self.kexAlg):
             return self._ssh_KEXDH_REPLY(packet)
         elif _kex.isEllipticCurve(self.kexAlg):
-<<<<<<< HEAD
             self._ssh_KEX_ECDH_REPLY(packet)
-=======
-            return self._ssh_KEX_ECDH_REPLY(packet)
->>>>>>> f2f92afb
         else:
             self.p, rest = getMP(packet)
             self.g, rest = getMP(rest)
