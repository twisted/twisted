# -*- test-case-name: twisted.conch.test.test_transport -*-
# Copyright (c) Twisted Matrix Laboratories.
# See LICENSE for details.

"""
The lowest level SSH protocol.  This handles the key negotiation, the
encryption and the compression.  The transport layer is described in
RFC 4253.

Maintainer: Paul Swartz
"""

from __future__ import absolute_import, division

import binascii
import hmac
import struct
import zlib
import re

from hashlib import md5, sha1, sha256, sha384, sha512

<<<<<<< HEAD
from cryptography.exceptions import UnsupportedAlgorithm, InvalidKey
from cryptography.hazmat.backends import default_backend
from cryptography.hazmat.primitives.ciphers import algorithms, modes, Cipher
from cryptography.hazmat.primitives.asymmetric import ec

import curve25519
=======
from cryptography.exceptions import UnsupportedAlgorithm, InvalidSignature
from cryptography.hazmat.backends import default_backend
from cryptography.hazmat.primitives.ciphers import algorithms, modes, Cipher
from cryptography.hazmat.primitives.asymmetric import ec
>>>>>>> ed7d9c26

from twisted.internet import protocol, defer
from twisted.python import log, randbytes
from twisted.python.compat import networkString, iterbytes, _bytesChr as chr

from twisted.conch.ssh import address, keys, _kex
from twisted.conch.ssh.common import (
    NS, getNS, MP, getMP, _MPpow, ffs, int_from_bytes
)


def _getRandomNumber(random, bits):
    """
    Generate a random number in the range [0, 2 ** bits).

    @type random: L{callable}
    @param random: A callable taking a count of bytes and returning that many
    random bytes.

    @type bits: L{int}
    @param bits: The number of bits in the result.

    @rtype: L{int} or L{long}
    @return: The newly generated random number.

    @raise ValueError: if C{bits} is not a multiple of 8.
    """
    if bits % 8:
        raise ValueError("bits (%d) must be a multiple of 8" % (bits,))
    return int_from_bytes(random(bits // 8), 'big')



def _generateX(random, bits):
    """
    Generate a new value for the private key x.

    From RFC 2631, section 2.2::

        X9.42 requires that the private key x be in the interval
        [2, (q - 2)].  x should be randomly generated in this interval.

    @type random: L{callable}
    @param random: A callable taking a count of bytes and returning that many
    random bytes.

    @type bits: L{int}
    @param bits: The size of the key to generate, in bits.

    @rtype: L{int}
    @return: A suitable 'x' value.
    """
    while True:
        x = _getRandomNumber(random, bits)
        if 2 <= x <= (2 ** bits) - 2:
            return x



class _MACParams(tuple):
    """
    L{_MACParams} represents the parameters necessary to compute SSH MAC
    (Message Authenticate Codes).

    L{_MACParams} is a L{tuple} subclass to maintain compatibility with older
    versions of the code.  The elements of a L{_MACParams} are::

        0. The digest object used for the MAC
        1. The inner pad ("ipad") string
        2. The outer pad ("opad") string
        3. The size of the digest produced by the digest object

    L{_MACParams} is also an object lesson in why tuples are a bad type for
    public APIs.

    @ivar key: The HMAC key which will be used.
    """



class SSHCiphers:
    """
    SSHCiphers represents all the encryption operations that need to occur
    to encrypt and authenticate the SSH connection.

    @cvar cipherMap: A dictionary mapping SSH encryption names to 3-tuples of
        (<cryptography.hazmat.primitives.interfaces.CipherAlgorithm>,
        <block size>, <cryptography.hazmat.primitives.interfaces.Mode>)
    @cvar macMap: A dictionary mapping SSH MAC names to hash modules.

    @ivar outCipType: the string type of the outgoing cipher.
    @ivar inCipType: the string type of the incoming cipher.
    @ivar outMACType: the string type of the incoming MAC.
    @ivar inMACType: the string type of the incoming MAC.
    @ivar encBlockSize: the block size of the outgoing cipher.
    @ivar decBlockSize: the block size of the incoming cipher.
    @ivar verifyDigestSize: the size of the incoming MAC.
    @ivar outMAC: a tuple of (<hash module>, <inner key>, <outer key>,
        <digest size>) representing the outgoing MAC.
    @ivar inMAc: see outMAC, but for the incoming MAC.
    """

    cipherMap = {
        b'3des-cbc': (algorithms.TripleDES, 24, modes.CBC),
        b'blowfish-cbc': (algorithms.Blowfish, 16, modes.CBC),
        b'aes256-cbc': (algorithms.AES, 32, modes.CBC),
        b'aes192-cbc': (algorithms.AES, 24, modes.CBC),
        b'aes128-cbc': (algorithms.AES, 16, modes.CBC),
        b'cast128-cbc': (algorithms.CAST5, 16, modes.CBC),
        b'aes128-ctr': (algorithms.AES, 16, modes.CTR),
        b'aes192-ctr': (algorithms.AES, 24, modes.CTR),
        b'aes256-ctr': (algorithms.AES, 32, modes.CTR),
        b'3des-ctr': (algorithms.TripleDES, 24, modes.CTR),
        b'blowfish-ctr': (algorithms.Blowfish, 16, modes.CTR),
        b'cast128-ctr': (algorithms.CAST5, 16, modes.CTR),
        b'none': (None, 0, modes.CBC),
    }
    macMap = {
        b'hmac-sha2-512': sha512,
        b'hmac-sha2-384': sha384,
        b'hmac-sha2-256': sha256,
        b'hmac-sha1': sha1,
        b'hmac-md5': md5,
        b'none': None
     }


    def __init__(self, outCip, inCip, outMac, inMac):
        self.outCipType = outCip
        self.inCipType = inCip
        self.outMACType = outMac
        self.inMACType = inMac
        self.encBlockSize = 0
        self.decBlockSize = 0
        self.verifyDigestSize = 0
        self.outMAC = (None, b'', b'', 0)
        self.inMAC = (None, b'', b'', 0)


    def setKeys(self, outIV, outKey, inIV, inKey, outInteg, inInteg):
        """
        Set up the ciphers and hashes using the given keys,

        @param outIV: the outgoing initialization vector
        @param outKey: the outgoing encryption key
        @param inIV: the incoming initialization vector
        @param inKey: the incoming encryption key
        @param outInteg: the outgoing integrity key
        @param inInteg: the incoming integrity key.
        """
        o = self._getCipher(self.outCipType, outIV, outKey)
        self.encryptor = o.encryptor()
        self.encBlockSize = o.algorithm.block_size // 8
        o = self._getCipher(self.inCipType, inIV, inKey)
        self.decryptor = o.decryptor()
        self.decBlockSize = o.algorithm.block_size // 8
        self.outMAC = self._getMAC(self.outMACType, outInteg)
        self.inMAC = self._getMAC(self.inMACType, inInteg)
        if self.inMAC:
            self.verifyDigestSize = self.inMAC[3]


    def _getCipher(self, cip, iv, key):
        """
        Creates an initialized cipher object.

        @param cip: the name of the cipher, maps into cipherMap
        @param iv: the initialzation vector
        @param key: the encryption key

        @return: the cipher object.
        """
        algorithmClass, keySize, modeClass = self.cipherMap[cip]
        if algorithmClass is None:
            return _DummyCipher()

        return Cipher(
            algorithmClass(key[:keySize]),
            modeClass(iv[:algorithmClass.block_size // 8]),
            backend=default_backend(),
        )


    def _getMAC(self, mac, key):
        """
        Gets a 4-tuple representing the message authentication code.
        (<hash module>, <inner hash value>, <outer hash value>,
        <digest size>)

        @type mac: L{bytes}
        @param mac: a key mapping into macMap

        @type key: L{bytes}
        @param key: the MAC key.

        @rtype: L{bytes}
        @return: The MAC components.
        """
        mod = self.macMap[mac]
        if not mod:
            return (None, b'', b'', 0)

        # With stdlib we can only get attributes fron an instantiated object.
        hashObject = mod()
        digestSize = hashObject.digest_size
        blockSize = hashObject.block_size

        # Truncation here appears to contravene RFC 2104, section 2.  However,
        # implementing the hashing behavior prescribed by the RFC breaks
        # interoperability with OpenSSH (at least version 5.5p1).
        key = key[:digestSize] + (b'\x00' * (blockSize - digestSize))
        i = key.translate(hmac.trans_36)
        o = key.translate(hmac.trans_5C)
        result = _MACParams((mod, i, o, digestSize))
        result.key = key
        return result


    def encrypt(self, blocks):
        """
        Encrypt some data.

        @type blocks: L{bytes}
        @param blocks: The data to encrypt.

        @rtype: L{bytes}
        @return: The encrypted data.
        """
        return self.encryptor.update(blocks)


    def decrypt(self, blocks):
        """
        Decrypt some data.

        @type blocks: L{bytes}
        @param blocks: The data to decrypt.

        @rtype: L{bytes}
        @return: The decrypted data.
        """
        return self.decryptor.update(blocks)


    def makeMAC(self, seqid, data):
        """
        Create a message authentication code (MAC) for the given packet using
        the outgoing MAC values.

        @type seqid: L{int}
        @param seqid: The sequence ID of the outgoing packet.

        @type data: L{bytes}
        @param data: The data to create a MAC for.

        @rtype: L{str}
        @return: The serialized MAC.
        """
        if not self.outMAC[0]:
            return b''
        data = struct.pack('>L', seqid) + data
        return hmac.HMAC(self.outMAC.key, data, self.outMAC[0]).digest()


    def verify(self, seqid, data, mac):
        """
        Verify an incoming MAC using the incoming MAC values.

        @type seqid: L{int}
        @param seqid: The sequence ID of the incoming packet.

        @type data: L{bytes}
        @param data: The packet data to verify.

        @type mac: L{bytes}
        @param mac: The MAC sent with the packet.

        @rtype: L{bool}
        @return: C{True} if the MAC is valid.
        """
        if not self.inMAC[0]:
            return mac == b''
        data = struct.pack('>L', seqid) + data
        outer = hmac.HMAC(self.inMAC.key, data, self.inMAC[0]).digest()
        return mac == outer



def _getSupportedCiphers():
    """
    Build a list of ciphers that are supported by the backend in use.

    @return: a list of supported ciphers.
    @rtype: L{list} of L{str}
    """
    supportedCiphers = []
    cs = [b'aes256-ctr', b'aes256-cbc', b'aes192-ctr', b'aes192-cbc',
          b'aes128-ctr', b'aes128-cbc', b'cast128-ctr', b'cast128-cbc',
          b'blowfish-ctr', b'blowfish-cbc', b'3des-ctr', b'3des-cbc']
    for cipher in cs:
        algorithmClass, keySize, modeClass = SSHCiphers.cipherMap[cipher]
        try:
            Cipher(
                algorithmClass(b' ' * keySize),
                modeClass(b' ' * (algorithmClass.block_size // 8)),
                backend=default_backend(),
            ).encryptor()
        except UnsupportedAlgorithm:
            pass
        else:
            supportedCiphers.append(cipher)
    return supportedCiphers



class SSHTransportBase(protocol.Protocol):
    """
    Protocol supporting basic SSH functionality: sending/receiving packets
    and message dispatch.  To connect to or run a server, you must use
    SSHClientTransport or SSHServerTransport.

    @ivar protocolVersion: A string representing the version of the SSH
        protocol we support.  Currently defaults to '2.0'.

    @ivar version: A string representing the version of the server or client.
        Currently defaults to 'Twisted'.

    @ivar comment: An optional string giving more information about the
        server or client.

    @ivar supportedCiphers: A list of strings representing the encryption
        algorithms supported, in order from most-preferred to least.

    @ivar supportedMACs: A list of strings representing the message
        authentication codes (hashes) supported, in order from most-preferred
        to least.  Both this and supportedCiphers can include 'none' to use
        no encryption or authentication, but that must be done manually,

    @ivar supportedKeyExchanges: A list of strings representing the
        key exchanges supported, in order from most-preferred to least.

    @ivar supportedPublicKeys:  A list of strings representing the
        public key types supported, in order from most-preferred to least.

    @ivar supportedCompressions: A list of strings representing compression
        types supported, from most-preferred to least.

    @ivar supportedLanguages: A list of strings representing languages
        supported, from most-preferred to least.

    @ivar supportedVersions: A container of strings representing supported ssh
        protocol version numbers.

    @ivar isClient: A boolean indicating whether this is a client or server.

    @ivar gotVersion: A boolean indicating whether we have received the
        version string from the other side.

    @ivar buf: Data we've received but hasn't been parsed into a packet.

    @ivar outgoingPacketSequence: the sequence number of the next packet we
        will send.

    @ivar incomingPacketSequence: the sequence number of the next packet we
        are expecting from the other side.

    @ivar outgoingCompression: an object supporting the .compress(str) and
        .flush() methods, or None if there is no outgoing compression.  Used to
        compress outgoing data.

    @ivar outgoingCompressionType: A string representing the outgoing
        compression type.

    @ivar incomingCompression: an object supporting the .decompress(str)
        method, or None if there is no incoming compression.  Used to
        decompress incoming data.

    @ivar incomingCompressionType: A string representing the incoming
        compression type.

    @ivar ourVersionString: the version string that we sent to the other side.
        Used in the key exchange.

    @ivar otherVersionString: the version string sent by the other side.  Used
        in the key exchange.

    @ivar ourKexInitPayload: the MSG_KEXINIT payload we sent.  Used in the key
        exchange.

    @ivar otherKexInitPayload: the MSG_KEXINIT payload we received.  Used in
        the key exchange

    @ivar sessionID: a string that is unique to this SSH session.  Created as
        part of the key exchange, sessionID is used to generate the various
        encryption and authentication keys.

    @ivar service: an SSHService instance, or None.  If it's set to an object,
        it's the currently running service.

    @ivar kexAlg: the agreed-upon key exchange algorithm.

    @ivar keyAlg: the agreed-upon public key type for the key exchange.

    @ivar currentEncryptions: an SSHCiphers instance.  It represents the
        current encryption and authentication options for the transport.

    @ivar nextEncryptions: an SSHCiphers instance.  Held here until the
        MSG_NEWKEYS messages are exchanged, when nextEncryptions is
        transitioned to currentEncryptions.

    @ivar first: the first bytes of the next packet.  In order to avoid
        decrypting data twice, the first bytes are decrypted and stored until
        the whole packet is available.

    @ivar _keyExchangeState: The current protocol state with respect to key
        exchange.  This is either C{_KEY_EXCHANGE_NONE} if no key exchange is
        in progress (and returns to this value after any key exchange
        completqes), C{_KEY_EXCHANGE_REQUESTED} if this side of the connection
        initiated a key exchange, and C{_KEY_EXCHANGE_PROGRESSING} if the other
        side of the connection initiated a key exchange.  C{_KEY_EXCHANGE_NONE}
        is the initial value (however SSH connections begin with key exchange,
        so it will quickly change to another state).

    @ivar _blockedByKeyExchange: Whenever C{_keyExchangeState} is not
        C{_KEY_EXCHANGE_NONE}, this is a C{list} of pending messages which were
        passed to L{sendPacket} but could not be sent because it is not legal
        to send them while a key exchange is in progress.  When the key
        exchange completes, another attempt is made to send these messages.
    """
    protocolVersion = b'2.0'
    version = b'Twisted'
    comment = b''
    ourVersionString = (b'SSH-' + protocolVersion + b'-' + version + b' '
            + comment).strip()

    # L{None} is supported as cipher and hmac. For security they are disabled
    # by default. To enable them, subclass this class and add it, or do:
    # SSHTransportBase.supportedCiphers.append('none')
    # List ordered by preference.
    supportedCiphers = _getSupportedCiphers()
    supportedMACs = [
        b'hmac-sha2-512',
        b'hmac-sha2-384',
        b'hmac-sha2-256',
        b'hmac-sha1',
        b'hmac-md5',
        # `none`,
    ]

    supportedKeyExchanges = _kex.getSupportedKeyExchanges()
<<<<<<< HEAD
    supportedPublicKeys = [b'ssh-rsa', b'ssh-dss', b'ssh-ed25519']
=======
    supportedPublicKeys = [b'ssh-rsa', b'ssh-dss']
>>>>>>> ed7d9c26

    #Add the supported EC keys, and change the name from ecdh* to ecdsa*
    for eckey in supportedKeyExchanges:
        if 'ecdh' in eckey:
            supportedPublicKeys += [eckey.replace("ecdh", "ecdsa")]

    supportedCompressions = [b'none', b'zlib']
    supportedLanguages = ()
    supportedVersions = (b'1.99', b'2.0')
    isClient = False
    gotVersion = False
    buf = b''
    outgoingPacketSequence = 0
    incomingPacketSequence = 0
    outgoingCompression = None
    incomingCompression = None
    sessionID = None
    service = None

    # There is no key exchange activity in progress.
    _KEY_EXCHANGE_NONE = '_KEY_EXCHANGE_NONE'

    # Key exchange is in progress and we started it.
    _KEY_EXCHANGE_REQUESTED = '_KEY_EXCHANGE_REQUESTED'

    # Key exchange is in progress and both sides have sent KEXINIT messages.
    _KEY_EXCHANGE_PROGRESSING = '_KEY_EXCHANGE_PROGRESSING'

    # There is a fourth conceptual state not represented here: KEXINIT received
    # but not sent.  Since we always send a KEXINIT as soon as we get it, we
    # can't ever be in that state.

    # The current key exchange state.
    _keyExchangeState = _KEY_EXCHANGE_NONE
    _blockedByKeyExchange = None

    def connectionLost(self, reason):
        """
        When the underlying connection is closed, stop the running service (if
        any), and log out the avatar (if any).

        @type reason: L{twisted.python.failure.Failure}
        @param reason: The cause of the connection being closed.
        """
        if self.service:
            self.service.serviceStopped()
        if hasattr(self, 'avatar'):
            self.logoutFunction()
        log.msg('connection lost')


    def connectionMade(self):
        """
        Called when the connection is made to the other side.  We sent our
        version and the MSG_KEXINIT packet.
        """
        self.transport.write(self.ourVersionString + b'\r\n')
        self.currentEncryptions = SSHCiphers(b'none', b'none', b'none',
                                             b'none')
        self.currentEncryptions.setKeys(b'', b'', b'', b'', b'', b'')
        self.sendKexInit()


    def sendKexInit(self):
        """
        Send a I{KEXINIT} message to initiate key exchange or to respond to a
        key exchange initiated by the peer.

        @raise RuntimeError: If a key exchange has already been started and it
            is not appropriate to send a I{KEXINIT} message at this time.

        @return: L{None}
        """
        if self._keyExchangeState != self._KEY_EXCHANGE_NONE:
            raise RuntimeError(
                "Cannot send KEXINIT while key exchange state is %r" % (
                    self._keyExchangeState,))

        self.ourKexInitPayload = b''.join([
            chr(MSG_KEXINIT),
            randbytes.secureRandom(16),
            NS(b','.join(self.supportedKeyExchanges)),
            NS(b','.join(self.supportedPublicKeys)),
            NS(b','.join(self.supportedCiphers)),
            NS(b','.join(self.supportedCiphers)),
            NS(b','.join(self.supportedMACs)),
            NS(b','.join(self.supportedMACs)),
            NS(b','.join(self.supportedCompressions)),
            NS(b','.join(self.supportedCompressions)),
            NS(b','.join(self.supportedLanguages)),
            NS(b','.join(self.supportedLanguages)),
            b'\000\000\000\000\000'])
        self.sendPacket(MSG_KEXINIT, self.ourKexInitPayload[1:])
        self._keyExchangeState = self._KEY_EXCHANGE_REQUESTED
        self._blockedByKeyExchange = []


    def _allowedKeyExchangeMessageType(self, messageType):
        """
        Determine if the given message type may be sent while key exchange is
        in progress.

        @param messageType: The type of message
        @type messageType: L{int}

        @return: C{True} if the given type of message may be sent while key
            exchange is in progress, C{False} if it may not.
        @rtype: L{bool}

        @see: U{http://tools.ietf.org/html/rfc4253#section-7.1}
        """
        # Written somewhat peculularly to reflect the way the specification
        # defines the allowed message types.
        if 1 <= messageType <= 19:
            return messageType not in (MSG_SERVICE_REQUEST, MSG_SERVICE_ACCEPT)
        if 20 <= messageType <= 29:
            return messageType not in (MSG_KEXINIT,)
        return 30 <= messageType <= 49


    def sendPacket(self, messageType, payload):
        """
        Sends a packet.  If it's been set up, compress the data, encrypt it,
        and authenticate it before sending.  If key exchange is in progress and
        the message is not part of key exchange, queue it to be sent later.

        @param messageType: The type of the packet; generally one of the
                            MSG_* values.
        @type messageType: L{int}
        @param payload: The payload for the message.
        @type payload: L{str}
        """
        if self._keyExchangeState != self._KEY_EXCHANGE_NONE:
            if not self._allowedKeyExchangeMessageType(messageType):
                self._blockedByKeyExchange.append((messageType, payload))
                return

        payload = chr(messageType) + payload
        if self.outgoingCompression:
            payload = (self.outgoingCompression.compress(payload)
                       + self.outgoingCompression.flush(2))
        bs = self.currentEncryptions.encBlockSize
        # 4 for the packet length and 1 for the padding length
        totalSize = 5 + len(payload)
        lenPad = bs - (totalSize % bs)
        if lenPad < 4:
            lenPad = lenPad + bs
        packet = (struct.pack('!LB',
                              totalSize + lenPad - 4, lenPad) +
                  payload + randbytes.secureRandom(lenPad))
        encPacket = (
            self.currentEncryptions.encrypt(packet) +
            self.currentEncryptions.makeMAC(
                self.outgoingPacketSequence, packet))
        self.transport.write(encPacket)
        self.outgoingPacketSequence += 1


    def getPacket(self):
        """
        Try to return a decrypted, authenticated, and decompressed packet
        out of the buffer.  If there is not enough data, return None.

        @rtype: L{str} or L{None}
        @return: The decoded packet, if any.
        """
        bs = self.currentEncryptions.decBlockSize
        ms = self.currentEncryptions.verifyDigestSize
        if len(self.buf) < bs:
            # Not enough data for a block
            return
        if not hasattr(self, 'first'):
            first = self.currentEncryptions.decrypt(self.buf[:bs])
        else:
            first = self.first
            del self.first
        packetLen, paddingLen = struct.unpack('!LB', first[:5])
        if packetLen > 1048576: # 1024 ** 2
            self.sendDisconnect(
                DISCONNECT_PROTOCOL_ERROR,
                networkString('bad packet length %s' % (packetLen,)))
            return
        if len(self.buf) < packetLen + 4 + ms:
            # Not enough data for a packet
            self.first = first
            return
        if (packetLen + 4) % bs != 0:
            self.sendDisconnect(
                DISCONNECT_PROTOCOL_ERROR,
                networkString(
                    'bad packet mod (%i%%%i == %i)' % (
                        packetLen + 4, bs,(packetLen + 4) % bs)))
            return
        encData, self.buf = self.buf[:4 + packetLen], self.buf[4 + packetLen:]
        packet = first + self.currentEncryptions.decrypt(encData[bs:])
        if len(packet) != 4 + packetLen:
            self.sendDisconnect(DISCONNECT_PROTOCOL_ERROR,
                                b'bad decryption')
            return
        if ms:
            macData, self.buf = self.buf[:ms], self.buf[ms:]
            if not self.currentEncryptions.verify(self.incomingPacketSequence,
                                                  packet, macData):
                self.sendDisconnect(DISCONNECT_MAC_ERROR, b'bad MAC')
                return
        payload = packet[5:-paddingLen]
        if self.incomingCompression:
            try:
                payload = self.incomingCompression.decompress(payload)
            except:
                # Tolerate any errors in decompression
                log.err()
                self.sendDisconnect(DISCONNECT_COMPRESSION_ERROR,
                                    b'compression error')
                return
        self.incomingPacketSequence += 1
        return payload


    def _unsupportedVersionReceived(self, remoteVersion):
        """
        Called when an unsupported version of the ssh protocol is received from
        the remote endpoint.

        @param remoteVersion: remote ssh protocol version which is unsupported
            by us.
        @type remoteVersion: L{str}
        """
        self.sendDisconnect(DISCONNECT_PROTOCOL_VERSION_NOT_SUPPORTED,
            b'bad version ' + remoteVersion)


    def dataReceived(self, data):
        """
        First, check for the version string (SSH-2.0-*).  After that has been
        received, this method adds data to the buffer, and pulls out any
        packets.

        @type data: L{bytes}
        @param data: The data that was received.
        """
        self.buf = self.buf + data
        if not self.gotVersion:
            if self.buf.find(b'\n', self.buf.find(b'SSH-')) == -1:
                return
            lines = self.buf.split(b'\n')
            for p in lines:
                if p.startswith(b'SSH-'):
                    self.gotVersion = True
                    self.otherVersionString = p.strip()
                    remoteVersion = p.split(b'-')[1]
                    if remoteVersion not in self.supportedVersions:
                        self._unsupportedVersionReceived(remoteVersion)
                        return
                    i = lines.index(p)
                    self.buf = b'\n'.join(lines[i + 1:])
        packet = self.getPacket()
        while packet:
            messageNum = ord(packet[0:1])
            self.dispatchMessage(messageNum, packet[1:])
            packet = self.getPacket()


    def dispatchMessage(self, messageNum, payload):
        """
        Send a received message to the appropriate method.

        @type messageNum: L{int}
        @param messageNum: The message number.

        @type payload: L{bytes}
        @param payload: The message payload.
        """
        if messageNum < 50 and messageNum in messages:
            messageType = messages[messageNum][4:]
            f = getattr(self, 'ssh_%s' % (messageType,), None)
            if f is not None:
                f(payload)
            else:
                log.msg("couldn't handle %s" % messageType)
                log.msg(repr(payload))
                self.sendUnimplemented()
        elif self.service:
            log.callWithLogger(self.service, self.service.packetReceived,
                               messageNum, payload)
        else:
            log.msg("couldn't handle %s" % messageNum)
            log.msg(repr(payload))
            self.sendUnimplemented()


    def getPeer(self):
        """
        Returns an L{SSHTransportAddress} corresponding to the other (peer)
        side of this transport.

        @return: L{SSHTransportAddress} for the peer
        @rtype: L{SSHTransportAddress}
        @since: 12.1
        """
        return address.SSHTransportAddress(self.transport.getPeer())


    def getHost(self):
        """
        Returns an L{SSHTransportAddress} corresponding to the this side of
        transport.

        @return: L{SSHTransportAddress} for the peer
        @rtype: L{SSHTransportAddress}
        @since: 12.1
        """
        return address.SSHTransportAddress(self.transport.getHost())


    @property
    def kexAlg(self):
        """
        The key exchange algorithm name agreed between client and server.
        """
        return self._kexAlg


    @kexAlg.setter
    def kexAlg(self, value):
        """
        Set the key exchange algorithm name.
        """
        self._kexAlg = value

    # Client-initiated rekeying looks like this:
    #
    #  C> MSG_KEXINIT
    #  S> MSG_KEXINIT
    #  C> MSG_KEX_DH_GEX_REQUEST  or   MSG_KEXDH_INIT
    #  S> MSG_KEX_DH_GEX_GROUP    or   MSG_KEXDH_REPLY
    #  C> MSG_KEX_DH_GEX_INIT     or   --
    #  S> MSG_KEX_DH_GEX_REPLY    or   --
    #  C> MSG_NEWKEYS
    #  S> MSG_NEWKEYS
    #
    # Server-initiated rekeying is the same, only the first two messages are
    # switched.


    def ssh_KEXINIT(self, packet):
        """
        Called when we receive a MSG_KEXINIT message.  Payload::
            bytes[16] cookie
            string keyExchangeAlgorithms
            string keyAlgorithms
            string incomingEncryptions
            string outgoingEncryptions
            string incomingAuthentications
            string outgoingAuthentications
            string incomingCompressions
            string outgoingCompressions
            string incomingLanguages
            string outgoingLanguages
            bool firstPacketFollows
            unit32 0 (reserved)

        Starts setting up the key exchange, keys, encryptions, and
        authentications.  Extended by ssh_KEXINIT in SSHServerTransport and
        SSHClientTransport.

        @type packet: L{bytes}
        @param packet: The message data.

        @return: A L{tuple} of negotiated key exchange algorithms, key
        algorithms, and unhandled data, or L{None} if something went wrong.
        """
        self.otherKexInitPayload = chr(MSG_KEXINIT) + packet
        # This is useless to us:
        # cookie = packet[: 16]
        k = getNS(packet[16:], 10)
        strings, rest = k[:-1], k[-1]
        (kexAlgs, keyAlgs, encCS, encSC, macCS, macSC, compCS, compSC, langCS,
         langSC) = [s.split(b',') for s in strings]
        # These are the server directions
        outs = [encSC, macSC, compSC]
        ins = [encCS, macSC, compCS]
        if self.isClient:
            outs, ins = ins, outs # Switch directions
        server = (self.supportedKeyExchanges, self.supportedPublicKeys,
                self.supportedCiphers, self.supportedCiphers,
                self.supportedMACs, self.supportedMACs,
                self.supportedCompressions, self.supportedCompressions)
        client = (kexAlgs, keyAlgs, outs[0], ins[0], outs[1], ins[1],
                outs[2], ins[2])
        if self.isClient:
            server, client = client, server
        self.kexAlg = ffs(client[0], server[0])
        self.keyAlg = ffs(client[1], server[1])
        self.nextEncryptions = SSHCiphers(
            ffs(client[2], server[2]),
            ffs(client[3], server[3]),
            ffs(client[4], server[4]),
            ffs(client[5], server[5]))
        self.outgoingCompressionType = ffs(client[6], server[6])
        self.incomingCompressionType = ffs(client[7], server[7])
        if None in (self.kexAlg, self.keyAlg, self.outgoingCompressionType,
                    self.incomingCompressionType):
            self.sendDisconnect(DISCONNECT_KEY_EXCHANGE_FAILED,
                                b"couldn't match all kex parts")
            return
        if None in self.nextEncryptions.__dict__.values():
            self.sendDisconnect(DISCONNECT_KEY_EXCHANGE_FAILED,
                                b"couldn't match all kex parts")
            return
        log.msg('kex alg, key alg: %r %r' % (self.kexAlg, self.keyAlg))
        log.msg('outgoing: %r %r %r' % (self.nextEncryptions.outCipType,
                                        self.nextEncryptions.outMACType,
                                        self.outgoingCompressionType))
        log.msg('incoming: %r %r %r' % (self.nextEncryptions.inCipType,
                                        self.nextEncryptions.inMACType,
                                        self.incomingCompressionType))

        if self._keyExchangeState == self._KEY_EXCHANGE_REQUESTED:
            self._keyExchangeState = self._KEY_EXCHANGE_PROGRESSING
        else:
            self.sendKexInit()

        return kexAlgs, keyAlgs, rest # For SSHServerTransport to use


    def ssh_DISCONNECT(self, packet):
        """
        Called when we receive a MSG_DISCONNECT message.  Payload::
            long code
            string description

        This means that the other side has disconnected.  Pass the message up
        and disconnect ourselves.

        @type packet: L{bytes}
        @param packet: The message data.
        """
        reasonCode = struct.unpack('>L', packet[: 4])[0]
        description, foo = getNS(packet[4:])
        self.receiveError(reasonCode, description)
        self.transport.loseConnection()


    def ssh_IGNORE(self, packet):
        """
        Called when we receive a MSG_IGNORE message.  No payload.
        This means nothing; we simply return.

        @type packet: L{bytes}
        @param packet: The message data.
        """


    def ssh_UNIMPLEMENTED(self, packet):
        """
        Called when we receive a MSG_UNIMPLEMENTED message.  Payload::
            long packet

        This means that the other side did not implement one of our packets.

        @type packet: L{bytes}
        @param packet: The message data.
        """
        seqnum, = struct.unpack('>L', packet)
        self.receiveUnimplemented(seqnum)


    def ssh_DEBUG(self, packet):
        """
        Called when we receive a MSG_DEBUG message.  Payload::
            bool alwaysDisplay
            string message
            string language

        This means the other side has passed along some debugging info.

        @type packet: L{bytes}
        @param packet: The message data.
        """
        alwaysDisplay = bool(packet[0])
        message, lang, foo = getNS(packet[1:], 2)
        self.receiveDebug(alwaysDisplay, message, lang)


    def setService(self, service):
        """
        Set our service to service and start it running.  If we were
        running a service previously, stop it first.

        @type service: C{SSHService}
        @param service: The service to attach.
        """
        log.msg('starting service %r' % (service.name,))
        if self.service:
            self.service.serviceStopped()
        self.service = service
        service.transport = self
        self.service.serviceStarted()


    def sendDebug(self, message, alwaysDisplay=False, language=b''):
        """
        Send a debug message to the other side.

        @param message: the message to send.
        @type message: L{str}
        @param alwaysDisplay: if True, tell the other side to always
                              display this message.
        @type alwaysDisplay: L{bool}
        @param language: optionally, the language the message is in.
        @type language: L{str}
        """
        self.sendPacket(MSG_DEBUG, chr(alwaysDisplay) + NS(message) +
                        NS(language))


    def sendIgnore(self, message):
        """
        Send a message that will be ignored by the other side.  This is
        useful to fool attacks based on guessing packet sizes in the
        encrypted stream.

        @param message: data to send with the message
        @type message: L{str}
        """
        self.sendPacket(MSG_IGNORE, NS(message))


    def sendUnimplemented(self):
        """
        Send a message to the other side that the last packet was not
        understood.
        """
        seqnum = self.incomingPacketSequence
        self.sendPacket(MSG_UNIMPLEMENTED, struct.pack('!L', seqnum))


    def sendDisconnect(self, reason, desc):
        """
        Send a disconnect message to the other side and then disconnect.

        @param reason: the reason for the disconnect.  Should be one of the
                       DISCONNECT_* values.
        @type reason: L{int}
        @param desc: a descrption of the reason for the disconnection.
        @type desc: L{str}
        """
        self.sendPacket(
            MSG_DISCONNECT, struct.pack('>L', reason) + NS(desc) + NS(b''))
        log.msg('Disconnecting with error, code %s\nreason: %s' % (reason,
                                                                   desc))
        self.transport.loseConnection()


    def _getKey(self, c, sharedSecret, exchangeHash):
        """
        Get one of the keys for authentication/encryption.

        @type c: L{bytes}
        @param c: The letter identifying which key this is.

        @type sharedSecret: L{bytes}
        @param sharedSecret: The shared secret K.

        @type exchangeHash: L{bytes}
        @param exchangeHash: The hash H from key exchange.

        @rtype: L{bytes}
        @return: The derived key.
        """
        hashProcessor = _kex.getHashProcessor(self.kexAlg)
        k1 = hashProcessor(sharedSecret + exchangeHash + c + self.sessionID)
        k1 = k1.digest()
        k2 = hashProcessor(sharedSecret + exchangeHash + k1).digest()
        return k1 + k2


    def _keySetup(self, sharedSecret, exchangeHash):
        """
        Set up the keys for the connection and sends MSG_NEWKEYS when
        finished,

        @param sharedSecret: a secret string agreed upon using a Diffie-
                             Hellman exchange, so it is only shared between
                             the server and the client.
        @type sharedSecret: L{str}
        @param exchangeHash: A hash of various data known by both sides.
        @type exchangeHash: L{str}
        """
        if not self.sessionID:
            self.sessionID = exchangeHash
        initIVCS = self._getKey(b'A', sharedSecret, exchangeHash)
        initIVSC = self._getKey(b'B', sharedSecret, exchangeHash)
        encKeyCS = self._getKey(b'C', sharedSecret, exchangeHash)
        encKeySC = self._getKey(b'D', sharedSecret, exchangeHash)
        integKeyCS = self._getKey(b'E', sharedSecret, exchangeHash)
        integKeySC = self._getKey(b'F', sharedSecret, exchangeHash)
        outs = [initIVSC, encKeySC, integKeySC]
        ins = [initIVCS, encKeyCS, integKeyCS]
        if self.isClient: # Reverse for the client
            log.msg('REVERSE')
            outs, ins = ins, outs
        self.nextEncryptions.setKeys(outs[0], outs[1], ins[0], ins[1],
                                     outs[2], ins[2])
        self.sendPacket(MSG_NEWKEYS, b'')


    def _newKeys(self):
        """
        Called back by a subclass once a I{MSG_NEWKEYS} message has been
        received.  This indicates key exchange has completed and new encryption
        and compression parameters should be adopted.  Any messages which were
        queued during key exchange will also be flushed.
        """
        log.msg('NEW KEYS')
        self.currentEncryptions = self.nextEncryptions
        if self.outgoingCompressionType == b'zlib':
            self.outgoingCompression = zlib.compressobj(6)
        if self.incomingCompressionType == b'zlib':
            self.incomingCompression = zlib.decompressobj()

        self._keyExchangeState = self._KEY_EXCHANGE_NONE
        messages = self._blockedByKeyExchange
        self._blockedByKeyExchange = None
        for (messageType, payload) in messages:
            self.sendPacket(messageType, payload)


    def isEncrypted(self, direction="out"):
        """
        Check if the connection is encrypted in the given direction.

        @type direction: L{str}
        @param direction: The direction: one of 'out', 'in', or 'both'.

        @rtype: L{bool}
        @return: C{True} if it is encrypted.
        """
        if direction == "out":
            return self.currentEncryptions.outCipType != b'none'
        elif direction == "in":
            return self.currentEncryptions.inCipType != b'none'
        elif direction == "both":
            return self.isEncrypted("in") and self.isEncrypted("out")
        else:
            raise TypeError('direction must be "out", "in", or "both"')


    def isVerified(self, direction="out"):
        """
        Check if the connection is verified/authentication in the given direction.

        @type direction: L{str}
        @param direction: The direction: one of 'out', 'in', or 'both'.

        @rtype: L{bool}
        @return: C{True} if it is verified.
        """
        if direction == "out":
            return self.currentEncryptions.outMACType != b'none'
        elif direction == "in":
            return self.currentEncryptions.inMACType != b'none'
        elif direction == "both":
            return self.isVerified("in") and self.isVerified("out")
        else:
            raise TypeError('direction must be "out", "in", or "both"')


    def loseConnection(self):
        """
        Lose the connection to the other side, sending a
        DISCONNECT_CONNECTION_LOST message.
        """
        self.sendDisconnect(DISCONNECT_CONNECTION_LOST,
                            b"user closed connection")

    # Client methods


    def receiveError(self, reasonCode, description):
        """
        Called when we receive a disconnect error message from the other
        side.

        @param reasonCode: the reason for the disconnect, one of the
                           DISCONNECT_ values.
        @type reasonCode: L{int}
        @param description: a human-readable description of the
                            disconnection.
        @type description: L{str}
        """
        log.msg('Got remote error, code %s\nreason: %s' % (reasonCode,
                                                           description))


    def receiveUnimplemented(self, seqnum):
        """
        Called when we receive an unimplemented packet message from the other
        side.

        @param seqnum: the sequence number that was not understood.
        @type seqnum: L{int}
        """
        log.msg('other side unimplemented packet #%s' % (seqnum,))


    def receiveDebug(self, alwaysDisplay, message, lang):
        """
        Called when we receive a debug message from the other side.

        @param alwaysDisplay: if True, this message should always be
                              displayed.
        @type alwaysDisplay: L{bool}
        @param message: the debug message
        @type message: L{str}
        @param lang: optionally the language the message is in.
        @type lang: L{str}
        """
        if alwaysDisplay:
            log.msg('Remote Debug Message: %s' % (message,))



class SSHServerTransport(SSHTransportBase):
    """
    SSHServerTransport implements the server side of the SSH protocol.

    @ivar isClient: since we are never the client, this is always False.

    @ivar ignoreNextPacket: if True, ignore the next key exchange packet.  This
        is set when the client sends a guessed key exchange packet but with
        an incorrect guess.

    @ivar dhGexRequest: the KEX_DH_GEX_REQUEST(_OLD) that the client sent.
        The key generation needs this to be stored.

    @ivar g: the Diffie-Hellman group generator.

    @ivar p: the Diffie-Hellman group prime.
    """
    isClient = False
    ignoreNextPacket = 0


    def ssh_KEXINIT(self, packet):
        """
        Called when we receive a MSG_KEXINIT message.  For a description
        of the packet, see SSHTransportBase.ssh_KEXINIT().  Additionally,
        this method checks if a guessed key exchange packet was sent.  If
        it was sent, and it guessed incorrectly, the next key exchange
        packet MUST be ignored.
        """
        retval = SSHTransportBase.ssh_KEXINIT(self, packet)
        if not retval: # Disconnected
            return
        else:
            kexAlgs, keyAlgs, rest = retval
        if ord(rest[0:1]): # Flag first_kex_packet_follows?
            if (kexAlgs[0] != self.supportedKeyExchanges[0] or
                keyAlgs[0] != self.supportedPublicKeys[0]):
                self.ignoreNextPacket = True # Guess was wrong


    def _ssh_KEX_ECDH_INIT(self, packet):
        """
        Called from ssh_KEX_DH_GEX_REQUEST_OLD.
 
        Payload::

            string client Elliptic Curve Diffie-Hellman public key

        First we load the host's public/private keys.
        Then we generate the ECDH public/private keypair for the given curve.
        With that we generate the shared secret key.
        Then we compute the hash to sign and send back to the client
        Along with the server's public key and the ECDH public key.

        @type packet: L{bytes}
        @param packet: The message data.

        @return: None.
        """
        #Get the raw client public key.
        pktPub, packet = getNS(packet)

<<<<<<< HEAD
=======

>>>>>>> ed7d9c26
        #Get the host's public and private keys
        pubHostKey = self.factory.publicKeys[self.keyAlg]
        privHostKey = self.factory.privateKeys[self.keyAlg]

<<<<<<< HEAD
        # Get the base curve info
        try:
            shortKex = re.search(b"(curve25519|nist[kpbt]\d{3}$)", self.kexAlg).group(1)
        except AttributeError:
            self.sendDisconnect(DISCONNECT_KEY_EXCHANGE_FAILED,
                                b'unsupported key type')

        if shortKex == "curve25519":
            # Make sure the size is correct
            if len(pktPub) != 32:
                self.sendDisconnect(DISCONNECT_KEY_EXCHANGE_FAILED,
                                    b'bad key size')

            # Turn the public key into a public key object
            self.theirECPub = curve25519.Public(pktPub)

            # Always generate new private and public keys
            self.ecPriv = curve25519.Private()
            self.ecPub = self.ecPriv.get_public()
            serialPub = self.ecPub.serialize()

            sharedSecret = MP(
                int(binascii.hexlify(curve25519._curve25519.make_shared(self.ecPriv.private, self.theirECPub.public)), 16))

        else:
            #Get the curve instance
            self.curve = keys.curveTable[shortKex]

            #Generate the private key
            self.ecPriv = ec.generate_private_key(self.curve, default_backend())

            #Get the public key
            self.ecPub = self.ecPriv.public_key()
            serialPub = self.ecPub.public_numbers().encode_point()

            #Take the provided public key and transform it into a format for the cryptography module
            self.theirECPub = ec.EllipticCurvePublicNumbers.from_encoded_point(self.curve, pktPub).public_key(default_backend())
    
            #We need to convert to hex, so we can convert to an int so we can make it a multiple precision int.
            sharedSecret = MP(int(binascii.hexlify(self.ecPriv.exchange(ec.ECDH(), self.theirECPub)), 16))
=======
        #Get the base curve info
        try:
            shortKex = re.search(b"(nist[kpbt]\d{3})$", self.kexAlg).group(1)
        except AttributeError:
            raise UnsupportedAlgorithm(self.kexAlg)

        #Get the curve instance
        curve = keys.curveTable[shortKex]
        
        #Generate the private key
        ecPriv = ec.generate_private_key(curve, default_backend())

        #Get the public key
        ecPub = ecPriv.public_key()
        encPub = ecPub.public_numbers().encode_point()

        #Take the provided public key and transform it into a format for the cryptography module
        theirECPub = ec.EllipticCurvePublicNumbers.from_encoded_point(curve, pktPub).public_key(default_backend())
    
        #We need to convert to hex, so we can convert to an int so we can make it a multiple precision int.
        sharedSecret = MP(int(binascii.hexlify(ecPriv.exchange(ec.ECDH(), theirECPub)), 16))
>>>>>>> ed7d9c26

        # Finish update and digest
        h = _kex.getHashProcessor(self.kexAlg)()
        h.update(NS(self.otherVersionString))
        h.update(NS(self.ourVersionString))
        h.update(NS(self.otherKexInitPayload))
        h.update(NS(self.ourKexInitPayload))
        h.update(NS(pubHostKey.blob()))
        h.update(NS(pktPub))
<<<<<<< HEAD
        h.update(NS(serialPub))
        h.update(sharedSecret)
        exchangeHash = h.digest()

        # DH_GEX_GROUP has the same number we need
        self.sendPacket(MSG_KEX_DH_GEX_GROUP, NS(pubHostKey.blob()) + NS(serialPub) + NS(privHostKey.sign(exchangeHash)))
=======
        h.update(NS(encPub))
        h.update(sharedSecret)
        exchangeHash = h.digest()

        self.sendPacket(MSG_KEX_ECDH_REPLY, NS(pubHostKey.blob()) + NS(encPub) + NS(privHostKey.sign(exchangeHash)))
>>>>>>> ed7d9c26
        self._keySetup(sharedSecret, exchangeHash)


    def _ssh_KEXDH_INIT(self, packet):
        """
        Called to handle the beginning of a non-group key exchange.

        Unlike other message types, this is not dispatched automatically.  It
        is called from C{ssh_KEX_DH_GEX_REQUEST_OLD} because an extra check is
        required to determine if this is really a KEXDH_INIT message or if it
        is a KEX_DH_GEX_REQUEST_OLD message.

        The KEXDH_INIT payload::

                integer e (the client's Diffie-Hellman public key)

        We send the KEXDH_REPLY with our host key and signature.

        @type packet: L{bytes}
        @param packet: The message data.
        """
        clientDHpublicKey, foo = getMP(packet)
        y = _getRandomNumber(randbytes.secureRandom, 512)
        self.g, self.p = _kex.getDHGeneratorAndPrime(self.kexAlg)
        serverDHpublicKey = _MPpow(self.g, y, self.p)
        sharedSecret = _MPpow(clientDHpublicKey, y, self.p)
        h = sha1()
        h.update(NS(self.otherVersionString))
        h.update(NS(self.ourVersionString))
        h.update(NS(self.otherKexInitPayload))
        h.update(NS(self.ourKexInitPayload))
        h.update(NS(self.factory.publicKeys[self.keyAlg].blob()))
        h.update(MP(clientDHpublicKey))
        h.update(serverDHpublicKey)
        h.update(sharedSecret)
        exchangeHash = h.digest()
        self.sendPacket(
            MSG_KEXDH_REPLY,
            NS(self.factory.publicKeys[self.keyAlg].blob()) +
            serverDHpublicKey +
            NS(self.factory.privateKeys[self.keyAlg].sign(exchangeHash)))
        self._keySetup(sharedSecret, exchangeHash)


    def ssh_KEX_DH_GEX_REQUEST_OLD(self, packet):
        """
        This represents different key exchange methods that share the same
        integer value.  If the message is determined to be a KEXDH_INIT,
        C{_ssh_KEXDH_INIT} is called to handle it. If it is a KEX_ECDH_INIT,
        C{_ssh_KEX_ECDH_INIT} is called.
        Otherwise, for KEX_DH_GEX_REQUEST_OLD payload::

                integer ideal (ideal size for the Diffie-Hellman prime)

            We send the KEX_DH_GEX_GROUP message with the group that is
            closest in size to ideal.

        If we were told to ignore the next key exchange packet by ssh_KEXINIT,
        drop it on the floor and return.

        @type packet: L{bytes}
        @param packet: The message data.
        """
        if self.ignoreNextPacket:
            self.ignoreNextPacket = 0
            return

        # KEXDH_INIT, KEX_ECDH_INIT, and KEX_DH_GEX_REQUEST_OLD have the same value, so use
        # another cue to decide what kind of message the peer sent us.
        if _kex.isFixedGroup(self.kexAlg):
            return self._ssh_KEXDH_INIT(packet)
        elif _kex.isEllipticCurve(self.kexAlg):
            return self._ssh_KEX_ECDH_INIT(packet)
        else:
            self.dhGexRequest = packet
            ideal = struct.unpack('>L', packet)[0]
            self.g, self.p = self.factory.getDHPrime(ideal)
            self.sendPacket(MSG_KEX_DH_GEX_GROUP, MP(self.p) + MP(self.g))


    def ssh_KEX_DH_GEX_REQUEST(self, packet):
        """
        Called when we receive a MSG_KEX_DH_GEX_REQUEST message.  Payload::
            integer minimum
            integer ideal
            integer maximum

        The client is asking for a Diffie-Hellman group between minimum and
        maximum size, and close to ideal if possible.  We reply with a
        MSG_KEX_DH_GEX_GROUP message.

        If we were told to ignore the next key exchange packet by ssh_KEXINIT,
        drop it on the floor and return.

        @type packet: L{bytes}
        @param packet: The message data.
        """
        if self.ignoreNextPacket:
            self.ignoreNextPacket = 0
            return
        self.dhGexRequest = packet
        min, ideal, max = struct.unpack('>3L', packet)
        self.g, self.p = self.factory.getDHPrime(ideal)
        self.sendPacket(MSG_KEX_DH_GEX_GROUP, MP(self.p) + MP(self.g))


    def ssh_KEX_DH_GEX_INIT(self, packet):
        """
        Called when we get a MSG_KEX_DH_GEX_INIT message.  Payload::
            integer e (client DH public key)

        We send the MSG_KEX_DH_GEX_REPLY message with our host key and
        signature.

        @type packet: L{bytes}
        @param packet: The message data.
        """
        clientDHpublicKey, foo = getMP(packet)
        # TODO: we should also look at the value they send to us and reject
        # insecure values of f (if g==2 and f has a single '1' bit while the
        # rest are '0's, then they must have used a small y also).

        # TODO: This could be computed when self.p is set up
        #  or do as openssh does and scan f for a single '1' bit instead

        pSize = self.p.bit_length()
        y = _getRandomNumber(randbytes.secureRandom, pSize)

        serverDHpublicKey = _MPpow(self.g, y, self.p)
        sharedSecret = _MPpow(clientDHpublicKey, y, self.p)
        h = _kex.getHashProcessor(self.kexAlg)()
        h.update(NS(self.otherVersionString))
        h.update(NS(self.ourVersionString))
        h.update(NS(self.otherKexInitPayload))
        h.update(NS(self.ourKexInitPayload))
        h.update(NS(self.factory.publicKeys[self.keyAlg].blob()))
        h.update(self.dhGexRequest)
        h.update(MP(self.p))
        h.update(MP(self.g))
        h.update(MP(clientDHpublicKey))
        h.update(serverDHpublicKey)
        h.update(sharedSecret)
        exchangeHash = h.digest()
        self.sendPacket(
            MSG_KEX_DH_GEX_REPLY,
            NS(self.factory.publicKeys[self.keyAlg].blob()) +
            serverDHpublicKey +
            NS(self.factory.privateKeys[self.keyAlg].sign(exchangeHash)))
        self._keySetup(sharedSecret, exchangeHash)


    def ssh_NEWKEYS(self, packet):
        """
        Called when we get a MSG_NEWKEYS message.  No payload.
        When we get this, the keys have been set on both sides, and we
        start using them to encrypt and authenticate the connection.

        @type packet: L{bytes}
        @param packet: The message data.
        """
        if packet != b'':
            self.sendDisconnect(DISCONNECT_PROTOCOL_ERROR,
                                b"NEWKEYS takes no data")
            return
        self._newKeys()


    def ssh_SERVICE_REQUEST(self, packet):
        """
        Called when we get a MSG_SERVICE_REQUEST message.  Payload::
            string serviceName

        The client has requested a service.  If we can start the service,
        start it; otherwise, disconnect with
        DISCONNECT_SERVICE_NOT_AVAILABLE.

        @type packet: L{bytes}
        @param packet: The message data.
        """
        service, rest = getNS(packet)
        cls = self.factory.getService(self, service)
        if not cls:
            self.sendDisconnect(DISCONNECT_SERVICE_NOT_AVAILABLE,
                                b"don't have service " + service)
            return
        else:
            self.sendPacket(MSG_SERVICE_ACCEPT, NS(service))
            self.setService(cls())



class SSHClientTransport(SSHTransportBase):
    """
    SSHClientTransport implements the client side of the SSH protocol.

    @ivar isClient: since we are always the client, this is always True.

    @ivar _gotNewKeys: if we receive a MSG_NEWKEYS message before we are
        ready to transition to the new keys, this is set to True so we
        can transition when the keys are ready locally.

    @ivar x: our Diffie-Hellman private key.

    @ivar e: our Diffie-Hellman public key.

    @ivar g: the Diffie-Hellman group generator.

    @ivar p: the Diffie-Hellman group prime

    @ivar instance: the SSHService object we are requesting.

    @ivar _dhMinimalGroupSize: Minimal acceptable group size advertised by the
        client in MSG_KEX_DH_GEX_REQUEST.
    @type _dhMinimalGroupSize: int

    @ivar _dhMaximalGroupSize: Maximal acceptable group size advertised by the
        client in MSG_KEX_DH_GEX_REQUEST.
    @type _dhMaximalGroupSize: int

    @ivar _dhPreferredGroupSize: Preferred group size advertised by the client
        in MSG_KEX_DH_GEX_REQUEST.
    @type _dhPreferredGroupSize: int
    """
    isClient = True

    # Recommended minimal and maximal values from RFC 4419, 3.
    _dhMinimalGroupSize = 1024
    _dhMaximalGroupSize = 8192
    # FIXME: https://twistedmatrix.com/trac/ticket/8103
    # This may need to be more dynamic; compare kexgex_client in
    # OpenSSH.
    _dhPreferredGroupSize = 2048

    def connectionMade(self):
        """
        Called when the connection is started with the server.  Just sets
        up a private instance variable.
        """
        SSHTransportBase.connectionMade(self)
        self._gotNewKeys = 0


    def ssh_KEXINIT(self, packet):
        """
        Called when we receive a MSG_KEXINIT message.  For a description
        of the packet, see SSHTransportBase.ssh_KEXINIT().  Additionally,
        this method sends the first key exchange packet.  

        If the agreed-upon exchange is ECDH, generate a key pair for the 
        corresponding curve and send the public key.

        If the agreed-upon exchange has a fixed prime/generator group,
        generate a public key and send it in a MSG_KEXDH_INIT message.
        Otherwise, ask for a 2048 bit group with a MSG_KEX_DH_GEX_REQUEST
        message.
        """
        if SSHTransportBase.ssh_KEXINIT(self, packet) is None:
            # Connection was disconnected while doing base processing.
            # Maybe no common protocols were agreed.
            return
<<<<<<< HEAD
        # Curve25519
        if self.kexAlg.find("curve25519") >= 0:
            # Genereate the curve25519 key pair
            self.ecPriv = curve25519.Private()
            self.ecPub = self.ecPriv.get_public()

            # DH_GEX_REQUEST_OLD is the same number we need.
            self.sendPacket(
                MSG_KEX_DH_GEX_REQUEST_OLD,
                NS(self.ecPub.serialize()))
        # Are we using ECDH?
        elif _kex.isEllipticCurve(self.kexAlg):
            #Find the base curve info
            try:
                shortKex = re.search(b"(nist[kpbt]\d{3}$)", self.kexAlg).group(1)
            except AttributeError:
                raise UnsupportedAlgorithm(self.kexAlg)

=======
        # Are we using ECDH?
        if _kex.isEllipticCurve(self.kexAlg):
            #Find the base curve info
            try:
                shortKex = re.search(b"(nist[kpbt]\d{3})$", self.kexAlg).group(1)
            except AttributeError:
                raise UnsupportedAlgorithm(self.kexAlg)

>>>>>>> ed7d9c26
            #Get the curve
            self.curve = keys.curveTable[shortKex]

            #Generate the keys
            self.ecPriv = ec.generate_private_key(self.curve, default_backend())
            self.ecPub = self.ecPriv.public_key()

<<<<<<< HEAD
            # DH_GEX_REQUEST_OLD is the same number we need.
            self.sendPacket(
                MSG_KEX_DH_GEX_REQUEST_OLD,
                NS(self.ecPub.public_numbers().encode_point()))
=======
            #DH_GEX_REQUEST_OLD is the same number we need.
            self.sendPacket(
                    MSG_KEX_DH_GEX_REQUEST_OLD,
                    NS(self.ecPub.public_numbers().encode_point()))
>>>>>>> ed7d9c26
        elif _kex.isFixedGroup(self.kexAlg):
            # We agreed on a fixed group key exchange algorithm.
            self.x = _generateX(randbytes.secureRandom, 512)
            self.g, self.p = _kex.getDHGeneratorAndPrime(self.kexAlg)
            self.e = _MPpow(self.g, self.x, self.p)
            self.sendPacket(MSG_KEXDH_INIT, self.e)
        else:
            # We agreed on a dynamic group. Tell the server what range of
            # group sizes we accept, and what size we prefer; the server
            # will then select a group.
            self.sendPacket(
                MSG_KEX_DH_GEX_REQUEST,
                struct.pack(
                    '!LLL',
                    self._dhMinimalGroupSize,
                    self._dhPreferredGroupSize,
                    self._dhMaximalGroupSize,
                    ))

<<<<<<< HEAD
    def _ssh_KEX_ECDH_REPLY(self, packet):
=======
    def ssh_KEX_ECDH_REPLY(self, packet):
>>>>>>> ed7d9c26
        """
        Called to handle a reply to a ECDH exchange message(KEX_ECDH_INIT).

        Like the handler for I{KEXDH_INIT}, this message type has an
        overlapping value.  This method is called from C{ssh_KEX_DH_GEX_GROUP}
        if that method detects a non-group key exchange is in progress.

        Payload::

            string serverHostKey
            string server Elliptic Curve Diffie-Hellman public key
            string signature

        We verify the host key and continue if it passes verificiation.
        Otherwise raise an exception and return.

        @type packet: L{bytes}
        @param packet: The message data.

        @return: A deferred firing when key exchange is complete.
        """
<<<<<<< HEAD

        # Get the host public key, the raw ECDH public key bytes and the signature
        hostKey, f, signature, packet = getNS(packet, 3)
        fingerprint = b':'.join([binascii.hexlify(ch) for ch in
                                 iterbytes(md5(hostKey).digest())])
        d = self.verifyHostKey(hostKey, fingerprint)
        d.addCallback(self._continue_KEX_ECDH_REPLY, hostKey, f, signature)
        d.addErrback(
            lambda unused: self.sendDisconnect(
                DISCONNECT_HOST_KEY_NOT_VERIFIABLE, b'bad host key'))
        return d

    def _continue_KEX_ECDH_REPLY(self, ignored, hostKey, pktPub, signature):
        #Save off the host public key.
        self.theirECHost = hostKey


        if self.kexAlg.find("curve25519") >= 0:
            # Make sure the size is correct
            if len(pktPub) != 32:
                self.sendDisconnect(DISCONNECT_KEY_EXCHANGE_FAILED,
                                    b'bad key size')

            # Turn the public key into a public key object
            self.theirECPub = curve25519.Public(pktPub)

            # Compute the shared secret
            sharedSecret = MP(
                int(binascii.hexlify(curve25519._curve25519.make_shared(self.ecPriv.private, self.theirECPub.public)), 16))

            serialPub = self.ecPub.serialize()
        else:
            #Take the provided public key and transform it into a format for the cryptography module
            self.theirECPub = ec.EllipticCurvePublicNumbers.from_encoded_point(self.curve, pktPub).public_key(default_backend())

            #We need to convert to hex, so we can convert to an int so we can make a multiple precision int.
            sharedSecret = MP(int(binascii.hexlify(self.ecPriv.exchange(ec.ECDH(), self.theirECPub)), 16))
            serialPub = self.ecPub.public_numbers().encode_point()

        h = _kex.getHashProcessor(self.kexAlg)()
        h.update(NS(self.ourVersionString))
        h.update(NS(self.otherVersionString))
        h.update(NS(self.ourKexInitPayload))
        h.update(NS(self.otherKexInitPayload))
        h.update(NS(self.theirECHost))
        h.update(NS(serialPub))
        h.update(NS(pktPub))
        h.update(sharedSecret)

        exchangeHash = h.digest()

        if not keys.Key.fromString(self.theirECHost).verify(signature, exchangeHash):
            self.sendDisconnect(DISCONNECT_KEY_EXCHANGE_FAILED,
                                b'bad signature')

        self._keySetup(sharedSecret, exchangeHash)
=======
        def _continue_KEX_ECDH_REPLY(ignored, hostKey, pubKey, signature):
            # Save off the host public key.
            theirECHost = hostKey

            # Take the provided public key and transform it into a format for the cryptography module
            theirECPub = ec.EllipticCurvePublicNumbers.from_encoded_point(self.curve, pubKey).public_key(
                default_backend())

            # We need to convert to hex, so we can convert to an int so we can make a multiple precision int.
            sharedSecret = MP(int(binascii.hexlify(self.ecPriv.exchange(ec.ECDH(), theirECPub)), 16))

            h = _kex.getHashProcessor(self.kexAlg)()
            h.update(NS(self.ourVersionString))
            h.update(NS(self.otherVersionString))
            h.update(NS(self.ourKexInitPayload))
            h.update(NS(self.otherKexInitPayload))
            h.update(NS(theirECHost))
            h.update(NS(self.ecPub.public_numbers().encode_point()))
            h.update(NS(pubKey))
            h.update(sharedSecret)
            exchangeHash = h.digest()

            if not keys.Key.fromString(theirECHost).verify(signature, exchangeHash):
                self.sendDisconnect(DISCONNECT_KEY_EXCHANGE_FAILED,
                                    b'bad signature')
            else:
                self._keySetup(sharedSecret, exchangeHash)


        # Get the host public key, the raw ECDH public key bytes and the signature
        hostKey, pubKey, signature, packet = getNS(packet, 3)

        fingerprint = b':'.join([binascii.hexlify(ch) for ch in
                                 iterbytes(md5(hostKey).digest())])
        d = self.verifyHostKey(hostKey, fingerprint)
        d.addCallback(_continue_KEX_ECDH_REPLY, hostKey, pubKey, signature)
    #    d.addErrback(
    #        lambda unused: self.sendDisconnect(
    #            DISCONNECT_HOST_KEY_NOT_VERIFIABLE, b'bad host key'))
        return d

>>>>>>> ed7d9c26

    def _ssh_KEXDH_REPLY(self, packet):
        """
        Called to handle a reply to a non-group key exchange message
        (KEXDH_INIT).

        Like the handler for I{KEXDH_INIT}, this message type has an
        overlapping value.  This method is called from C{ssh_KEX_DH_GEX_GROUP}
        if that method detects a non-group key exchange is in progress.

        Payload::

            string serverHostKey
            integer f (server Diffie-Hellman public key)
            string signature

        We verify the host key by calling verifyHostKey, then continue in
        _continueKEXDH_REPLY.

        @type packet: L{bytes}
        @param packet: The message data.

        @return: A deferred firing when key exchange is complete.
        """
        pubKey, packet = getNS(packet)
        f, packet = getMP(packet)
        signature, packet = getNS(packet)
        fingerprint = b':'.join([binascii.hexlify(ch) for ch in
                                 iterbytes(md5(pubKey).digest())])
        d = self.verifyHostKey(pubKey, fingerprint)
        d.addCallback(self._continueKEXDH_REPLY, pubKey, f, signature)
        d.addErrback(
            lambda unused: self.sendDisconnect(
                DISCONNECT_HOST_KEY_NOT_VERIFIABLE, b'bad host key'))
        return d


    def ssh_KEX_DH_GEX_GROUP(self, packet):
        """
        This handles different messages which share an integer value.

        If the key exchange does not have a fixed prime/generator group,
        we generate a Diffie-Hellman public key and send it in a
        MSG_KEX_DH_GEX_INIT message.

        Payload::
            string g (group generator)
            string p (group prime)

        @type packet: L{bytes}
        @param packet: The message data.
        """
        if _kex.isFixedGroup(self.kexAlg):
            return self._ssh_KEXDH_REPLY(packet)
        elif _kex.isEllipticCurve(self.kexAlg):
<<<<<<< HEAD
            self._ssh_KEX_ECDH_REPLY(packet)
=======
            return self.ssh_KEX_ECDH_REPLY(packet)
>>>>>>> ed7d9c26
        else:
            self.p, rest = getMP(packet)
            self.g, rest = getMP(rest)
            self.x = _generateX(randbytes.secureRandom, 320)
            self.e = _MPpow(self.g, self.x, self.p)
            self.sendPacket(MSG_KEX_DH_GEX_INIT, self.e)


    def _continueKEXDH_REPLY(self, ignored, pubKey, f, signature):
        """
        The host key has been verified, so we generate the keys.

        @param ignored: Ignored.

        @param pubKey: the public key blob for the server's public key.
        @type pubKey: L{str}
        @param f: the server's Diffie-Hellman public key.
        @type f: L{long}
        @param signature: the server's signature, verifying that it has the
            correct private key.
        @type signature: L{str}
        """
        serverKey = keys.Key.fromString(pubKey)
        sharedSecret = _MPpow(f, self.x, self.p)
        h = sha1()
        h.update(NS(self.ourVersionString))
        h.update(NS(self.otherVersionString))
        h.update(NS(self.ourKexInitPayload))
        h.update(NS(self.otherKexInitPayload))
        h.update(NS(pubKey))
        h.update(self.e)
        h.update(MP(f))
        h.update(sharedSecret)
        exchangeHash = h.digest()
        if not serverKey.verify(signature, exchangeHash):
            self.sendDisconnect(DISCONNECT_KEY_EXCHANGE_FAILED,
                                b'bad signature')
            return
        self._keySetup(sharedSecret, exchangeHash)


    def ssh_KEX_DH_GEX_REPLY(self, packet):
        """
        Called when we receive a MSG_KEX_DH_GEX_REPLY message.  Payload::
            string server host key
            integer f (server DH public key)

        We verify the host key by calling verifyHostKey, then continue in
        _continueGEX_REPLY.

        @type packet: L{bytes}
        @param packet: The message data.

        @return: A deferred firing once key exchange is complete.
        """
        pubKey, packet = getNS(packet)
        f, packet = getMP(packet)
        signature, packet = getNS(packet)
        fingerprint = b':'.join(
            [binascii.hexlify(c) for c in iterbytes(md5(pubKey).digest())])
        d = self.verifyHostKey(pubKey, fingerprint)
        d.addCallback(self._continueGEX_REPLY, pubKey, f, signature)
        d.addErrback(
            lambda unused: self.sendDisconnect(
                DISCONNECT_HOST_KEY_NOT_VERIFIABLE, b'bad host key'))
        return d


    def _continueGEX_REPLY(self, ignored, pubKey, f, signature):
        """
        The host key has been verified, so we generate the keys.

        @param ignored: Ignored.

        @param pubKey: the public key blob for the server's public key.
        @type pubKey: L{str}
        @param f: the server's Diffie-Hellman public key.
        @type f: L{long}
        @param signature: the server's signature, verifying that it has the
            correct private key.
        @type signature: L{str}
        """
        serverKey = keys.Key.fromString(pubKey)
        sharedSecret = _MPpow(f, self.x, self.p)
        h = _kex.getHashProcessor(self.kexAlg)()
        h.update(NS(self.ourVersionString))
        h.update(NS(self.otherVersionString))
        h.update(NS(self.ourKexInitPayload))
        h.update(NS(self.otherKexInitPayload))
        h.update(NS(pubKey))
        h.update(struct.pack(
            '!LLL',
            self._dhMinimalGroupSize,
            self._dhPreferredGroupSize,
            self._dhMaximalGroupSize,
            ))
        h.update(MP(self.p))
        h.update(MP(self.g))
        h.update(self.e)
        h.update(MP(f))
        h.update(sharedSecret)
        exchangeHash = h.digest()
        if not serverKey.verify(signature, exchangeHash):
            self.sendDisconnect(DISCONNECT_KEY_EXCHANGE_FAILED,
                                b'bad signature')
            return
        self._keySetup(sharedSecret, exchangeHash)


    def _keySetup(self, sharedSecret, exchangeHash):
        """
        See SSHTransportBase._keySetup().
        """
        SSHTransportBase._keySetup(self, sharedSecret, exchangeHash)
        if self._gotNewKeys:
            self.ssh_NEWKEYS(b'')


    def ssh_NEWKEYS(self, packet):
        """
        Called when we receive a MSG_NEWKEYS message.  No payload.
        If we've finished setting up our own keys, start using them.
        Otherwise, remember that we've received this message.

        @type packet: L{bytes}
        @param packet: The message data.
        """
        if packet != b'':
            self.sendDisconnect(DISCONNECT_PROTOCOL_ERROR,
                                b"NEWKEYS takes no data")
            return
        if not self.nextEncryptions.encBlockSize:
            self._gotNewKeys = 1
            return
        self._newKeys()
        self.connectionSecure()


    def ssh_SERVICE_ACCEPT(self, packet):
        """
        Called when we receive a MSG_SERVICE_ACCEPT message.  Payload::
            string service name

        Start the service we requested.

        @type packet: L{bytes}
        @param packet: The message data.
        """
        if packet == b'':
            log.msg('got SERVICE_ACCEPT without payload')
        else:
            name = getNS(packet)[0]
            if name != self.instance.name:
                self.sendDisconnect(
                    DISCONNECT_PROTOCOL_ERROR,
                    b"received accept for service we did not request")
        self.setService(self.instance)


    def requestService(self, instance):
        """
        Request that a service be run over this transport.

        @type instance: subclass of L{twisted.conch.ssh.service.SSHService}
        @param instance: The service to run.
        """
        self.sendPacket(MSG_SERVICE_REQUEST, NS(instance.name))
        self.instance = instance

    # Client methods


    def verifyHostKey(self, hostKey, fingerprint):
        """
        Returns a Deferred that gets a callback if it is a valid key, or
        an errback if not.

        @type hostKey: L{bytes}
        @param hostKey: The host key to verify.

        @type fingerprint: L{bytes}
        @param fingerprint: The fingerprint of the key.

        @return: A deferred firing with C{True} if the key is valid.
        """
        return defer.fail(NotImplementedError())


    def connectionSecure(self):
        """
        Called when the encryption has been set up.  Generally,
        requestService() is called to run another service over the transport.
        """
        raise NotImplementedError()



class _NullEncryptionContext(object):
    """
    An encryption context that does not actually encrypt anything.
    """
    def update(self, data):
        """
        'Encrypt' new data by doing nothing.

        @type data: L{bytes}
        @param data: The data to 'encrypt'.

        @rtype: L{bytes}
        @return: The 'encrypted' data.
        """
        return data



class _DummyAlgorithm(object):
    """
    An encryption algorithm that does not actually encrypt anything.
    """
    block_size = 64



class _DummyCipher(object):
    """
    A cipher for the none encryption method.

    @ivar block_size: the block size of the encryption.  In the case of the
    none cipher, this is 8 bytes.
    """
    algorithm = _DummyAlgorithm()


    def encryptor(self):
        """
        Construct a noop encryptor.

        @return: The encryptor.
        """
        return _NullEncryptionContext()


    def decryptor(self):
        """
        Construct a noop decryptor.

        @return: The decryptor.
        """
        return _NullEncryptionContext()



DH_GENERATOR, DH_PRIME = _kex.getDHGeneratorAndPrime(
    b'diffie-hellman-group1-sha1')


MSG_DISCONNECT = 1
MSG_IGNORE = 2
MSG_UNIMPLEMENTED = 3
MSG_DEBUG = 4
MSG_SERVICE_REQUEST = 5
MSG_SERVICE_ACCEPT = 6
MSG_KEXINIT = 20
MSG_NEWKEYS = 21
MSG_KEXDH_INIT = 30
MSG_KEXDH_REPLY = 31
MSG_KEX_ECDH_INIT = 30
MSG_KEX_ECDH_REPLY = 31
MSG_KEX_DH_GEX_REQUEST_OLD = 30
MSG_KEX_DH_GEX_REQUEST = 34
MSG_KEX_DH_GEX_GROUP = 31
MSG_KEX_DH_GEX_INIT = 32
MSG_KEX_DH_GEX_REPLY = 33



DISCONNECT_HOST_NOT_ALLOWED_TO_CONNECT = 1
DISCONNECT_PROTOCOL_ERROR = 2
DISCONNECT_KEY_EXCHANGE_FAILED = 3
DISCONNECT_RESERVED = 4
DISCONNECT_MAC_ERROR = 5
DISCONNECT_COMPRESSION_ERROR = 6
DISCONNECT_SERVICE_NOT_AVAILABLE = 7
DISCONNECT_PROTOCOL_VERSION_NOT_SUPPORTED = 8
DISCONNECT_HOST_KEY_NOT_VERIFIABLE = 9
DISCONNECT_CONNECTION_LOST = 10
DISCONNECT_BY_APPLICATION = 11
DISCONNECT_TOO_MANY_CONNECTIONS = 12
DISCONNECT_AUTH_CANCELLED_BY_USER = 13
DISCONNECT_NO_MORE_AUTH_METHODS_AVAILABLE = 14
DISCONNECT_ILLEGAL_USER_NAME = 15



messages = {}
for name, value in list(globals().items()):
    # Avoid legacy messages which overlap with never ones
    if name.startswith('MSG_') and not name.startswith('MSG_KEXDH_'):
        messages[value] = name
# Check for regressions (#5352)
if 'MSG_KEXDH_INIT' in messages or 'MSG_KEXDH_REPLY' in messages:
    raise RuntimeError(
        "legacy SSH mnemonics should not end up in messages dict")<|MERGE_RESOLUTION|>--- conflicted
+++ resolved
@@ -20,19 +20,11 @@
 
 from hashlib import md5, sha1, sha256, sha384, sha512
 
-<<<<<<< HEAD
-from cryptography.exceptions import UnsupportedAlgorithm, InvalidKey
-from cryptography.hazmat.backends import default_backend
-from cryptography.hazmat.primitives.ciphers import algorithms, modes, Cipher
-from cryptography.hazmat.primitives.asymmetric import ec
-
 import curve25519
-=======
 from cryptography.exceptions import UnsupportedAlgorithm, InvalidSignature
 from cryptography.hazmat.backends import default_backend
 from cryptography.hazmat.primitives.ciphers import algorithms, modes, Cipher
 from cryptography.hazmat.primitives.asymmetric import ec
->>>>>>> ed7d9c26
 
 from twisted.internet import protocol, defer
 from twisted.python import log, randbytes
@@ -483,11 +475,7 @@
     ]
 
     supportedKeyExchanges = _kex.getSupportedKeyExchanges()
-<<<<<<< HEAD
     supportedPublicKeys = [b'ssh-rsa', b'ssh-dss', b'ssh-ed25519']
-=======
-    supportedPublicKeys = [b'ssh-rsa', b'ssh-dss']
->>>>>>> ed7d9c26
 
     #Add the supported EC keys, and change the name from ecdh* to ecdsa*
     for eckey in supportedKeyExchanges:
@@ -1274,15 +1262,10 @@
         #Get the raw client public key.
         pktPub, packet = getNS(packet)
 
-<<<<<<< HEAD
-=======
-
->>>>>>> ed7d9c26
         #Get the host's public and private keys
         pubHostKey = self.factory.publicKeys[self.keyAlg]
         privHostKey = self.factory.privateKeys[self.keyAlg]
 
-<<<<<<< HEAD
         # Get the base curve info
         try:
             shortKex = re.search(b"(curve25519|nist[kpbt]\d{3}$)", self.kexAlg).group(1)
@@ -1323,29 +1306,6 @@
     
             #We need to convert to hex, so we can convert to an int so we can make it a multiple precision int.
             sharedSecret = MP(int(binascii.hexlify(self.ecPriv.exchange(ec.ECDH(), self.theirECPub)), 16))
-=======
-        #Get the base curve info
-        try:
-            shortKex = re.search(b"(nist[kpbt]\d{3})$", self.kexAlg).group(1)
-        except AttributeError:
-            raise UnsupportedAlgorithm(self.kexAlg)
-
-        #Get the curve instance
-        curve = keys.curveTable[shortKex]
-        
-        #Generate the private key
-        ecPriv = ec.generate_private_key(curve, default_backend())
-
-        #Get the public key
-        ecPub = ecPriv.public_key()
-        encPub = ecPub.public_numbers().encode_point()
-
-        #Take the provided public key and transform it into a format for the cryptography module
-        theirECPub = ec.EllipticCurvePublicNumbers.from_encoded_point(curve, pktPub).public_key(default_backend())
-    
-        #We need to convert to hex, so we can convert to an int so we can make it a multiple precision int.
-        sharedSecret = MP(int(binascii.hexlify(ecPriv.exchange(ec.ECDH(), theirECPub)), 16))
->>>>>>> ed7d9c26
 
         # Finish update and digest
         h = _kex.getHashProcessor(self.kexAlg)()
@@ -1355,20 +1315,12 @@
         h.update(NS(self.ourKexInitPayload))
         h.update(NS(pubHostKey.blob()))
         h.update(NS(pktPub))
-<<<<<<< HEAD
         h.update(NS(serialPub))
         h.update(sharedSecret)
         exchangeHash = h.digest()
 
         # DH_GEX_GROUP has the same number we need
-        self.sendPacket(MSG_KEX_DH_GEX_GROUP, NS(pubHostKey.blob()) + NS(serialPub) + NS(privHostKey.sign(exchangeHash)))
-=======
-        h.update(NS(encPub))
-        h.update(sharedSecret)
-        exchangeHash = h.digest()
-
-        self.sendPacket(MSG_KEX_ECDH_REPLY, NS(pubHostKey.blob()) + NS(encPub) + NS(privHostKey.sign(exchangeHash)))
->>>>>>> ed7d9c26
+        self.sendPacket(MSG_KEX_ECDH_REPLY, NS(pubHostKey.blob()) + NS(serialPub) + NS(privHostKey.sign(exchangeHash)))
         self._keySetup(sharedSecret, exchangeHash)
 
 
@@ -1629,16 +1581,14 @@
             # Connection was disconnected while doing base processing.
             # Maybe no common protocols were agreed.
             return
-<<<<<<< HEAD
         # Curve25519
         if self.kexAlg.find("curve25519") >= 0:
             # Genereate the curve25519 key pair
             self.ecPriv = curve25519.Private()
             self.ecPub = self.ecPriv.get_public()
 
-            # DH_GEX_REQUEST_OLD is the same number we need.
             self.sendPacket(
-                MSG_KEX_DH_GEX_REQUEST_OLD,
+                MSG_KEX_ECDH_INIT,
                 NS(self.ecPub.serialize()))
         # Are we using ECDH?
         elif _kex.isEllipticCurve(self.kexAlg):
@@ -1648,16 +1598,6 @@
             except AttributeError:
                 raise UnsupportedAlgorithm(self.kexAlg)
 
-=======
-        # Are we using ECDH?
-        if _kex.isEllipticCurve(self.kexAlg):
-            #Find the base curve info
-            try:
-                shortKex = re.search(b"(nist[kpbt]\d{3})$", self.kexAlg).group(1)
-            except AttributeError:
-                raise UnsupportedAlgorithm(self.kexAlg)
-
->>>>>>> ed7d9c26
             #Get the curve
             self.curve = keys.curveTable[shortKex]
 
@@ -1665,17 +1605,9 @@
             self.ecPriv = ec.generate_private_key(self.curve, default_backend())
             self.ecPub = self.ecPriv.public_key()
 
-<<<<<<< HEAD
-            # DH_GEX_REQUEST_OLD is the same number we need.
             self.sendPacket(
-                MSG_KEX_DH_GEX_REQUEST_OLD,
+                MSG_KEX_ECDH_INIT,
                 NS(self.ecPub.public_numbers().encode_point()))
-=======
-            #DH_GEX_REQUEST_OLD is the same number we need.
-            self.sendPacket(
-                    MSG_KEX_DH_GEX_REQUEST_OLD,
-                    NS(self.ecPub.public_numbers().encode_point()))
->>>>>>> ed7d9c26
         elif _kex.isFixedGroup(self.kexAlg):
             # We agreed on a fixed group key exchange algorithm.
             self.x = _generateX(randbytes.secureRandom, 512)
@@ -1695,11 +1627,7 @@
                     self._dhMaximalGroupSize,
                     ))
 
-<<<<<<< HEAD
-    def _ssh_KEX_ECDH_REPLY(self, packet):
-=======
     def ssh_KEX_ECDH_REPLY(self, packet):
->>>>>>> ed7d9c26
         """
         Called to handle a reply to a ECDH exchange message(KEX_ECDH_INIT).
 
@@ -1721,92 +1649,50 @@
 
         @return: A deferred firing when key exchange is complete.
         """
-<<<<<<< HEAD
-
-        # Get the host public key, the raw ECDH public key bytes and the signature
-        hostKey, f, signature, packet = getNS(packet, 3)
-        fingerprint = b':'.join([binascii.hexlify(ch) for ch in
-                                 iterbytes(md5(hostKey).digest())])
-        d = self.verifyHostKey(hostKey, fingerprint)
-        d.addCallback(self._continue_KEX_ECDH_REPLY, hostKey, f, signature)
-        d.addErrback(
-            lambda unused: self.sendDisconnect(
-                DISCONNECT_HOST_KEY_NOT_VERIFIABLE, b'bad host key'))
-        return d
-
-    def _continue_KEX_ECDH_REPLY(self, ignored, hostKey, pktPub, signature):
-        #Save off the host public key.
-        self.theirECHost = hostKey
-
-
-        if self.kexAlg.find("curve25519") >= 0:
-            # Make sure the size is correct
-            if len(pktPub) != 32:
-                self.sendDisconnect(DISCONNECT_KEY_EXCHANGE_FAILED,
-                                    b'bad key size')
-
-            # Turn the public key into a public key object
-            self.theirECPub = curve25519.Public(pktPub)
-
-            # Compute the shared secret
-            sharedSecret = MP(
-                int(binascii.hexlify(curve25519._curve25519.make_shared(self.ecPriv.private, self.theirECPub.public)), 16))
-
-            serialPub = self.ecPub.serialize()
-        else:
-            #Take the provided public key and transform it into a format for the cryptography module
-            self.theirECPub = ec.EllipticCurvePublicNumbers.from_encoded_point(self.curve, pktPub).public_key(default_backend())
-
-            #We need to convert to hex, so we can convert to an int so we can make a multiple precision int.
-            sharedSecret = MP(int(binascii.hexlify(self.ecPriv.exchange(ec.ECDH(), self.theirECPub)), 16))
-            serialPub = self.ecPub.public_numbers().encode_point()
-
-        h = _kex.getHashProcessor(self.kexAlg)()
-        h.update(NS(self.ourVersionString))
-        h.update(NS(self.otherVersionString))
-        h.update(NS(self.ourKexInitPayload))
-        h.update(NS(self.otherKexInitPayload))
-        h.update(NS(self.theirECHost))
-        h.update(NS(serialPub))
-        h.update(NS(pktPub))
-        h.update(sharedSecret)
-
-        exchangeHash = h.digest()
-
-        if not keys.Key.fromString(self.theirECHost).verify(signature, exchangeHash):
-            self.sendDisconnect(DISCONNECT_KEY_EXCHANGE_FAILED,
-                                b'bad signature')
-
-        self._keySetup(sharedSecret, exchangeHash)
-=======
+
         def _continue_KEX_ECDH_REPLY(ignored, hostKey, pubKey, signature):
-            # Save off the host public key.
-            theirECHost = hostKey
-
-            # Take the provided public key and transform it into a format for the cryptography module
-            theirECPub = ec.EllipticCurvePublicNumbers.from_encoded_point(self.curve, pubKey).public_key(
-                default_backend())
-
-            # We need to convert to hex, so we can convert to an int so we can make a multiple precision int.
-            sharedSecret = MP(int(binascii.hexlify(self.ecPriv.exchange(ec.ECDH(), theirECPub)), 16))
+            #Save off the host public key.
+            self.theirECHost = hostKey
+
+            if self.kexAlg.find("curve25519") >= 0:
+                # Make sure the size is correct
+                if len(pubKey) != 32:
+                    self.sendDisconnect(DISCONNECT_KEY_EXCHANGE_FAILED,
+                                        b'bad key size')
+
+                # Turn the public key into a public key object
+                self.theirECPub = curve25519.Public(pubKey)
+
+                # Compute the shared secret
+                sharedSecret = MP(
+                    int(binascii.hexlify(curve25519._curve25519.make_shared(self.ecPriv.private, self.theirECPub.public)), 16))
+
+                serialPub = self.ecPub.serialize()
+            else:
+                #Take the provided public key and transform it into a format for the cryptography module
+                self.theirECPub = ec.EllipticCurvePublicNumbers.from_encoded_point(self.curve, pubKey).public_key(default_backend())
+
+                #We need to convert to hex, so we can convert to an int so we can make a multiple precision int.
+                sharedSecret = MP(int(binascii.hexlify(self.ecPriv.exchange(ec.ECDH(), self.theirECPub)), 16))
+                serialPub = self.ecPub.public_numbers().encode_point()
 
             h = _kex.getHashProcessor(self.kexAlg)()
             h.update(NS(self.ourVersionString))
             h.update(NS(self.otherVersionString))
             h.update(NS(self.ourKexInitPayload))
             h.update(NS(self.otherKexInitPayload))
-            h.update(NS(theirECHost))
-            h.update(NS(self.ecPub.public_numbers().encode_point()))
+            h.update(NS(self.theirECHost))
+            h.update(NS(serialPub))
             h.update(NS(pubKey))
             h.update(sharedSecret)
+
             exchangeHash = h.digest()
 
-            if not keys.Key.fromString(theirECHost).verify(signature, exchangeHash):
+            if not keys.Key.fromString(self.theirECHost).verify(signature, exchangeHash):
                 self.sendDisconnect(DISCONNECT_KEY_EXCHANGE_FAILED,
                                     b'bad signature')
-            else:
-                self._keySetup(sharedSecret, exchangeHash)
-
+
+            self._keySetup(sharedSecret, exchangeHash)
 
         # Get the host public key, the raw ECDH public key bytes and the signature
         hostKey, pubKey, signature, packet = getNS(packet, 3)
@@ -1815,12 +1701,11 @@
                                  iterbytes(md5(hostKey).digest())])
         d = self.verifyHostKey(hostKey, fingerprint)
         d.addCallback(_continue_KEX_ECDH_REPLY, hostKey, pubKey, signature)
-    #    d.addErrback(
-    #        lambda unused: self.sendDisconnect(
-    #            DISCONNECT_HOST_KEY_NOT_VERIFIABLE, b'bad host key'))
+        d.addErrback(
+            lambda unused: self.sendDisconnect(
+                DISCONNECT_HOST_KEY_NOT_VERIFIABLE, b'bad host key'))
         return d
 
->>>>>>> ed7d9c26
 
     def _ssh_KEXDH_REPLY(self, packet):
         """
@@ -1876,11 +1761,7 @@
         if _kex.isFixedGroup(self.kexAlg):
             return self._ssh_KEXDH_REPLY(packet)
         elif _kex.isEllipticCurve(self.kexAlg):
-<<<<<<< HEAD
-            self._ssh_KEX_ECDH_REPLY(packet)
-=======
             return self.ssh_KEX_ECDH_REPLY(packet)
->>>>>>> ed7d9c26
         else:
             self.p, rest = getMP(packet)
             self.g, rest = getMP(rest)
