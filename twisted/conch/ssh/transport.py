--- conflicted
+++ resolved
@@ -1261,10 +1261,7 @@
         #Get the raw client public key.
         pktPub, packet = getNS(packet)
 
-<<<<<<< HEAD
-=======
-
->>>>>>> 07ab931a
+
         #Get the host's public and private keys
         pubHostKey = self.factory.publicKeys[self.keyAlg]
         privHostKey = self.factory.privateKeys[self.keyAlg]
@@ -1276,22 +1273,6 @@
             raise UnsupportedAlgorithm(self.kexAlg)
 
         #Get the curve instance
-<<<<<<< HEAD
-        self.curve = keys.curveTable[shortKex]
-        
-        #Generate the private key
-        self.ecPriv = ec.generate_private_key(self.curve, default_backend())
-
-        #Get the public key
-        self.ecPub = self.ecPriv.public_key()
-        encPub = self.ecPub.public_numbers().encode_point()
-
-        #Take the provided public key and transform it into a format for the cryptography module
-        self.theirECPub = ec.EllipticCurvePublicNumbers.from_encoded_point(self.curve, pktPub).public_key(default_backend())
-    
-        #We need to convert to hex, so we can convert to an int so we can make it a multiple precision int.
-        sharedSecret = MP(int(binascii.hexlify(self.ecPriv.exchange(ec.ECDH(), self.theirECPub)), 16))
-=======
         curve = keys.curveTable[shortKex]
         
         #Generate the private key
@@ -1306,7 +1287,6 @@
     
         #We need to convert to hex, so we can convert to an int so we can make it a multiple precision int.
         sharedSecret = MP(int(binascii.hexlify(ecPriv.exchange(ec.ECDH(), theirECPub)), 16))
->>>>>>> 07ab931a
 
         # Finish update and digest
         h = _kex.getHashProcessor(self.kexAlg)()
@@ -1320,12 +1300,7 @@
         h.update(sharedSecret)
         exchangeHash = h.digest()
 
-<<<<<<< HEAD
-        # DH_GEX_GROUP has the same number we need
-        self.sendPacket(MSG_KEX_DH_GEX_GROUP, NS(pubHostKey.blob()) + NS(encPub) + NS(privHostKey.sign(exchangeHash)))
-=======
         self.sendPacket(MSG_KEX_ECDH_REPLY, NS(pubHostKey.blob()) + NS(encPub) + NS(privHostKey.sign(exchangeHash)))
->>>>>>> 07ab931a
         self._keySetup(sharedSecret, exchangeHash)
 
 
@@ -1624,11 +1599,7 @@
                     self._dhMaximalGroupSize,
                     ))
 
-<<<<<<< HEAD
-    def _ssh_KEX_ECDH_REPLY(self, packet):
-=======
     def ssh_KEX_ECDH_REPLY(self, packet):
->>>>>>> 07ab931a
         """
         Called to handle a reply to a ECDH exchange message(KEX_ECDH_INIT).
 
@@ -1650,11 +1621,6 @@
 
         @return: A deferred firing when key exchange is complete.
         """
-<<<<<<< HEAD
-
-        # Get the host public key, the raw ECDH public key bytes and the signature
-        hostKey, f, signature, packet = getNS(packet, 3)
-=======
         def _continue_KEX_ECDH_REPLY(ignored, hostKey, pubKey, signature):
             # Save off the host public key.
             theirECHost = hostKey
@@ -1686,50 +1652,16 @@
 
         # Get the host public key, the raw ECDH public key bytes and the signature
         hostKey, pubKey, signature, packet = getNS(packet, 3)
->>>>>>> 07ab931a
 
         fingerprint = b':'.join([binascii.hexlify(ch) for ch in
                                  iterbytes(md5(hostKey).digest())])
         d = self.verifyHostKey(hostKey, fingerprint)
-<<<<<<< HEAD
-        d.addCallback(self._continue_KEX_ECDH_REPLY, hostKey, f, signature)
-=======
         d.addCallback(_continue_KEX_ECDH_REPLY, hostKey, pubKey, signature)
->>>>>>> 07ab931a
-        d.addErrback(
-            lambda unused: self.sendDisconnect(
-                DISCONNECT_HOST_KEY_NOT_VERIFIABLE, b'bad host key'))
+    #    d.addErrback(
+    #        lambda unused: self.sendDisconnect(
+    #            DISCONNECT_HOST_KEY_NOT_VERIFIABLE, b'bad host key'))
         return d
 
-<<<<<<< HEAD
-    def _continue_KEX_ECDH_REPLY(self, ignored, hostKey, pktPub, signature):
-        #Save off the host public key.
-        self.theirECHost = hostKey
-
-        #Take the provided public key and transform it into a format for the cryptography module
-        self.theirECPub = ec.EllipticCurvePublicNumbers.from_encoded_point(self.curve, pktPub).public_key(default_backend())
-
-        #We need to convert to hex, so we can convert to an int so we can make a multiple precision int.
-        sharedSecret = MP(int(binascii.hexlify(self.ecPriv.exchange(ec.ECDH(), self.theirECPub)), 16))
-
-        h = _kex.getHashProcessor(self.kexAlg)()
-        h.update(NS(self.ourVersionString))
-        h.update(NS(self.otherVersionString))
-        h.update(NS(self.ourKexInitPayload))
-        h.update(NS(self.otherKexInitPayload))
-        h.update(NS(self.theirECHost))
-        h.update(NS(self.ecPub.public_numbers().encode_point()))
-        h.update(NS(pktPub))
-        h.update(sharedSecret)
-        exchangeHash = h.digest()
-
-        if not keys.Key.fromString(self.theirECHost).verify(signature, exchangeHash):
-            self.sendDisconnect(DISCONNECT_KEY_EXCHANGE_FAILED,
-                                b'bad signature')
-
-        self._keySetup(sharedSecret, exchangeHash)
-=======
->>>>>>> 07ab931a
 
     def _ssh_KEXDH_REPLY(self, packet):
         """
@@ -1785,11 +1717,7 @@
         if _kex.isFixedGroup(self.kexAlg):
             return self._ssh_KEXDH_REPLY(packet)
         elif _kex.isEllipticCurve(self.kexAlg):
-<<<<<<< HEAD
-            self._ssh_KEX_ECDH_REPLY(packet)
-=======
             return self.ssh_KEX_ECDH_REPLY(packet)
->>>>>>> 07ab931a
         else:
             self.p, rest = getMP(packet)
             self.g, rest = getMP(rest)
