--- conflicted
+++ resolved
@@ -1018,15 +1018,9 @@
             transport=transport, fakeConnection=fakeConnection,
             server=server)
         producer = HistoryStringTransport()
-<<<<<<< HEAD
         applicationProtocol.transport.registerProducer(producer, True)
-        self.assertEqual(tlsProtocol.transport.streaming, True)
+        self.assertTrue(tlsProtocol.transport.streaming)
         return applicationProtocol, tlsProtocol, producer
-=======
-        clientProtocol.transport.registerProducer(producer, True)
-        self.assertTrue(tlsProtocol.transport.streaming)
-        return clientProtocol, tlsProtocol, producer
->>>>>>> 556f0f24
 
 
     def flushTwoTLSProtocols(self, tlsProtocol, serverTLSProtocol):
