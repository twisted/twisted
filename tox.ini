--- conflicted
+++ resolved
@@ -67,11 +67,7 @@
     lint: diff-cover==0.9.12
     lint: pycodestyle
 
-<<<<<<< HEAD
     !lint: cibuildwheel==0.10.0
-=======
-    wheels: cibuildwheel==0.10.0
->>>>>>> d8824670
 
 ; All environment variables are passed.
 passenv = *
@@ -88,11 +84,9 @@
     lint: TWISTEDCHECKER_SKIP_WARNINGS = W9208,C0302,C0103,C9302
 
     ; Configure cibuildwheel to build wheels for:
+   CIBW_BUILD=cp27-* cp34-* cp35-* cp36-* cp37-*
     ;       CPython 2.7, 3.4, 3.5, 3.6, and 3.7.
     ; This includes variants of bit depth, unicode width, etc.
-    wheels: CIBW_BUILD=cp27-* cp34-* cp35-* cp36-* cp37-*
-
-   CIBW_BUILD=cp27-* cp34-* cp35-* cp36-* cp37-*
    wheels: CIBW_SKIP=cp27-manylinux1_x86_64 cp27-win_amd64 cp27-macosx_10_6_intel cp34-manylinux1_x86_64 cp34-macosx_10_6_intel cp35-manylinux1_x86_64 cp35-macosx_10_6_intel cp36-manylinux1_x86_64 cp36-win_amd64 cp36-macosx_10_6_intel cp37-manylinux1_x86_64 cp37-win_amd64 cp37-macosx_10_6_intel
    py27: CIBW_BUILD=cp27-manylinux1_x86_64 cp27-win_amd64 cp27-macosx_10_6_intel
    py34: CIBW_BUILD=cp34-manylinux1_x86_64 cp34-macosx_10_6_intel
@@ -105,16 +99,7 @@
     ; Display information about Python interpreter
     ; which will be used in subsequent steps
     ;
-<<<<<<< HEAD
-    python -c "import sys; print(sys.prefix)"
-    python -c "import sys; print(sys.exec_prefix)"
-    python -c "import sys; print(sys.executable)"
-    python -c "import sys; print(sys.version)"
-    python -c "import sys; print(sys.platform)"
-    python --version
-=======
     python {toxinidir}/admin/dump_all_version_info.py
->>>>>>> d8824670
 
     {withcov,coverage,nocov,nomodules,tests}: cibuildwheel --output-dir {toxinidir}/wheelhouse {toxinidir}
     {withcov,coverage,nocov,nomodules,tests}: ls -l {toxinidir}/wheelhouse
