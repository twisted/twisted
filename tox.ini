; tox configuration file for running tests similar to buildbot builders.
;
; The main trial based environments are defined based on a set of tags. Each
; tag will trigger a different behavior. Multiple tags can be set for the same environment:
;
; * alldeps - install all possible dependencies.
; * nodeps - avoid installing any dependency.
; * withcov - run the tests wrapped using the coverage.
; * nocov - run the tests directly, without using the coverage wrapper.
; * wheel - build the wheel distribution
; * posix - prepare the tests to be run in a Linux/Unix/macOS environment.
; * macos - prepare the tests to be run in a macOS 10.11+ environment (superset of posix)
; * windows - prepare the tests to be executed under Windows.
;
; There is are non-default `codecov-push` and `coveralls-push` environments
; used to push the coverage results to codecov.io and coveralls.io,
; respectively. They should be called after running both some number of
; `-withcov` environments and also `coverage-prepare`.

; For compatibility with the current buildbot infrastructure, `codecov-publish`
; combines `coverage-prepare` and `codecov-push` into a single step.
;
; A non-default `txchecker-travis` environment is used to run twistedchecker
; on travis in --diff mode
;
[tox]
minversion=2.4
skip_missing_interpreters=True
toxworkdir=build/
envlist=lint,pyflakes,mypy
    apidocs,narrativedocs,newsfragment,
    manifest-checker, twine,
    py36-alldeps-nocov

[testenv]
;; dependencies managed by extras in t.p._setup.py._EXTRAS_REQUIRE
extras =
    alldeps: all_non_platform

    windows: windows_platform

    alldeps-macos: osx_platform

    serial: serial

    ; Documentation needs Twisted install to get the version.
    narrativedocs: dev

;; dependencies that are not specified as extras
deps =
    {withcov}: coverage

    {coverage-prepare,codecov-publish}: coverage

    {codecov-push,codecov-publish}: codecov

    coveralls-push: coveralls
    coveralls-push: PyYAML

    wheel: wheel

    ; Code quality checkers
    manifest-checker: check-manifest>=0.42

    twine: twine

    lint: pyflakes

    wheels: cibuildwheel==1.3.0

; All environment variables are passed.
passenv = *

setenv =
    ; Enable sub-processes coverage reports and store coverage reports in a
    ; known location.
    COVERAGE_PROCESS_START = {toxinidir}/.coveragerc
    COVERAGE_FILE = {toxinidir}/.coverage
    # Help tests know where the base directory is.
    TOX_INI_DIR = {toxinidir}

    ; Configure cibuildwheel to build wheels for:
    ;       CPython 3.5, 3.6, 3.7 and 3.8.
    ; This includes variants of bit depth, unicode width, etc.
    wheels: CIBW_BUILD=cp35-* cp36-* cp37-* cp38-*

    ; If serial or windows extras, force serial testing
    {windows,serial}: TWISTED_FORCE_SERIAL_TESTS = 1

commands =
    ;
    ; Display information about Python interpreter
    ; which will be used in subsequent steps
    ;
    python {toxinidir}/admin/dump_all_version_info.py

    # We need to define nodeps *somewhere* so tox recognises it
    nodeps: python -c "print('No dependencies installed...')"
    posix: python -c "print('Running on POSIX (no special dependencies)')"

    ; Run tests without wrapping them using coverage.
    nocov: python -m twisted.trial --reactor={env:TWISTED_REACTOR:default} --reporter={env:TRIAL_REPORTER:verbose}  {posargs:twisted}

    ; Run the tests wrapped using coverage.
    withcov: python {toxinidir}/admin/_copy.py {toxinidir}/admin/zz_coverage.pth {envsitepackagesdir}/zz_coverage.pth
    withcov: coverage erase
    withcov: coverage run -p --rcfile={toxinidir}/.coveragerc -m twisted.trial --reactor={env:TWISTED_REACTOR:default} --reporter={env:TRIAL_REPORTER:verbose} {posargs:twisted}

    ; Prepare coverage reports for publication.
    {coverage-prepare,codecov-publish}: coverage combine
    {coverage-prepare,codecov-publish}: coverage xml -o coverage.xml -i

    ; Publish coverage reports to codecov.
    {codecov-push,codecov-publish}: codecov {env:CODECOV_OPTIONS:} -X search -X gcov -f coverage.xml

    ; Publish coverage reports to coveralls.
    coveralls-push: coveralls

    ; Build in a root folder so that buildbot can pick the result
    wheel: python setup.py bdist_wheel --dist-dir {toxinidir}/dist

<<<<<<< HEAD
    lint: /bin/sh -c "pyflakes $(find src/twisted admin bin \! -name "compat.py" \! -name "test_compat.py" \! -name "dict.py" -name '*.py')"
=======
    lint: /bin/sh -c "pyflakes $(find src/twisted admin bin -name '*.py')"
    lint: {toxinidir}/.travis/twistedchecker-trunk-diff.sh {posargs:twisted}
    ; The incremental code style checking is blocking automated substitutions
    ; on the source tree. After adopting Black, there will either be no need
    ; for style checking or it can be done with a much smaller ruleset.
    ; lint: /bin/sh -c "git diff $(git merge-base trunk HEAD) | python {toxinidir}/admin/pycodestyle-twisted.py --diff"
>>>>>>> 6546d067

    apidocs: {toxinidir}/bin/admin/build-apidocs {toxinidir}/src/ apidocs
    narrativedocs: sphinx-build -aW -b html -d {toxinidir}/docs/_build {toxinidir}/docs {toxinidir}/docs/_build/

    newsfragment: python {toxinidir}/bin/admin/check-newsfragment "{toxinidir}"

    manifest-checker: check-manifest --ignore "docs/_build/**,docs/historic/**,admin/**,bin/admin/**"

    twine: twine check {distdir}/*.*

    wheels: cibuildwheel --output-dir {toxinidir}/wheelhouse {toxinidir}
    wheels: python setup.py sdist --formats=gztar,zip --dist-dir={toxinidir}/wheelhouse
    wheels: ls -l {toxinidir}/wheelhouse

[testenv:apidocs]
deps=https://github.com/twisted/pydoctor/archive/3f9c64829dfa040b334c9ae27c332c7078356e79.zip

[testenv:manifest-checker]
skip_install = true

[testenv:lint]
skip_install=True
basepython=python3.5

[testenv:black]
skip_install=True
basepython=python3.6
deps = black>=19.10b0
commands =
    black --diff src/

[testenv:black-reformat]
basepython = {[testenv:black]basepython}
skip_install = {[testenv:black]skip_install}
deps = {[testenv:black]deps}
commands =
    black {posargs:src/}

[testenv:coverage-prepare]
skip_install=True

[testenv:codecov-publish]
skip_install=True

[testenv:codecov-push]
skip_install=True

[testenv:coveralls-push]
skip_install=True

[testenv:mypy]

description = run Mypy (static type checker)

deps =
    mypy==0.770
    mypy_extensions==0.4.3
    mypy-zope==0.2.5

commands =
    mypy                                       \
        --cache-dir="{toxworkdir}/mypy_cache"  \
        {tty:--pretty:}                        \
        {posargs:src}<|MERGE_RESOLUTION|>--- conflicted
+++ resolved
@@ -119,16 +119,7 @@
     ; Build in a root folder so that buildbot can pick the result
     wheel: python setup.py bdist_wheel --dist-dir {toxinidir}/dist
 
-<<<<<<< HEAD
-    lint: /bin/sh -c "pyflakes $(find src/twisted admin bin \! -name "compat.py" \! -name "test_compat.py" \! -name "dict.py" -name '*.py')"
-=======
     lint: /bin/sh -c "pyflakes $(find src/twisted admin bin -name '*.py')"
-    lint: {toxinidir}/.travis/twistedchecker-trunk-diff.sh {posargs:twisted}
-    ; The incremental code style checking is blocking automated substitutions
-    ; on the source tree. After adopting Black, there will either be no need
-    ; for style checking or it can be done with a much smaller ruleset.
-    ; lint: /bin/sh -c "git diff $(git merge-base trunk HEAD) | python {toxinidir}/admin/pycodestyle-twisted.py --diff"
->>>>>>> 6546d067
 
     apidocs: {toxinidir}/bin/admin/build-apidocs {toxinidir}/src/ apidocs
     narrativedocs: sphinx-build -aW -b html -d {toxinidir}/docs/_build {toxinidir}/docs {toxinidir}/docs/_build/
