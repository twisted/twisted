--- conflicted
+++ resolved
@@ -1704,7 +1704,6 @@
     """
 
 
-<<<<<<< HEAD
 class ConnectionLostError(RuntimeError):
     """
     L{ConnectionLostError} may be raised by Request.finish when called on a request
@@ -1712,8 +1711,6 @@
     """
 
 
-=======
->>>>>>> 7e3ce790
 class _MalformedChunkedDataError(Exception):
     """
     C{_ChunkedTranferDecoder} raises L{_MalformedChunkedDataError} from its
