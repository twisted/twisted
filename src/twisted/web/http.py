# -*- test-case-name: twisted.web.test.test_http -*-
# Copyright (c) Twisted Matrix Laboratories.
# See LICENSE for details.

"""
HyperText Transfer Protocol implementation.

This is the basic server-side protocol implementation used by the Twisted
Web server.  It can parse HTTP 1.0 requests and supports many HTTP 1.1
features as well.  Additionally, some functionality implemented here is
also useful for HTTP clients (such as the chunked encoding parser).

@var CACHED: A marker value to be returned from cache-related request methods
    to indicate to the caller that a cached response will be usable and no
    response body should be generated.

@var FOUND: An HTTP response code indicating a temporary redirect.

@var NOT_MODIFIED: An HTTP response code indicating that a requested
    pre-condition (for example, the condition represented by an
    I{If-Modified-Since} header is present in the request) has succeeded.  This
    indicates a response body cached by the client can be used.

@var PRECONDITION_FAILED: An HTTP response code indicating that a requested
    pre-condition (for example, the condition represented by an I{If-None-Match}
    header is present in the request) has failed.  This should typically
    indicate that the server has not taken the requested action.
"""


__all__ = [
    "SWITCHING",
    "OK",
    "CREATED",
    "ACCEPTED",
    "NON_AUTHORITATIVE_INFORMATION",
    "NO_CONTENT",
    "RESET_CONTENT",
    "PARTIAL_CONTENT",
    "MULTI_STATUS",
    "MULTIPLE_CHOICE",
    "MOVED_PERMANENTLY",
    "FOUND",
    "SEE_OTHER",
    "NOT_MODIFIED",
    "USE_PROXY",
    "TEMPORARY_REDIRECT",
    "PERMANENT_REDIRECT",
    "BAD_REQUEST",
    "UNAUTHORIZED",
    "PAYMENT_REQUIRED",
    "FORBIDDEN",
    "NOT_FOUND",
    "NOT_ALLOWED",
    "NOT_ACCEPTABLE",
    "PROXY_AUTH_REQUIRED",
    "REQUEST_TIMEOUT",
    "CONFLICT",
    "GONE",
    "LENGTH_REQUIRED",
    "PRECONDITION_FAILED",
    "REQUEST_ENTITY_TOO_LARGE",
    "REQUEST_URI_TOO_LONG",
    "UNSUPPORTED_MEDIA_TYPE",
    "REQUESTED_RANGE_NOT_SATISFIABLE",
    "EXPECTATION_FAILED",
    "INTERNAL_SERVER_ERROR",
    "NOT_IMPLEMENTED",
    "BAD_GATEWAY",
    "SERVICE_UNAVAILABLE",
    "GATEWAY_TIMEOUT",
    "HTTP_VERSION_NOT_SUPPORTED",
    "INSUFFICIENT_STORAGE_SPACE",
    "NOT_EXTENDED",
    "RESPONSES",
    "CACHED",
    "urlparse",
    "parse_qs",
    "datetimeToString",
    "datetimeToLogString",
    "timegm",
    "stringToDatetime",
    "toChunk",
    "fromChunk",
    "parseContentRange",
    "StringTransport",
    "HTTPClient",
    "NO_BODY_CODES",
    "Request",
    "PotentialDataLoss",
    "HTTPChannel",
    "HTTPFactory",
]


import base64
import binascii
import calendar
import cgi
import math
import os
import re

# system imports
import tempfile
import time
import warnings
from io import BytesIO
from urllib.parse import (
    ParseResultBytes,
    urlparse as _urlparse,
    unquote_to_bytes as unquote,
)

from zope.interface import Attribute, Interface, implementer, provider

# twisted imports
from incremental import Version
from twisted.logger import Logger
from twisted.internet import address, interfaces, protocol
from twisted.internet._producer_helpers import _PullToPush
from twisted.internet.defer import Deferred
from twisted.internet.interfaces import IProtocol
from twisted.python.compat import _PY37PLUS, nativeString, networkString
from twisted.python.components import proxyForInterface
from twisted.python import log
from twisted.python.deprecate import deprecated
from twisted.python.failure import Failure
from twisted.protocols import basic, policies

# twisted imports
from twisted.web._responses import (
    ACCEPTED,
    BAD_GATEWAY,
    BAD_REQUEST,
    CONFLICT,
    CREATED,
    EXPECTATION_FAILED,
    FORBIDDEN,
    FOUND,
    GATEWAY_TIMEOUT,
    GONE,
    HTTP_VERSION_NOT_SUPPORTED,
    INSUFFICIENT_STORAGE_SPACE,
    INTERNAL_SERVER_ERROR,
    LENGTH_REQUIRED,
    MOVED_PERMANENTLY,
    MULTI_STATUS,
    MULTIPLE_CHOICE,
    NO_CONTENT,
    NON_AUTHORITATIVE_INFORMATION,
    NOT_ACCEPTABLE,
    NOT_ALLOWED,
    NOT_EXTENDED,
    NOT_FOUND,
    NOT_IMPLEMENTED,
    NOT_MODIFIED,
    OK,
    PARTIAL_CONTENT,
    PAYMENT_REQUIRED,
    PRECONDITION_FAILED,
    PROXY_AUTH_REQUIRED,
    REQUEST_ENTITY_TOO_LARGE,
    REQUEST_TIMEOUT,
    REQUEST_URI_TOO_LONG,
    PERMANENT_REDIRECT,
    REQUESTED_RANGE_NOT_SATISFIABLE,
    RESET_CONTENT,
    RESPONSES,
    SEE_OTHER,
    SERVICE_UNAVAILABLE,
    SWITCHING,
    TEMPORARY_REDIRECT,
    UNAUTHORIZED,
    UNSUPPORTED_MEDIA_TYPE,
    USE_PROXY,
)
from twisted.web.http_headers import Headers, _sanitizeLinearWhitespace
from twisted.web.iweb import IAccessLogFormatter, INonQueuedRequestFactory, IRequest


try:
    from twisted.web._http2 import H2Connection

    H2_ENABLED = True
except ImportError:
    H2_ENABLED = False


# A common request timeout -- 1 minute. This is roughly what nginx uses, and
# so it seems to be a good choice for us too.
_REQUEST_TIMEOUT = 1 * 60

protocol_version = "HTTP/1.1"

CACHED = """Magic constant returned by http.Request methods to set cache
validation headers when the request is conditional and the value fails
the condition."""

# backwards compatibility
responses = RESPONSES


# datetime parsing and formatting
weekdayname = ["Mon", "Tue", "Wed", "Thu", "Fri", "Sat", "Sun"]
monthname = [
    None,
    "Jan",
    "Feb",
    "Mar",
    "Apr",
    "May",
    "Jun",
    "Jul",
    "Aug",
    "Sep",
    "Oct",
    "Nov",
    "Dec",
]
weekdayname_lower = [name.lower() for name in weekdayname]
monthname_lower = [name and name.lower() for name in monthname]


def _parseHeader(line):
    # cgi.parse_header requires a str
    key, pdict = cgi.parse_header(line.decode("charmap"))

    # We want the key as bytes, and cgi.parse_multipart (which consumes
    # pdict) expects a dict of str keys but bytes values
    key = key.encode("charmap")
    pdict = {x: y.encode("charmap") for x, y in pdict.items()}
    return (key, pdict)


def urlparse(url):
    """
    Parse an URL into six components.

    This is similar to C{urlparse.urlparse}, but rejects C{str} input
    and always produces C{bytes} output.

    @type url: C{bytes}

    @raise TypeError: The given url was a C{str} string instead of a
        C{bytes}.

    @return: The scheme, net location, path, params, query string, and fragment
        of the URL - all as C{bytes}.
    @rtype: C{ParseResultBytes}
    """
    if isinstance(url, str):
        raise TypeError("url must be bytes, not unicode")
    scheme, netloc, path, params, query, fragment = _urlparse(url)
    if isinstance(scheme, str):
        scheme = scheme.encode("ascii")
        netloc = netloc.encode("ascii")
        path = path.encode("ascii")
        query = query.encode("ascii")
        fragment = fragment.encode("ascii")
    return ParseResultBytes(scheme, netloc, path, params, query, fragment)


def parse_qs(qs, keep_blank_values=0, strict_parsing=0):
    """
    Like C{cgi.parse_qs}, but with support for parsing byte strings on Python 3.

    @type qs: C{bytes}
    """
    d = {}
    items = [s2 for s1 in qs.split(b"&") for s2 in s1.split(b";")]
    for item in items:
        try:
            k, v = item.split(b"=", 1)
        except ValueError:
            if strict_parsing:
                raise
            continue
        if v or keep_blank_values:
            k = unquote(k.replace(b"+", b" "))
            v = unquote(v.replace(b"+", b" "))
            if k in d:
                d[k].append(v)
            else:
                d[k] = [v]
    return d


def datetimeToString(msSinceEpoch=None):
    """
    Convert seconds since epoch to HTTP datetime string.

    @rtype: C{bytes}
    """
    if msSinceEpoch == None:
        msSinceEpoch = time.time()
    year, month, day, hh, mm, ss, wd, y, z = time.gmtime(msSinceEpoch)
    s = networkString(
        "%s, %02d %3s %4d %02d:%02d:%02d GMT"
        % (weekdayname[wd], day, monthname[month], year, hh, mm, ss)
    )
    return s


def datetimeToLogString(msSinceEpoch=None):
    """
    Convert seconds since epoch to log datetime string.

    @rtype: C{str}
    """
    if msSinceEpoch == None:
        msSinceEpoch = time.time()
    year, month, day, hh, mm, ss, wd, y, z = time.gmtime(msSinceEpoch)
    s = "[%02d/%3s/%4d:%02d:%02d:%02d +0000]" % (
        day,
        monthname[month],
        year,
        hh,
        mm,
        ss,
    )
    return s


def timegm(year, month, day, hour, minute, second):
    """
    Convert time tuple in GMT to seconds since epoch, GMT
    """
    EPOCH = 1970
    if year < EPOCH:
        raise ValueError("Years prior to %d not supported" % (EPOCH,))
    assert 1 <= month <= 12
    days = 365 * (year - EPOCH) + calendar.leapdays(EPOCH, year)
    for i in range(1, month):
        days = days + calendar.mdays[i]
    if month > 2 and calendar.isleap(year):
        days = days + 1
    days = days + day - 1
    hours = days * 24 + hour
    minutes = hours * 60 + minute
    seconds = minutes * 60 + second
    return seconds


def stringToDatetime(dateString):
    """
    Convert an HTTP date string (one of three formats) to seconds since epoch.

    @type dateString: C{bytes}
    """
    parts = nativeString(dateString).split()

    if not parts[0][0:3].lower() in weekdayname_lower:
        # Weekday is stupid. Might have been omitted.
        try:
            return stringToDatetime(b"Sun, " + dateString)
        except ValueError:
            # Guess not.
            pass

    partlen = len(parts)
    if (partlen == 5 or partlen == 6) and parts[1].isdigit():
        # 1st date format: Sun, 06 Nov 1994 08:49:37 GMT
        # (Note: "GMT" is literal, not a variable timezone)
        # (also handles without "GMT")
        # This is the normal format
        day = parts[1]
        month = parts[2]
        year = parts[3]
        time = parts[4]
    elif (partlen == 3 or partlen == 4) and parts[1].find("-") != -1:
        # 2nd date format: Sunday, 06-Nov-94 08:49:37 GMT
        # (Note: "GMT" is literal, not a variable timezone)
        # (also handles without without "GMT")
        # Two digit year, yucko.
        day, month, year = parts[1].split("-")
        time = parts[2]
        year = int(year)
        if year < 69:
            year = year + 2000
        elif year < 100:
            year = year + 1900
    elif len(parts) == 5:
        # 3rd date format: Sun Nov  6 08:49:37 1994
        # ANSI C asctime() format.
        day = parts[2]
        month = parts[1]
        year = parts[4]
        time = parts[3]
    else:
        raise ValueError("Unknown datetime format %r" % dateString)

    day = int(day)
    month = int(monthname_lower.index(month.lower()))
    year = int(year)
    hour, min, sec = map(int, time.split(":"))
    return int(timegm(year, month, day, hour, min, sec))


def toChunk(data):
    """
    Convert string to a chunk.

    @type data: C{bytes}

    @returns: a tuple of C{bytes} representing the chunked encoding of data
    """
    return (networkString("%x" % (len(data),)), b"\r\n", data, b"\r\n")


def fromChunk(data):
    """
    Convert chunk to string.

    @type data: C{bytes}

    @return: tuple of (result, remaining) - both C{bytes}.

    @raise ValueError: If the given data is not a correctly formatted chunked
        byte string.
    """
    prefix, rest = data.split(b"\r\n", 1)
    length = int(prefix, 16)
    if length < 0:
        raise ValueError("Chunk length must be >= 0, not %d" % (length,))
    if rest[length : length + 2] != b"\r\n":
        raise ValueError("chunk must end with CRLF")
    return rest[:length], rest[length + 2 :]


def parseContentRange(header):
    """
    Parse a content-range header into (start, end, realLength).

    realLength might be None if real length is not known ('*').
    """
    kind, other = header.strip().split()
    if kind.lower() != "bytes":
        raise ValueError("a range of type %r is not supported")
    startend, realLength = other.split("/")
    start, end = map(int, startend.split("-"))
    if realLength == "*":
        realLength = None
    else:
        realLength = int(realLength)
    return (start, end, realLength)


class _IDeprecatedHTTPChannelToRequestInterface(Interface):
    """
    The interface L{HTTPChannel} expects of L{Request}.
    """

    requestHeaders = Attribute(
        "A L{http_headers.Headers} instance giving all received HTTP request "
        "headers."
    )

    responseHeaders = Attribute(
        "A L{http_headers.Headers} instance holding all HTTP response "
        "headers to be sent."
    )

    def connectionLost(reason):
        """
        The underlying connection has been lost.

        @param reason: A failure instance indicating the reason why
            the connection was lost.
        @type reason: L{twisted.python.failure.Failure}
        """

    def gotLength(length):
        """
        Called when L{HTTPChannel} has determined the length, if any,
        of the incoming request's body.

        @param length: The length of the request's body.
        @type length: L{int} if the request declares its body's length
            and L{None} if it does not.
        """

    def handleContentChunk(data):
        """
        Deliver a received chunk of body data to the request.  Note
        this does not imply chunked transfer encoding.

        @param data: The received chunk.
        @type data: L{bytes}
        """

    def parseCookies():
        """
        Parse the request's cookies out of received headers.
        """

    def requestReceived(command, path, version):
        """
        Called when the entire request, including its body, has been
        received.

        @param command: The request's HTTP command.
        @type command: L{bytes}

        @param path: The request's path.  Note: this is actually what
            RFC7320 calls the URI.
        @type path: L{bytes}

        @param version: The request's HTTP version.
        @type version: L{bytes}
        """

    def __eq__(other: object) -> bool:
        """
        Determines if two requests are the same object.

        @param other: Another object whose identity will be compared
            to this instance's.

        @return: L{True} when the two are the same object and L{False}
            when not.
        """

    def __ne__(other: object) -> bool:
        """
        Determines if two requests are not the same object.

        @param other: Another object whose identity will be compared
            to this instance's.

        @return: L{True} when the two are not the same object and
            L{False} when they are.
        """

    def __hash__():
        """
        Generate a hash value for the request.

        @return: The request's hash value.
        @rtype: L{int}
        """


class StringTransport:
    """
    I am a BytesIO wrapper that conforms for the transport API. I support
    the `writeSequence' method.
    """

    def __init__(self):
        self.s = BytesIO()

    def writeSequence(self, seq):
        self.s.write(b"".join(seq))

    def __getattr__(self, attr):
        return getattr(self.__dict__["s"], attr)


class HTTPClient(basic.LineReceiver):
    """
    A client for HTTP 1.0.

    Notes:
    You probably want to send a 'Host' header with the name of the site you're
    connecting to, in order to not break name based virtual hosting.

    @ivar length: The length of the request body in bytes.
    @type length: C{int}

    @ivar firstLine: Are we waiting for the first header line?
    @type firstLine: C{bool}

    @ivar __buffer: The buffer that stores the response to the HTTP request.
    @type __buffer: A C{BytesIO} object.

    @ivar _header: Part or all of an HTTP request header.
    @type _header: C{bytes}
    """

    length = None
    firstLine = True
    __buffer = None
    _header = b""

    def sendCommand(self, command, path):
        self.transport.writeSequence([command, b" ", path, b" HTTP/1.0\r\n"])

    def sendHeader(self, name, value):
        if not isinstance(value, bytes):
            # XXX Deprecate this case
            value = networkString(str(value))
        santizedName = _sanitizeLinearWhitespace(name)
        santizedValue = _sanitizeLinearWhitespace(value)
        self.transport.writeSequence([santizedName, b": ", santizedValue, b"\r\n"])

    def endHeaders(self):
        self.transport.write(b"\r\n")

    def extractHeader(self, header):
        """
        Given a complete HTTP header, extract the field name and value and
        process the header.

        @param header: a complete HTTP request header of the form
            'field-name: value'.
        @type header: C{bytes}
        """
        key, val = header.split(b":", 1)
        val = val.lstrip()
        self.handleHeader(key, val)
        if key.lower() == b"content-length":
            self.length = int(val)

    def lineReceived(self, line):
        """
        Parse the status line and headers for an HTTP request.

        @param line: Part of an HTTP request header. Request bodies are parsed
            in L{HTTPClient.rawDataReceived}.
        @type line: C{bytes}
        """
        if self.firstLine:
            self.firstLine = False
            l = line.split(None, 2)
            version = l[0]
            status = l[1]
            try:
                message = l[2]
            except IndexError:
                # sometimes there is no message
                message = b""
            self.handleStatus(version, status, message)
            return
        if not line:
            if self._header != b"":
                # Only extract headers if there are any
                self.extractHeader(self._header)
            self.__buffer = BytesIO()
            self.handleEndHeaders()
            self.setRawMode()
            return

        if line.startswith(b"\t") or line.startswith(b" "):
            # This line is part of a multiline header. According to RFC 822, in
            # "unfolding" multiline headers you do not strip the leading
            # whitespace on the continuing line.
            self._header = self._header + line
        elif self._header:
            # This line starts a new header, so process the previous one.
            self.extractHeader(self._header)
            self._header = line
        else:  # First header
            self._header = line

    def connectionLost(self, reason):
        self.handleResponseEnd()

    def handleResponseEnd(self):
        """
        The response has been completely received.

        This callback may be invoked more than once per request.
        """
        if self.__buffer is not None:
            b = self.__buffer.getvalue()
            self.__buffer = None
            self.handleResponse(b)

    def handleResponsePart(self, data):
        self.__buffer.write(data)

    def connectionMade(self):
        pass

    def handleStatus(self, version, status, message):
        """
        Called when the status-line is received.

        @param version: e.g. 'HTTP/1.0'
        @param status: e.g. '200'
        @type status: C{bytes}
        @param message: e.g. 'OK'
        """

    def handleHeader(self, key, val):
        """
        Called every time a header is received.
        """

    def handleEndHeaders(self):
        """
        Called when all headers have been received.
        """

    def rawDataReceived(self, data):
        if self.length is not None:
            data, rest = data[: self.length], data[self.length :]
            self.length -= len(data)
        else:
            rest = b""
        self.handleResponsePart(data)
        if self.length == 0:
            self.handleResponseEnd()
            self.setLineMode(rest)


# response codes that must have empty bodies
NO_BODY_CODES = (204, 304)


# Sentinel object that detects people explicitly passing `queued` to Request.
_QUEUED_SENTINEL = object()


def _getContentFile(length):
    """
    Get a writeable file-like object to which request content can be written.
    """
    if length is not None and length < 100000:
        return BytesIO()
    return tempfile.TemporaryFile()


_hostHeaderExpression = re.compile(br"^\[?(?P<host>.*?)\]?(:\d+)?$")


@implementer(interfaces.IConsumer, _IDeprecatedHTTPChannelToRequestInterface)
class Request:
    """
    A HTTP request.

    Subclasses should override the process() method to determine how
    the request will be processed.

    @ivar method: The HTTP method that was used, e.g. C{b'GET'}.
    @type method: L{bytes}

    @ivar uri: The full encoded URI which was requested (including query
        arguments), e.g. C{b'/a/b%20/c?q=v'}.
    @type uri: L{bytes}

    @ivar path: The encoded path of the request URI (not including query
        arguments), e.g. C{b'/a/b%20/c'}.
    @type path: L{bytes}

    @ivar args: A mapping of decoded query argument names as L{bytes} to
        corresponding query argument values as L{list}s of L{bytes}.
        For example, for a URI with C{foo=bar&foo=baz&quux=spam}
        as its query part C{args} will be C{{b'foo': [b'bar', b'baz'],
        b'quux': [b'spam']}}.
    @type args: L{dict} of L{bytes} to L{list} of L{bytes}

    @ivar content: A file-like object giving the request body.  This may be
        a file on disk, an L{io.BytesIO}, or some other type.  The
        implementation is free to decide on a per-request basis.
    @type content: L{typing.BinaryIO}

    @ivar cookies: The cookies that will be sent in the response.
    @type cookies: L{list} of L{bytes}

    @type requestHeaders: L{http_headers.Headers}
    @ivar requestHeaders: All received HTTP request headers.

    @type responseHeaders: L{http_headers.Headers}
    @ivar responseHeaders: All HTTP response headers to be sent.

    @ivar notifications: A L{list} of L{Deferred}s which are waiting for
        notification that the response to this request has been finished
        (successfully or with an error).  Don't use this attribute directly,
        instead use the L{Request.notifyFinish} method.

    @ivar _disconnected: A flag which is C{False} until the connection over
        which this request was received is closed and which is C{True} after
        that.
    @type _disconnected: L{bool}

    @ivar _log: A logger instance for request related messages.
    @type _log: L{twisted.logger.Logger}
    """

    producer = None
    finished = 0
    code = OK
    code_message = RESPONSES[OK]
    method = b"(no method yet)"  # type: bytes
    clientproto = b"(no clientproto yet)"  # type: bytes
    uri = "(no uri yet)"
    startedWriting = 0
    chunked = 0
    sentLength = 0  # content-length of response, or total bytes sent via chunking
    etag = None
    lastModified = None
    args = None
    path = None
    content = None
    _forceSSL = 0
    _disconnected = False
    _log = Logger()

    def __init__(self, channel, queued=_QUEUED_SENTINEL):
        """
        @param channel: the channel we're connected to.
        @param queued: (deprecated) are we in the request queue, or can we
            start writing to the transport?
        """
        self.notifications = []
        self.channel = channel

        # Cache the client and server information, we'll need this
        # later to be serialized and sent with the request so CGIs
        # will work remotely
        self.client = self.channel.getPeer()
        self.host = self.channel.getHost()

        self.requestHeaders = Headers()
        self.received_cookies = {}
        self.responseHeaders = Headers()
        self.cookies = []  # outgoing cookies
        self.transport = self.channel.transport

        if queued is _QUEUED_SENTINEL:
            queued = False

        self.queued = queued

    def _cleanup(self):
        """
        Called when have finished responding and are no longer queued.
        """
        if self.producer:
            self._log.failure(
                "",
                Failure(
                    RuntimeError("Producer was not unregistered for %s" % (self.uri,))
                ),
            )
            self.unregisterProducer()
        self.channel.requestDone(self)
        del self.channel
        if self.content is not None:
            try:
                self.content.close()
            except OSError:
                # win32 suckiness, no idea why it does this
                pass
            del self.content
        for d in self.notifications:
            d.callback(None)
        self.notifications = []

    # methods for channel - end users should not use these

    @deprecated(Version("Twisted", 16, 3, 0))
    def noLongerQueued(self):
        """
        Notify the object that it is no longer queued.

        We start writing whatever data we have to the transport, etc.

        This method is not intended for users.

        In 16.3 this method was changed to become a no-op, as L{Request}
        objects are now never queued.
        """
        pass

    def gotLength(self, length):
        """
        Called when HTTP channel got length of content in this request.

        This method is not intended for users.

        @param length: The length of the request body, as indicated by the
            request headers.  L{None} if the request headers do not indicate a
            length.
        """
        self.content = _getContentFile(length)

    def parseCookies(self):
        """
        Parse cookie headers.

        This method is not intended for users.
        """
        cookieheaders = self.requestHeaders.getRawHeaders(b"cookie")

        if cookieheaders is None:
            return

        for cookietxt in cookieheaders:
            if cookietxt:
                for cook in cookietxt.split(b";"):
                    cook = cook.lstrip()
                    try:
                        k, v = cook.split(b"=", 1)
                        self.received_cookies[k] = v
                    except ValueError:
                        pass

    def handleContentChunk(self, data):
        """
        Write a chunk of data.

        This method is not intended for users.
        """
        self.content.write(data)

    def requestReceived(self, command, path, version):
        """
        Called by channel when all data has been received.

        This method is not intended for users.

        @type command: C{bytes}
        @param command: The HTTP verb of this request.  This has the case
            supplied by the client (eg, it maybe "get" rather than "GET").

        @type path: C{bytes}
        @param path: The URI of this request.

        @type version: C{bytes}
        @param version: The HTTP version of this request.
        """
        clength = self.content.tell()
        self.content.seek(0, 0)
        self.args = {}

        self.method, self.uri = command, path
        self.clientproto = version
        x = self.uri.split(b"?", 1)

        if len(x) == 1:
            self.path = self.uri
        else:
            self.path, argstring = x
            self.args = parse_qs(argstring, 1)

        # Argument processing
        args = self.args
        ctype = self.requestHeaders.getRawHeaders(b"content-type")
        if ctype is not None:
            ctype = ctype[0]

        if self.method == b"POST" and ctype and clength:
            mfd = b"multipart/form-data"
            key, pdict = _parseHeader(ctype)
            # This weird CONTENT-LENGTH param is required by
            # cgi.parse_multipart() in some versions of Python 3.7+, see
            # bpo-29979. It looks like this will be relaxed and backported, see
            # https://github.com/python/cpython/pull/8530.
            pdict["CONTENT-LENGTH"] = clength
            if key == b"application/x-www-form-urlencoded":
                args.update(parse_qs(self.content.read(), 1))
            elif key == mfd:
                try:
                    if _PY37PLUS:
                        cgiArgs = cgi.parse_multipart(
                            self.content,
                            pdict,
                            encoding="utf8",
                            errors="surrogateescape",
                        )
                    else:
                        cgiArgs = cgi.parse_multipart(self.content, pdict)

                    if _PY37PLUS:
                        # The parse_multipart function on Python 3.7+
                        # decodes the header bytes as iso-8859-1 and
                        # decodes the body bytes as utf8 with
                        # surrogateescape -- we want bytes
                        self.args.update(
                            {
                                x.encode("iso-8859-1"): [
                                    z.encode("utf8", "surrogateescape")
                                    if isinstance(z, str)
                                    else z
                                    for z in y
                                ]
                                for x, y in cgiArgs.items()
                            }
                        )
                    else:
                        # The parse_multipart function on Python 3
                        # decodes the header bytes as iso-8859-1 and
                        # returns a str key -- we want bytes so encode
                        # it back
                        self.args.update(
                            {x.encode("iso-8859-1"): y for x, y in cgiArgs.items()}
                        )
                except Exception as e:
                    # It was a bad request, or we got a signal.
                    self.channel._respondToBadRequestAndDisconnect()
                    if isinstance(e, (TypeError, ValueError, KeyError)):
                        return
                    else:
                        # If it's not a userspace error from CGI, reraise
                        raise

            self.content.seek(0, 0)

        self.process()

    def __repr__(self) -> str:
        """
        Return a string description of the request including such information
        as the request method and request URI.

        @return: A string loosely describing this L{Request} object.
        @rtype: L{str}
        """
        return "<%s at 0x%x method=%s uri=%s clientproto=%s>" % (
            self.__class__.__name__,
            id(self),
            nativeString(self.method),
            nativeString(self.uri),
            nativeString(self.clientproto),
        )

    def process(self):
        """
        Override in subclasses.

        This method is not intended for users.
        """
        pass

    # consumer interface

    def registerProducer(self, producer, streaming):
        """
        Register a producer.
        """
        if self.producer:
            raise ValueError(
                "registering producer %s before previous one (%s) was "
                "unregistered" % (producer, self.producer)
            )

        self.streamingProducer = streaming
        self.producer = producer
        self.channel.registerProducer(producer, streaming)

    def unregisterProducer(self):
        """
        Unregister the producer.
        """
        self.channel.unregisterProducer()
        self.producer = None

    # The following is the public interface that people should be
    # writing to.
    def getHeader(self, key):
        """
        Get an HTTP request header.

        @type key: C{bytes} or C{str}
        @param key: The name of the header to get the value of.

        @rtype: C{bytes} or C{str} or L{None}
        @return: The value of the specified header, or L{None} if that header
            was not present in the request. The string type of the result
            matches the type of L{key}.
        """
        value = self.requestHeaders.getRawHeaders(key)
        if value is not None:
            return value[-1]

    def getCookie(self, key):
        """
        Get a cookie that was sent from the network.

        @type key: C{bytes}
        @param key: The name of the cookie to get.

        @rtype: C{bytes} or C{None}
        @returns: The value of the specified cookie, or L{None} if that cookie
            was not present in the request.
        """
        return self.received_cookies.get(key)

    def notifyFinish(self):
        """
        Notify when the response to this request has finished.

        @note: There are some caveats around the reliability of the delivery of
            this notification.

                1. If this L{Request}'s channel is paused, the notification
                   will not be delivered.  This can happen in one of two ways;
                   either you can call C{request.transport.pauseProducing}
                   yourself, or,

                2. In order to deliver this notification promptly when a client
                   disconnects, the reactor must continue reading from the
                   transport, so that it can tell when the underlying network
                   connection has gone away.  Twisted Web will only keep
                   reading up until a finite (small) maximum buffer size before
                   it gives up and pauses the transport itself.  If this
                   occurs, you will not discover that the connection has gone
                   away until a timeout fires or until the application attempts
                   to send some data via L{Request.write}.

                3. It is theoretically impossible to distinguish between
                   successfully I{sending} a response and the peer successfully
                   I{receiving} it.  There are several networking edge cases
                   where the L{Deferred}s returned by C{notifyFinish} will
                   indicate success, but the data will never be received.
                   There are also edge cases where the connection will appear
                   to fail, but in reality the response was delivered.  As a
                   result, the information provided by the result of the
                   L{Deferred}s returned by this method should be treated as a
                   guess; do not make critical decisions in your applications
                   based upon it.

        @rtype: L{Deferred}
        @return: A L{Deferred} which will be triggered when the request is
            finished -- with a L{None} value if the request finishes
            successfully or with an error if the request is interrupted by an
            error (for example, the client closing the connection prematurely).
        """
        self.notifications.append(Deferred())
        return self.notifications[-1]

    def finish(self):
        """
        Indicate that all response data has been written to this L{Request}.
        """
        if self._disconnected:
            raise RuntimeError(
                "Request.finish called on a request after its connection was lost; "
                "use Request.notifyFinish to keep track of this."
            )
        if self.finished:
            warnings.warn("Warning! request.finish called twice.", stacklevel=2)
            return

        if not self.startedWriting:
            # write headers
            self.write(b"")

        if self.chunked:
            # write last chunk and closing CRLF
            self.channel.write(b"0\r\n\r\n")

        # log request
        if hasattr(self.channel, "factory") and self.channel.factory is not None:
            self.channel.factory.log(self)

        self.finished = 1
        if not self.queued:
            self._cleanup()

    def write(self, data):
        """
        Write some data as a result of an HTTP request.  The first
        time this is called, it writes out response data.

        @type data: C{bytes}
        @param data: Some bytes to be sent as part of the response body.
        """
        if self.finished:
            raise RuntimeError(
                "Request.write called on a request after " "Request.finish was called."
            )

        if self._disconnected:
            # Don't attempt to write any data to a disconnected client.
            # The RuntimeError exception will be thrown as usual when
            # request.finish is called
            return

        if not self.startedWriting:
            self.startedWriting = 1
            version = self.clientproto
            code = b"%d" % (self.code,)
            reason = self.code_message
            headers = []

            # if we don't have a content length, we send data in
            # chunked mode, so that we can support pipelining in
            # persistent connections.
<<<<<<< HEAD
            # For no-body responses and CONNECT requests this
            # does not apply and the header must not be sent.
            if ((version == b"HTTP/1.1") and
                (self.responseHeaders.getRawHeaders(b'content-length') is None) and
                self.method != b"HEAD" and self.code not in NO_BODY_CODES and
                (self.method != b"CONNECT" and self.code // 100 == 2)):
                headers.append((b'Transfer-Encoding', b'chunked'))
=======
            if (
                (version == b"HTTP/1.1")
                and (self.responseHeaders.getRawHeaders(b"content-length") is None)
                and self.method != b"HEAD"
                and self.code not in NO_BODY_CODES
            ):
                headers.append((b"Transfer-Encoding", b"chunked"))
>>>>>>> 7e3ce790
                self.chunked = 1

            if self.lastModified is not None:
                if self.responseHeaders.hasHeader(b"last-modified"):
                    self._log.info(
                        "Warning: last-modified specified both in"
                        " header list and lastModified attribute."
                    )
                else:
                    self.responseHeaders.setRawHeaders(
                        b"last-modified", [datetimeToString(self.lastModified)]
                    )

            if self.etag is not None:
                self.responseHeaders.setRawHeaders(b"ETag", [self.etag])

            for name, values in self.responseHeaders.getAllRawHeaders():
                for value in values:
                    if (self.method == b"CONNECT" and self.code // 100 == 2 and
                        name == b"Content-Length"):
                        self._log.info("Warning: Removing Content-Length"
                                " header in response to CONNECT request")
                        continue
                    headers.append((name, value))

            for cookie in self.cookies:
                headers.append((b"Set-Cookie", cookie))

            self.channel.writeHeaders(version, code, reason, headers)

            # if this is a "HEAD" request, we shouldn't return any data
            if self.method == b"HEAD":
                self.write = lambda data: None
                return

            # for certain result codes, we should never return any data
            if self.code in NO_BODY_CODES:
                self.write = lambda data: None
                return

        self.sentLength = self.sentLength + len(data)
        if data:
            if self.chunked:
                self.channel.writeSequence(toChunk(data))
            else:
                self.channel.write(data)

    def addCookie(
        self,
        k,
        v,
        expires=None,
        domain=None,
        path=None,
        max_age=None,
        comment=None,
        secure=None,
        httpOnly=False,
        sameSite=None,
    ):
        """
        Set an outgoing HTTP cookie.

        In general, you should consider using sessions instead of cookies, see
        L{twisted.web.server.Request.getSession} and the
        L{twisted.web.server.Session} class for details.

        @param k: cookie name
        @type k: L{bytes} or L{str}

        @param v: cookie value
        @type v: L{bytes} or L{str}

        @param expires: cookie expire attribute value in
            "Wdy, DD Mon YYYY HH:MM:SS GMT" format
        @type expires: L{bytes} or L{str}

        @param domain: cookie domain
        @type domain: L{bytes} or L{str}

        @param path: cookie path
        @type path: L{bytes} or L{str}

        @param max_age: cookie expiration in seconds from reception
        @type max_age: L{bytes} or L{str}

        @param comment: cookie comment
        @type comment: L{bytes} or L{str}

        @param secure: direct browser to send the cookie on encrypted
            connections only
        @type secure: L{bool}

        @param httpOnly: direct browser not to expose cookies through channels
            other than HTTP (and HTTPS) requests
        @type httpOnly: L{bool}

        @param sameSite: One of L{None} (default), C{'lax'} or C{'strict'}.
            Direct browsers not to send this cookie on cross-origin requests.
            Please see:
            U{https://tools.ietf.org/html/draft-west-first-party-cookies-07}
        @type sameSite: L{None}, L{bytes} or L{str}

        @raises: L{DeprecationWarning} if an argument is not L{bytes} or
            L{str}.
            L{ValueError} if the value for C{sameSite} is not supported.
        """

        def _ensureBytes(val):
            """
            Ensure that C{val} is bytes, encoding using UTF-8 if
            needed.

            @param val: L{bytes} or L{str}

            @return: L{bytes}
            """
            if val is None:
                # It's None, so we don't want to touch it
                return val

            if isinstance(val, bytes):
                return val
            else:
                return val.encode("utf8")

        def _sanitize(val):
            r"""
            Replace linear whitespace (C{\r}, C{\n}, C{\r\n}) and
            semicolons C{;} in C{val} with a single space.

            @param val: L{bytes}
            @return: L{bytes}
            """
            return _sanitizeLinearWhitespace(val).replace(b";", b" ")

        cookie = _sanitize(_ensureBytes(k)) + b"=" + _sanitize(_ensureBytes(v))
        if expires is not None:
            cookie = cookie + b"; Expires=" + _sanitize(_ensureBytes(expires))
        if domain is not None:
            cookie = cookie + b"; Domain=" + _sanitize(_ensureBytes(domain))
        if path is not None:
            cookie = cookie + b"; Path=" + _sanitize(_ensureBytes(path))
        if max_age is not None:
            cookie = cookie + b"; Max-Age=" + _sanitize(_ensureBytes(max_age))
        if comment is not None:
            cookie = cookie + b"; Comment=" + _sanitize(_ensureBytes(comment))
        if secure:
            cookie = cookie + b"; Secure"
        if httpOnly:
            cookie = cookie + b"; HttpOnly"
        if sameSite:
            sameSite = _ensureBytes(sameSite).lower()
            if sameSite not in [b"lax", b"strict"]:
                raise ValueError("Invalid value for sameSite: " + repr(sameSite))
            cookie += b"; SameSite=" + sameSite
        self.cookies.append(cookie)

    def setResponseCode(self, code, message=None):
        """
        Set the HTTP response code.

        @type code: L{int}
        @type message: L{bytes}
        """
        if not isinstance(code, int):
            raise TypeError("HTTP response code must be int or long")
        self.code = code
        if message:
            if not isinstance(message, bytes):
                raise TypeError("HTTP response status message must be bytes")
            self.code_message = message
        else:
            self.code_message = RESPONSES.get(code, b"Unknown Status")

    def setHeader(self, name, value):
        """
        Set an HTTP response header.  Overrides any previously set values for
        this header.

        @type k: L{bytes} or L{str}
        @param k: The name of the header for which to set the value.

        @type v: L{bytes} or L{str}
        @param v: The value to set for the named header. A L{str} will be
            UTF-8 encoded, which may not interoperable with other
            implementations. Avoid passing non-ASCII characters if possible.
        """
        self.responseHeaders.setRawHeaders(name, [value])

    def redirect(self, url):
        """
        Utility function that does a redirect.

        Set the response code to L{FOUND} and the I{Location} header to the
        given URL.

        The request should have C{finish()} called after this.

        @param url: I{Location} header value.
        @type url: L{bytes} or L{str}
        """
        self.setResponseCode(FOUND)
        self.setHeader(b"location", url)

    def setLastModified(self, when):
        """
        Set the C{Last-Modified} time for the response to this request.

        If I am called more than once, I ignore attempts to set
        Last-Modified earlier, only replacing the Last-Modified time
        if it is to a later value.

        If I am a conditional request, I may modify my response code
        to L{NOT_MODIFIED} if appropriate for the time given.

        @param when: The last time the resource being returned was
            modified, in seconds since the epoch.
        @type when: number
        @return: If I am a I{If-Modified-Since} conditional request and
            the time given is not newer than the condition, I return
            L{http.CACHED<CACHED>} to indicate that you should write no
            body.  Otherwise, I return a false value.
        """
        # time.time() may be a float, but the HTTP-date strings are
        # only good for whole seconds.
        when = int(math.ceil(when))
        if (not self.lastModified) or (self.lastModified < when):
            self.lastModified = when

        modifiedSince = self.getHeader(b"if-modified-since")
        if modifiedSince:
            firstPart = modifiedSince.split(b";", 1)[0]
            try:
                modifiedSince = stringToDatetime(firstPart)
            except ValueError:
                return None
            if modifiedSince >= self.lastModified:
                self.setResponseCode(NOT_MODIFIED)
                return CACHED
        return None

    def setETag(self, etag):
        """
        Set an C{entity tag} for the outgoing response.

        That's \"entity tag\" as in the HTTP/1.1 C{ETag} header, \"used
        for comparing two or more entities from the same requested
        resource.\"

        If I am a conditional request, I may modify my response code
        to L{NOT_MODIFIED} or L{PRECONDITION_FAILED}, if appropriate
        for the tag given.

        @param etag: The entity tag for the resource being returned.
        @type etag: string
        @return: If I am a C{If-None-Match} conditional request and
            the tag matches one in the request, I return
            L{http.CACHED<CACHED>} to indicate that you should write
            no body.  Otherwise, I return a false value.
        """
        if etag:
            self.etag = etag

        tags = self.getHeader(b"if-none-match")
        if tags:
            tags = tags.split()
            if (etag in tags) or (b"*" in tags):
                self.setResponseCode(
                    ((self.method in (b"HEAD", b"GET")) and NOT_MODIFIED)
                    or PRECONDITION_FAILED
                )
                return CACHED
        return None

    def getAllHeaders(self):
        """
        Return dictionary mapping the names of all received headers to the last
        value received for each.

        Since this method does not return all header information,
        C{self.requestHeaders.getAllRawHeaders()} may be preferred.
        """
        headers = {}
        for k, v in self.requestHeaders.getAllRawHeaders():
            headers[k.lower()] = v[-1]
        return headers

    def getRequestHostname(self):
        """
        Get the hostname that the HTTP client passed in to the request.

        @see: L{IRequest.getRequestHostname}

        @returns: the requested hostname

        @rtype: C{bytes}
        """
        host = self.getHeader(b"host")
        if host is not None:
            match = _hostHeaderExpression.match(host)
            if match is not None:
                return match.group("host")
        return networkString(self.getHost().host)

    def getHost(self):
        """
        Get my originally requesting transport's host.

        Don't rely on the 'transport' attribute, since Request objects may be
        copied remotely.  For information on this method's return value, see
        L{twisted.internet.tcp.Port}.
        """
        return self.host

    def setHost(self, host, port, ssl=0):
        """
        Change the host and port the request thinks it's using.

        This method is useful for working with reverse HTTP proxies (e.g.
        both Squid and Apache's mod_proxy can do this), when the address
        the HTTP client is using is different than the one we're listening on.

        For example, Apache may be listening on https://www.example.com/, and
        then forwarding requests to http://localhost:8080/, but we don't want
        HTML produced by Twisted to say b'http://localhost:8080/', they should
        say b'https://www.example.com/', so we do::

           request.setHost(b'www.example.com', 443, ssl=1)

        @type host: C{bytes}
        @param host: The value to which to change the host header.

        @type ssl: C{bool}
        @param ssl: A flag which, if C{True}, indicates that the request is
            considered secure (if C{True}, L{isSecure} will return C{True}).
        """
        self._forceSSL = ssl  # set first so isSecure will work
        if self.isSecure():
            default = 443
        else:
            default = 80
        if port == default:
            hostHeader = host
        else:
            hostHeader = b"%b:%d" % (host, port)
        self.requestHeaders.setRawHeaders(b"host", [hostHeader])
        self.host = address.IPv4Address("TCP", host, port)

    @deprecated(Version("Twisted", 18, 4, 0), replacement="getClientAddress")
    def getClientIP(self):
        """
        Return the IP address of the client who submitted this request.

        This method is B{deprecated}.  Use L{getClientAddress} instead.

        @returns: the client IP address
        @rtype: C{str}
        """
        if isinstance(self.client, (address.IPv4Address, address.IPv6Address)):
            return self.client.host
        else:
            return None

    def getClientAddress(self):
        """
        Return the address of the client who submitted this request.

        This may not be a network address (e.g., a server listening on
        a UNIX domain socket will cause this to return
        L{UNIXAddress}).  Callers must check the type of the returned
        address.

        @since: 18.4

        @return: the client's address.
        @rtype: L{IAddress}
        """
        return self.client

    def isSecure(self):
        """
        Return L{True} if this request is using a secure transport.

        Normally this method returns L{True} if this request's L{HTTPChannel}
        instance is using a transport that implements
        L{interfaces.ISSLTransport}.

        This will also return L{True} if L{Request.setHost} has been called
        with C{ssl=True}.

        @returns: L{True} if this request is secure
        @rtype: C{bool}
        """
        if self._forceSSL:
            return True
        channel = getattr(self, "channel", None)
        if channel is None:
            return False
        return channel.isSecure()

    def _authorize(self):
        # Authorization, (mostly) per the RFC
        try:
            authh = self.getHeader(b"Authorization")
            if not authh:
                self.user = self.password = b""
                return
            bas, upw = authh.split()
            if bas.lower() != b"basic":
                raise ValueError()
            upw = base64.b64decode(upw)
            self.user, self.password = upw.split(b":", 1)
        except (binascii.Error, ValueError):
            self.user = self.password = b""
        except:
            self._log.failure("")
            self.user = self.password = b""

    def getUser(self):
        """
        Return the HTTP user sent with this request, if any.

        If no user was supplied, return the empty string.

        @returns: the HTTP user, if any
        @rtype: C{bytes}
        """
        try:
            return self.user
        except:
            pass
        self._authorize()
        return self.user

    def getPassword(self):
        """
        Return the HTTP password sent with this request, if any.

        If no password was supplied, return the empty string.

        @returns: the HTTP password, if any
        @rtype: C{bytes}
        """
        try:
            return self.password
        except:
            pass
        self._authorize()
        return self.password

    def connectionLost(self, reason):
        """
        There is no longer a connection for this request to respond over.
        Clean up anything which can't be useful anymore.
        """
        self._disconnected = True
        self.channel = None
        if self.content is not None:
            self.content.close()
        for d in self.notifications:
            d.errback(reason)
        self.notifications = []

    def loseConnection(self):
        """
        Pass the loseConnection through to the underlying channel.
        """
        if self.channel is not None:
            self.channel.loseConnection()

    def __eq__(self, other: object) -> bool:
        """
        Determines if two requests are the same object.

        @param other: Another object whose identity will be compared
            to this instance's.

        @return: L{True} when the two are the same object and L{False}
            when not.
        @rtype: L{bool}
        """
        # When other is not an instance of request, return
        # NotImplemented so that Python uses other.__eq__ to perform
        # the comparison.  This ensures that a Request proxy generated
        # by proxyForInterface compares equal to an actual Request
        # instanceby turning request != proxy into proxy != request.
        if isinstance(other, Request):
            return self is other
        return NotImplemented

    def __hash__(self):
        """
        A C{Request} is hashable so that it can be used as a mapping key.

        @return: A C{int} based on the instance's identity.
        """
        return id(self)


class _DataLoss(Exception):
    """
    L{_DataLoss} indicates that not all of a message body was received. This
    is only one of several possible exceptions which may indicate that data
    was lost.  Because of this, it should not be checked for by
    specifically; any unexpected exception should be treated as having
    caused data loss.
    """


class PotentialDataLoss(Exception):
    """
    L{PotentialDataLoss} may be raised by a transfer encoding decoder's
    C{noMoreData} method to indicate that it cannot be determined if the
    entire response body has been delivered.  This only occurs when making
    requests to HTTP servers which do not set I{Content-Length} or a
    I{Transfer-Encoding} in the response because in this case the end of the
    response is indicated by the connection being closed, an event which may
    also be due to a transient network problem or other error.
    """


class _MalformedChunkedDataError(Exception):
    """
    C{_ChunkedTranferDecoder} raises L{_MalformedChunkedDataError} from its
    C{dataReceived} method when it encounters malformed data. This exception
    indicates a client-side error. If this exception is raised, the connection
    should be dropped with a 400 error.
    """


class _IdentityTransferDecoder:
    """
    Protocol for accumulating bytes up to a specified length.  This handles the
    case where no I{Transfer-Encoding} is specified.

    @ivar contentLength: Counter keeping track of how many more bytes there are
        to receive.

    @ivar dataCallback: A one-argument callable which will be invoked each
        time application data is received.

    @ivar finishCallback: A one-argument callable which will be invoked when
        the terminal chunk is received.  It will be invoked with all bytes
        which were delivered to this protocol which came after the terminal
        chunk.
    """

    def __init__(self, contentLength, dataCallback, finishCallback):
        self.contentLength = contentLength
        self.dataCallback = dataCallback
        self.finishCallback = finishCallback

    def dataReceived(self, data):
        """
        Interpret the next chunk of bytes received.  Either deliver them to the
        data callback or invoke the finish callback if enough bytes have been
        received.

        @raise RuntimeError: If the finish callback has already been invoked
            during a previous call to this methood.
        """
        if self.dataCallback is None:
            raise RuntimeError(
                "_IdentityTransferDecoder cannot decode data after finishing"
            )

        if self.contentLength is None:
            self.dataCallback(data)
        elif len(data) < self.contentLength:
            self.contentLength -= len(data)
            self.dataCallback(data)
        else:
            # Make the state consistent before invoking any code belonging to
            # anyone else in case noMoreData ends up being called beneath this
            # stack frame.
            contentLength = self.contentLength
            dataCallback = self.dataCallback
            finishCallback = self.finishCallback
            self.dataCallback = self.finishCallback = None
            self.contentLength = 0

            dataCallback(data[:contentLength])
            finishCallback(data[contentLength:])

    def noMoreData(self):
        """
        All data which will be delivered to this decoder has been.  Check to
        make sure as much data as was expected has been received.

        @raise PotentialDataLoss: If the content length is unknown.
        @raise _DataLoss: If the content length is known and fewer than that
            many bytes have been delivered.

        @return: L{None}
        """
        finishCallback = self.finishCallback
        self.dataCallback = self.finishCallback = None
        if self.contentLength is None:
            finishCallback(b"")
            raise PotentialDataLoss()
        elif self.contentLength != 0:
            raise _DataLoss()


class _ChunkedTransferDecoder:
    """
    Protocol for decoding I{chunked} Transfer-Encoding, as defined by RFC 2616,
    section 3.6.1.  This protocol can interpret the contents of a request or
    response body which uses the I{chunked} Transfer-Encoding.  It cannot
    interpret any of the rest of the HTTP protocol.

    It may make sense for _ChunkedTransferDecoder to be an actual IProtocol
    implementation.  Currently, the only user of this class will only ever
    call dataReceived on it.  However, it might be an improvement if the
    user could connect this to a transport and deliver connection lost
    notification.  This way, `dataCallback` becomes `self.transport.write`
    and perhaps `finishCallback` becomes `self.transport.loseConnection()`
    (although I'm not sure where the extra data goes in that case).  This
    could also allow this object to indicate to the receiver of data that
    the stream was not completely received, an error case which should be
    noticed. -exarkun

    @ivar dataCallback: A one-argument callable which will be invoked each
        time application data is received.

    @ivar finishCallback: A one-argument callable which will be invoked when
        the terminal chunk is received.  It will be invoked with all bytes
        which were delivered to this protocol which came after the terminal
        chunk.

    @ivar length: Counter keeping track of how many more bytes in a chunk there
        are to receive.

    @ivar state: One of C{'CHUNK_LENGTH'}, C{'CRLF'}, C{'TRAILER'},
        C{'BODY'}, or C{'FINISHED'}.  For C{'CHUNK_LENGTH'}, data for the
        chunk length line is currently being read.  For C{'CRLF'}, the CR LF
        pair which follows each chunk is being read. For C{'TRAILER'}, the CR
        LF pair which follows the terminal 0-length chunk is currently being
        read. For C{'BODY'}, the contents of a chunk are being read. For
        C{'FINISHED'}, the last chunk has been completely read and no more
        input is valid.
    """

    state = "CHUNK_LENGTH"

    def __init__(self, dataCallback, finishCallback):
        self.dataCallback = dataCallback
        self.finishCallback = finishCallback
        self._buffer = b""

    def _dataReceived_CHUNK_LENGTH(self, data):
        if b"\r\n" in data:
            line, rest = data.split(b"\r\n", 1)
            parts = line.split(b";")
            try:
                self.length = int(parts[0], 16)
            except ValueError:
                raise _MalformedChunkedDataError("Chunk-size must be an integer.")
            if self.length == 0:
                self.state = "TRAILER"
            else:
                self.state = "BODY"
            return rest
        else:
            self._buffer = data
            return b""

    def _dataReceived_CRLF(self, data):
        if data.startswith(b"\r\n"):
            self.state = "CHUNK_LENGTH"
            return data[2:]
        else:
            self._buffer = data
            return b""

    def _dataReceived_TRAILER(self, data):
        if data.startswith(b"\r\n"):
            data = data[2:]
            self.state = "FINISHED"
            self.finishCallback(data)
        else:
            self._buffer = data
        return b""

    def _dataReceived_BODY(self, data):
        if len(data) >= self.length:
            chunk, data = data[: self.length], data[self.length :]
            self.dataCallback(chunk)
            self.state = "CRLF"
            return data
        elif len(data) < self.length:
            self.length -= len(data)
            self.dataCallback(data)
            return b""

    def _dataReceived_FINISHED(self, data):
        raise RuntimeError(
            "_ChunkedTransferDecoder.dataReceived called after last "
            "chunk was processed"
        )

    def dataReceived(self, data):
        """
        Interpret data from a request or response body which uses the
        I{chunked} Transfer-Encoding.
        """
        data = self._buffer + data
        self._buffer = b""
        while data:
            data = getattr(self, "_dataReceived_%s" % (self.state,))(data)

    def noMoreData(self):
        """
        Verify that all data has been received.  If it has not been, raise
        L{_DataLoss}.
        """
        if self.state != "FINISHED":
            raise _DataLoss(
                "Chunked decoder in %r state, still expecting more data to "
                "get to 'FINISHED' state." % (self.state,)
            )


@implementer(interfaces.IPushProducer)
class _NoPushProducer:
    """
    A no-op version of L{interfaces.IPushProducer}, used to abstract over the
    possibility that a L{HTTPChannel} transport does not provide
    L{IPushProducer}.
    """

    def pauseProducing(self):
        """
        Pause producing data.

        Tells a producer that it has produced too much data to process for
        the time being, and to stop until resumeProducing() is called.
        """

    def resumeProducing(self):
        """
        Resume producing data.

        This tells a producer to re-add itself to the main loop and produce
        more data for its consumer.
        """

    def registerProducer(self, producer, streaming):
        """
        Register to receive data from a producer.

        @param producer: The producer to register.
        @param streaming: Whether this is a streaming producer or not.
        """

    def unregisterProducer(self):
        """
        Stop consuming data from a producer, without disconnecting.
        """

    def stopProducing(self):
        """
        IProducer.stopProducing
        """


@implementer(interfaces.ITransport, interfaces.IPushProducer, interfaces.IConsumer)
class HTTPChannel(basic.LineReceiver, policies.TimeoutMixin):
    """
    A receiver for HTTP requests.

    The L{HTTPChannel} provides L{interfaces.ITransport} and
    L{interfaces.IConsumer} to the L{Request} objects it creates.  It also
    implements L{interfaces.IPushProducer} to C{self.transport}, allowing the
    transport to pause it.

    @ivar MAX_LENGTH: Maximum length for initial request line and each line
        from the header.

    @ivar _transferDecoder: L{None} or a decoder instance if the request body
        uses the I{chunked} Transfer-Encoding.
    @type _transferDecoder: L{_ChunkedTransferDecoder}

    @ivar maxHeaders: Maximum number of headers allowed per request.
    @type maxHeaders: C{int}

    @ivar totalHeadersSize: Maximum bytes for request line plus all headers
        from the request.
    @type totalHeadersSize: C{int}

    @ivar _receivedHeaderSize: Bytes received so far for the header.
    @type _receivedHeaderSize: C{int}

    @ivar _handlingRequest: Whether a request is currently being processed.
    @type _handlingRequest: L{bool}

    @ivar _dataBuffer: Any data that has been received from the connection
        while processing an outstanding request.
    @type _dataBuffer: L{list} of L{bytes}

    @ivar _networkProducer: Either the transport, if it provides
        L{interfaces.IPushProducer}, or a null implementation of
        L{interfaces.IPushProducer}.  Used to attempt to prevent the transport
        from producing excess data when we're responding to a request.
    @type _networkProducer: L{interfaces.IPushProducer}

    @ivar _requestProducer: If the L{Request} object or anything it calls
        registers itself as an L{interfaces.IProducer}, it will be stored here.
        This is used to create a producing pipeline: pause/resume producing
        methods will be propagated from the C{transport}, through the
        L{HTTPChannel} instance, to the c{_requestProducer}.

        The reason we proxy through the producing methods rather than the old
        behaviour (where we literally just set the L{Request} object as the
        producer on the transport) is because we want to be able to exert
        backpressure on the client to prevent it from sending in arbitrarily
        many requests without ever reading responses.  Essentially, if the
        client never reads our responses we will eventually stop reading its
        requests.

    @type _requestProducer: L{interfaces.IPushProducer}

    @ivar _requestProducerStreaming: A boolean that tracks whether the producer
        on the L{Request} side of this channel has registered itself as a
        L{interfaces.IPushProducer} or an L{interfaces.IPullProducer}.
    @type _requestProducerStreaming: L{bool} or L{None}

    @ivar _waitingForTransport: A boolean that tracks whether the transport has
        asked us to stop producing.  This is used to keep track of what we're
        waiting for: if the transport has asked us to stop producing then we
        don't want to unpause the transport until it asks us to produce again.
    @type _waitingForTransport: L{bool}

    @ivar abortTimeout: The number of seconds to wait after we attempt to shut
        the transport down cleanly to give up and forcibly terminate it.  This
        is only used when we time a connection out, to prevent errors causing
        the FD to get leaked.  If this is L{None}, we will wait forever.
    @type abortTimeout: L{int}

    @ivar _abortingCall: The L{twisted.internet.base.DelayedCall} that will be
        used to forcibly close the transport if it doesn't close cleanly.
    @type _abortingCall: L{twisted.internet.base.DelayedCall}

    @ivar _optimisticEagerReadSize: When a resource takes a long time to answer
        a request (via L{twisted.web.server.NOT_DONE_YET}, hopefully one day by
        a L{Deferred}), we would like to be able to let that resource know
        about the underlying transport disappearing as promptly as possible,
        via L{Request.notifyFinish}, and therefore via
        C{self.requests[...].connectionLost()} on this L{HTTPChannel}.

        However, in order to simplify application logic, we implement
        head-of-line blocking, and do not relay pipelined requests to the
        application until the previous request has been answered.  This means
        that said application cannot dispose of any entity-body that comes in
        from those subsequent requests, which may be arbitrarily large, and it
        may need to be buffered in memory.

        To implement this tradeoff between prompt notification when possible
        (in the most frequent case of non-pipelined requests) and correct
        behavior when not (say, if a client sends a very long-running GET
        request followed by a PUT request with a very large body) we will
        continue reading pipelined requests into C{self._dataBuffer} up to a
        given limit.

        C{_optimisticEagerReadSize} is the number of bytes we will accept from
        the client and buffer before pausing the transport.

        This behavior has been in place since Twisted 17.9.0 .

    @type _optimisticEagerReadSize: L{int}
    """

    maxHeaders = 500
    totalHeadersSize = 16384
    abortTimeout = 15

    length = 0
    persistent = 1
    __header = b""
    __first_line = 1
    __content = None

    # set in instances or subclasses
    requestFactory = Request

    _savedTimeOut = None
    _receivedHeaderCount = 0
    _receivedHeaderSize = 0
    _requestProducer = None
    _requestProducerStreaming = None
    _waitingForTransport = False
    _abortingCall = None
    _optimisticEagerReadSize = 0x4000
    _log = Logger()

    def __init__(self):
        # the request queue
        self.requests = []
        self._handlingRequest = False
        self._dataBuffer = []
        self._transferDecoder = None

    def connectionMade(self):
        self.setTimeout(self.timeOut)
        self._networkProducer = interfaces.IPushProducer(
            self.transport, _NoPushProducer()
        )
        self._networkProducer.registerProducer(self, True)

    def lineReceived(self, line):
        """
        Called for each line from request until the end of headers when
        it enters binary mode.
        """
        self.resetTimeout()

        self._receivedHeaderSize += len(line)
        if self._receivedHeaderSize > self.totalHeadersSize:
            self._respondToBadRequestAndDisconnect()
            return

        if self.__first_line:
            # if this connection is not persistent, drop any data which
            # the client (illegally) sent after the last request.
            if not self.persistent:
                self.dataReceived = self.lineReceived = lambda *args: None
                return

            # IE sends an extraneous empty line (\r\n) after a POST request;
            # eat up such a line, but only ONCE
            if not line and self.__first_line == 1:
                self.__first_line = 2
                return

            # create a new Request object
            if INonQueuedRequestFactory.providedBy(self.requestFactory):
                request = self.requestFactory(self)
            else:
                request = self.requestFactory(self, len(self.requests))
            self.requests.append(request)

            self.__first_line = 0

            parts = line.split()
            if len(parts) != 3:
                self._respondToBadRequestAndDisconnect()
                return
            command, request, version = parts
            try:
                command.decode("ascii")
            except UnicodeDecodeError:
                self._respondToBadRequestAndDisconnect()
                return

            self._command = command
            self._path = request
            self._version = version
        elif line == b"":
            # End of headers.
            if self.__header:
                ok = self.headerReceived(self.__header)
                # If the last header we got is invalid, we MUST NOT proceed
                # with processing. We'll have sent a 400 anyway, so just stop.
                if not ok:
                    return
            self.__header = b""
            self.allHeadersReceived()
            if self.length == 0:
                self.allContentReceived()
            else:
                self.setRawMode()
        elif line[0] in b" \t":
            # Continuation of a multi line header.
            self.__header = self.__header + b"\n" + line
        # Regular header line.
        # Processing of header line is delayed to allow accumulating multi
        # line headers.
        else:
            if self.__header:
                self.headerReceived(self.__header)
            self.__header = line

    def _finishRequestBody(self, data):
        self.allContentReceived()
        self._dataBuffer.append(data)

    def _maybeChooseTransferDecoder(self, header, data):
        """
        If the provided header is C{content-length} or
        C{transfer-encoding}, choose the appropriate decoder if any.

        Returns L{True} if the request can proceed and L{False} if not.
        """

        def fail():
            self._respondToBadRequestAndDisconnect()
            self.length = None
            return False

        # Can this header determine the length?
        if header == b"content-length":
            try:
                length = int(data)
            except ValueError:
                return fail()
            newTransferDecoder = _IdentityTransferDecoder(
                length, self.requests[-1].handleContentChunk, self._finishRequestBody
            )
        elif header == b"transfer-encoding":
            # XXX Rather poorly tested code block, apparently only exercised by
            # test_chunkedEncoding
            if data.lower() == b"chunked":
                length = None
                newTransferDecoder = _ChunkedTransferDecoder(
                    self.requests[-1].handleContentChunk, self._finishRequestBody
                )
            elif data.lower() == b"identity":
                return True
            else:
                return fail()
        else:
            # It's not a length related header, so exit
            return True

        if self._transferDecoder is not None:
            return fail()
        else:
            self.length = length
            self._transferDecoder = newTransferDecoder
            return True

    def headerReceived(self, line):
        """
        Do pre-processing (for content-length) and store this header away.
        Enforce the per-request header limit.

        @type line: C{bytes}
        @param line: A line from the header section of a request, excluding the
            line delimiter.

        @return: A flag indicating whether the header was valid.
        @rtype: L{bool}
        """
        try:
            header, data = line.split(b":", 1)
        except ValueError:
            self._respondToBadRequestAndDisconnect()
            return False

        if not header or header[-1:].isspace():
            self._respondToBadRequestAndDisconnect()
            return False

        header = header.lower()
        data = data.strip()

        if not self._maybeChooseTransferDecoder(header, data):
            return False

        reqHeaders = self.requests[-1].requestHeaders
        values = reqHeaders.getRawHeaders(header)
        if values is not None:
            values.append(data)
        else:
            reqHeaders.setRawHeaders(header, [data])

        self._receivedHeaderCount += 1
        if self._receivedHeaderCount > self.maxHeaders:
            self._respondToBadRequestAndDisconnect()
            return False

        return True

    def allContentReceived(self):
        command = self._command
        path = self._path
        version = self._version

        # reset ALL state variables, so we don't interfere with next request
        self.length = 0
        self._receivedHeaderCount = 0
        self._receivedHeaderSize = 0
        self.__first_line = 1
        self._transferDecoder = None
        del self._command, self._path, self._version

        # Disable the idle timeout, in case this request takes a long
        # time to finish generating output.
        if self.timeOut:
            self._savedTimeOut = self.setTimeout(None)

        self._handlingRequest = True

        req = self.requests[-1]
        req.requestReceived(command, path, version)

    def dataReceived(self, data):
        """
        Data was received from the network.  Process it.
        """
        # If we're currently handling a request, buffer this data.
        if self._handlingRequest:
            self._dataBuffer.append(data)
            if (
                sum(map(len, self._dataBuffer)) > self._optimisticEagerReadSize
            ) and not self._waitingForTransport:
                # If we received more data than a small limit while processing
                # the head-of-line request, apply TCP backpressure to our peer
                # to get them to stop sending more request data until we're
                # ready.  See docstring for _optimisticEagerReadSize above.
                self._networkProducer.pauseProducing()
            return
        return basic.LineReceiver.dataReceived(self, data)

    def rawDataReceived(self, data):
        self.resetTimeout()

        try:
            self._transferDecoder.dataReceived(data)
        except _MalformedChunkedDataError:
            self._respondToBadRequestAndDisconnect()

    def allHeadersReceived(self):
        req = self.requests[-1]
        req.parseCookies()
        self.persistent = self.checkPersistence(req, self._version)
        req.gotLength(self.length)
        # Handle 'Expect: 100-continue' with automated 100 response code,
        # a simplistic implementation of RFC 2686 8.2.3:
        expectContinue = req.requestHeaders.getRawHeaders(b"expect")
        if (
            expectContinue
            and expectContinue[0].lower() == b"100-continue"
            and self._version == b"HTTP/1.1"
        ):
            self._send100Continue()

    def checkPersistence(self, request, version):
        """
        Check if the channel should close or not.

        @param request: The request most recently received over this channel
            against which checks will be made to determine if this connection
            can remain open after a matching response is returned.

        @type version: C{bytes}
        @param version: The version of the request.

        @rtype: C{bool}
        @return: A flag which, if C{True}, indicates that this connection may
            remain open to receive another request; if C{False}, the connection
            must be closed in order to indicate the completion of the response
            to C{request}.
        """
        connection = request.requestHeaders.getRawHeaders(b"connection")
        if connection:
            tokens = [t.lower() for t in connection[0].split(b" ")]
        else:
            tokens = []

        # Once any HTTP 0.9 or HTTP 1.0 request is received, the connection is
        # no longer allowed to be persistent.  At this point in processing the
        # request, we don't yet know if it will be possible to set a
        # Content-Length in the response.  If it is not, then the connection
        # will have to be closed to end an HTTP 0.9 or HTTP 1.0 response.

        # If the checkPersistence call happened later, after the Content-Length
        # has been determined (or determined not to be set), it would probably
        # be possible to have persistent connections with HTTP 0.9 and HTTP 1.0.
        # This may not be worth the effort, though.  Just use HTTP 1.1, okay?

        if version == b"HTTP/1.1":
            if b"close" in tokens:
                request.responseHeaders.setRawHeaders(b"connection", [b"close"])
                return False
            else:
                return True
        else:
            return False

    def requestDone(self, request):
        """
        Called by first request in queue when it is done.
        """
        if request != self.requests[0]:
            raise TypeError
        del self.requests[0]

        # We should only resume the producer if we're not waiting for the
        # transport.
        if not self._waitingForTransport:
            self._networkProducer.resumeProducing()

        if self.persistent:
            self._handlingRequest = False

            if self._savedTimeOut:
                self.setTimeout(self._savedTimeOut)

            # Receive our buffered data, if any.
            data = b"".join(self._dataBuffer)
            self._dataBuffer = []
            self.setLineMode(data)
        else:
            self.loseConnection()

    def timeoutConnection(self):
        self._log.info("Timing out client: {peer}", peer=str(self.transport.getPeer()))
        if self.abortTimeout is not None:
            # We use self.callLater because that's what TimeoutMixin does.
            self._abortingCall = self.callLater(
                self.abortTimeout, self.forceAbortClient
            )
        self.loseConnection()

    def forceAbortClient(self):
        """
        Called if C{abortTimeout} seconds have passed since the timeout fired,
        and the connection still hasn't gone away. This can really only happen
        on extremely bad connections or when clients are maliciously attempting
        to keep connections open.
        """
        self._log.info(
            "Forcibly timing out client: {peer}", peer=str(self.transport.getPeer())
        )
        # We want to lose track of the _abortingCall so that no-one tries to
        # cancel it.
        self._abortingCall = None
        self.transport.abortConnection()

    def connectionLost(self, reason):
        self.setTimeout(None)
        for request in self.requests:
            request.connectionLost(reason)

        # If we were going to force-close the transport, we don't have to now.
        if self._abortingCall is not None:
            self._abortingCall.cancel()
            self._abortingCall = None

    def isSecure(self):
        """
        Return L{True} if this channel is using a secure transport.

        Normally this method returns L{True} if this instance is using a
        transport that implements L{interfaces.ISSLTransport}.

        @returns: L{True} if this request is secure
        @rtype: C{bool}
        """
        if interfaces.ISSLTransport(self.transport, None) is not None:
            return True
        return False

    def writeHeaders(self, version, code, reason, headers):
        """
        Called by L{Request} objects to write a complete set of HTTP headers to
        a transport.

        @param version: The HTTP version in use.
        @type version: L{bytes}

        @param code: The HTTP status code to write.
        @type code: L{bytes}

        @param reason: The HTTP reason phrase to write.
        @type reason: L{bytes}

        @param headers: The headers to write to the transport.
        @type headers: L{twisted.web.http_headers.Headers}
        """
        sanitizedHeaders = Headers()
        for name, value in headers:
            sanitizedHeaders.addRawHeader(name, value)

        responseLine = version + b" " + code + b" " + reason + b"\r\n"
        headerSequence = [responseLine]
        headerSequence.extend(
            name + b": " + value + b"\r\n"
            for name, values in sanitizedHeaders.getAllRawHeaders()
            for value in values
        )
        headerSequence.append(b"\r\n")
        self.transport.writeSequence(headerSequence)

    def write(self, data):
        """
        Called by L{Request} objects to write response data.

        @param data: The data chunk to write to the stream.
        @type data: L{bytes}

        @return: L{None}
        """
        self.transport.write(data)

    def writeSequence(self, iovec):
        """
        Write a list of strings to the HTTP response.

        @param iovec: A list of byte strings to write to the stream.
        @type data: L{list} of L{bytes}

        @return: L{None}
        """
        self.transport.writeSequence(iovec)

    def getPeer(self):
        """
        Get the remote address of this connection.

        @return: An L{IAddress} provider.
        """
        return self.transport.getPeer()

    def getHost(self):
        """
        Get the local address of this connection.

        @return: An L{IAddress} provider.
        """
        return self.transport.getHost()

    def loseConnection(self):
        """
        Closes the connection. Will write any data that is pending to be sent
        on the network, but if this response has not yet been written to the
        network will not write anything.

        @return: L{None}
        """
        self._networkProducer.unregisterProducer()
        return self.transport.loseConnection()

    def registerProducer(self, producer, streaming):
        """
        Register to receive data from a producer.

        This sets self to be a consumer for a producer.  When this object runs
        out of data (as when a send(2) call on a socket succeeds in moving the
        last data from a userspace buffer into a kernelspace buffer), it will
        ask the producer to resumeProducing().

        For L{IPullProducer} providers, C{resumeProducing} will be called once
        each time data is required.

        For L{IPushProducer} providers, C{pauseProducing} will be called
        whenever the write buffer fills up and C{resumeProducing} will only be
        called when it empties.

        @type producer: L{IProducer} provider
        @param producer: The L{IProducer} that will be producing data.

        @type streaming: L{bool}
        @param streaming: C{True} if C{producer} provides L{IPushProducer},
        C{False} if C{producer} provides L{IPullProducer}.

        @raise RuntimeError: If a producer is already registered.

        @return: L{None}
        """
        if self._requestProducer is not None:
            raise RuntimeError(
                "Cannot register producer %s, because producer %s was never "
                "unregistered." % (producer, self._requestProducer)
            )

        if not streaming:
            producer = _PullToPush(producer, self)

        self._requestProducer = producer
        self._requestProducerStreaming = streaming

        if not streaming:
            producer.startStreaming()

    def unregisterProducer(self):
        """
        Stop consuming data from a producer, without disconnecting.

        @return: L{None}
        """
        if self._requestProducer is None:
            return

        if not self._requestProducerStreaming:
            self._requestProducer.stopStreaming()

        self._requestProducer = None
        self._requestProducerStreaming = None

    def stopProducing(self):
        """
        Stop producing data.

        The HTTPChannel doesn't *actually* implement this, beacuse the
        assumption is that it will only be called just before C{loseConnection}
        is called. There's nothing sensible we can do other than call
        C{loseConnection} anyway.
        """
        if self._requestProducer is not None:
            self._requestProducer.stopProducing()

    def pauseProducing(self):
        """
        Pause producing data.

        This will be called by the transport when the send buffers have been
        filled up. We want to simultaneously pause the producing L{Request}
        object and also pause our transport.

        The logic behind pausing the transport is specifically to avoid issues
        like https://twistedmatrix.com/trac/ticket/8868. In this case, our
        inability to send does not prevent us handling more requests, which
        means we increasingly queue up more responses in our send buffer
        without end. The easiest way to handle this is to ensure that if we are
        unable to send our responses, we will not read further data from the
        connection until the client pulls some data out. This is a bit of a
        blunt instrument, but it's ok.

        Note that this potentially interacts with timeout handling in a
        positive way. Once the transport is paused the client may run into a
        timeout which will cause us to tear the connection down. That's a good
        thing!
        """
        self._waitingForTransport = True

        # The first step is to tell any producer we might currently have
        # registered to stop producing. If we can slow our applications down
        # we should.
        if self._requestProducer is not None:
            self._requestProducer.pauseProducing()

        # The next step here is to pause our own transport, as discussed in the
        # docstring.
        if not self._handlingRequest:
            self._networkProducer.pauseProducing()

    def resumeProducing(self):
        """
        Resume producing data.

        This will be called by the transport when the send buffer has dropped
        enough to actually send more data. When this happens we can unpause any
        outstanding L{Request} producers we have, and also unpause our
        transport.
        """
        self._waitingForTransport = False

        if self._requestProducer is not None:
            self._requestProducer.resumeProducing()

        # We only want to resume the network producer if we're not currently
        # waiting for a response to show up.
        if not self._handlingRequest:
            self._networkProducer.resumeProducing()

    def _send100Continue(self):
        """
        Sends a 100 Continue response, used to signal to clients that further
        processing will be performed.
        """
        self.transport.write(b"HTTP/1.1 100 Continue\r\n\r\n")

    def _respondToBadRequestAndDisconnect(self):
        """
        This is a quick and dirty way of responding to bad requests.

        As described by HTTP standard we should be patient and accept the
        whole request from the client before sending a polite bad request
        response, even in the case when clients send tons of data.

        @param transport: Transport handling connection to the client.
        @type transport: L{interfaces.ITransport}
        """
        self.transport.write(b"HTTP/1.1 400 Bad Request\r\n\r\n")
        self.loseConnection()


def _escape(s):
    """
    Return a string like python repr, but always escaped as if surrounding
    quotes were double quotes.

    @param s: The string to escape.
    @type s: L{bytes} or L{str}

    @return: An escaped string.
    @rtype: L{str}
    """
    if not isinstance(s, bytes):
        s = s.encode("ascii")

    r = repr(s)
    if not isinstance(r, str):
        r = r.decode("ascii")
    if r.startswith("b"):
        r = r[1:]
    if r.startswith("'"):
        return r[1:-1].replace('"', '\\"').replace("\\'", "'")
    return r[1:-1]


@provider(IAccessLogFormatter)
def combinedLogFormatter(timestamp, request):
    """
    @return: A combined log formatted log line for the given request.

    @see: L{IAccessLogFormatter}
    """
    clientAddr = request.getClientAddress()
    if isinstance(
        clientAddr, (address.IPv4Address, address.IPv6Address, _XForwardedForAddress)
    ):
        ip = clientAddr.host
    else:
        ip = b"-"
    referrer = _escape(request.getHeader(b"referer") or b"-")
    agent = _escape(request.getHeader(b"user-agent") or b"-")
    line = (
        '"%(ip)s" - - %(timestamp)s "%(method)s %(uri)s %(protocol)s" '
        '%(code)d %(length)s "%(referrer)s" "%(agent)s"'
        % dict(
            ip=_escape(ip),
            timestamp=timestamp,
            method=_escape(request.method),
            uri=_escape(request.uri),
            protocol=_escape(request.clientproto),
            code=request.code,
            length=request.sentLength or "-",
            referrer=referrer,
            agent=agent,
        )
    )
    return line


@implementer(interfaces.IAddress)
class _XForwardedForAddress:
    """
    L{IAddress} which represents the client IP to log for a request, as gleaned
    from an X-Forwarded-For header.

    @ivar host: An IP address or C{b"-"}.
    @type host: L{bytes}

    @see: L{proxiedLogFormatter}
    """

    def __init__(self, host):
        self.host = host


class _XForwardedForRequest(proxyForInterface(IRequest, "_request")):  # type: ignore[misc]  # noqa
    """
    Add a layer on top of another request that only uses the value of an
    X-Forwarded-For header as the result of C{getClientAddress}.
    """

    def getClientAddress(self):
        """
        The client address (the first address) in the value of the
        I{X-Forwarded-For header}.  If the header is not present, the IP is
        considered to be C{b"-"}.

        @return: L{_XForwardedForAddress} which wraps the client address as
            expected by L{combinedLogFormatter}.
        """
        host = (
            self._request.requestHeaders.getRawHeaders(b"x-forwarded-for", [b"-"])[0]
            .split(b",")[0]
            .strip()
        )
        return _XForwardedForAddress(host)

    # These are missing from the interface.  Forward them manually.
    @property
    def clientproto(self):
        """
        @return: The protocol version in the request.
        @rtype: L{bytes}
        """
        return self._request.clientproto

    @property
    def code(self):
        """
        @return: The response code for the request.
        @rtype: L{int}
        """
        return self._request.code

    @property
    def sentLength(self):
        """
        @return: The number of bytes sent in the response body.
        @rtype: L{int}
        """
        return self._request.sentLength


@provider(IAccessLogFormatter)
def proxiedLogFormatter(timestamp, request):
    """
    @return: A combined log formatted log line for the given request but use
        the value of the I{X-Forwarded-For} header as the value for the client
        IP address.

    @see: L{IAccessLogFormatter}
    """
    return combinedLogFormatter(timestamp, _XForwardedForRequest(request))


class _GenericHTTPChannelProtocol(proxyForInterface(IProtocol, "_channel")):  # type: ignore[misc]  # noqa
    """
    A proxy object that wraps one of the HTTP protocol objects, and switches
    between them depending on TLS negotiated protocol.

    @ivar _negotiatedProtocol: The protocol negotiated with ALPN or NPN, if
        any.
    @type _negotiatedProtocol: Either a bytestring containing the ALPN token
        for the negotiated protocol, or L{None} if no protocol has yet been
        negotiated.

    @ivar _channel: The object capable of behaving like a L{HTTPChannel} that
        is backing this object. By default this is a L{HTTPChannel}, but if a
        HTTP protocol upgrade takes place this may be a different channel
        object. Must implement L{IProtocol}.
    @type _channel: L{HTTPChannel}

    @ivar _requestFactory: A callable to use to build L{IRequest} objects.
    @type _requestFactory: L{IRequest}

    @ivar _site: A reference to the creating L{twisted.web.server.Site} object.
    @type _site: L{twisted.web.server.Site}

    @ivar _factory: A reference to the creating L{HTTPFactory} object.
    @type _factory: L{HTTPFactory}

    @ivar _timeOut: A timeout value to pass to the backing channel.
    @type _timeOut: L{int} or L{None}

    @ivar _callLater: A value for the C{callLater} callback.
    @type _callLater: L{callable}
    """

    _negotiatedProtocol = None
    _requestFactory = Request
    _factory = None
    _site = None
    _timeOut = None
    _callLater = None

    @property
    def factory(self):
        """
        @see: L{_genericHTTPChannelProtocolFactory}
        """
        return self._channel.factory

    @factory.setter
    def factory(self, value):
        self._factory = value
        self._channel.factory = value

    @property
    def requestFactory(self):
        """
        A callable to use to build L{IRequest} objects.

        Retries the object from the current backing channel.
        """
        return self._channel.requestFactory

    @requestFactory.setter
    def requestFactory(self, value):
        """
        A callable to use to build L{IRequest} objects.

        Sets the object on the backing channel and also stores the value for
        propagation to any new channel.

        @param value: The new callable to use.
        @type value: A L{callable} returning L{IRequest}
        """
        self._requestFactory = value
        self._channel.requestFactory = value

    @property
    def site(self):
        """
        A reference to the creating L{twisted.web.server.Site} object.

        Returns the site object from the backing channel.
        """
        return self._channel.site

    @site.setter
    def site(self, value):
        """
        A reference to the creating L{twisted.web.server.Site} object.

        Sets the object on the backing channel and also stores the value for
        propagation to any new channel.

        @param value: The L{twisted.web.server.Site} object to set.
        @type value: L{twisted.web.server.Site}
        """
        self._site = value
        self._channel.site = value

    @property
    def timeOut(self):
        """
        The idle timeout for the backing channel.
        """
        return self._channel.timeOut

    @timeOut.setter
    def timeOut(self, value):
        """
        The idle timeout for the backing channel.

        Sets the idle timeout on both the backing channel and stores it for
        propagation to any new backing channel.

        @param value: The timeout to set.
        @type value: L{int} or L{float}
        """
        self._timeOut = value
        self._channel.timeOut = value

    @property
    def callLater(self):
        """
        A value for the C{callLater} callback. This callback is used by the
        L{twisted.protocols.policies.TimeoutMixin} to handle timeouts.
        """
        return self._channel.callLater

    @callLater.setter
    def callLater(self, value):
        """
        Sets the value for the C{callLater} callback. This callback is used by
        the L{twisted.protocols.policies.TimeoutMixin} to handle timeouts.

        @param value: The new callback to use.
        @type value: L{callable}
        """
        self._callLater = value
        self._channel.callLater = value

    def dataReceived(self, data):
        """
        An override of L{IProtocol.dataReceived} that checks what protocol we're
        using.
        """
        if self._negotiatedProtocol is None:
            try:
                negotiatedProtocol = self._channel.transport.negotiatedProtocol
            except AttributeError:
                # Plaintext HTTP, always HTTP/1.1
                negotiatedProtocol = b"http/1.1"

            if negotiatedProtocol is None:
                negotiatedProtocol = b"http/1.1"

            if negotiatedProtocol == b"h2":
                if not H2_ENABLED:
                    raise ValueError("Negotiated HTTP/2 without support.")

                # We need to make sure that the HTTPChannel is unregistered
                # from the transport so that the H2Connection can register
                # itself if possible.
                networkProducer = self._channel._networkProducer
                networkProducer.unregisterProducer()

                # Cancel the old channel's timeout.
                self._channel.setTimeout(None)

                transport = self._channel.transport
                self._channel = H2Connection()
                self._channel.requestFactory = self._requestFactory
                self._channel.site = self._site
                self._channel.factory = self._factory
                self._channel.timeOut = self._timeOut
                self._channel.callLater = self._callLater
                self._channel.makeConnection(transport)

                # Register the H2Connection as the transport's
                # producer, so that the transport can apply back
                # pressure.
                networkProducer.registerProducer(self._channel, True)
            else:
                # Only HTTP/2 and HTTP/1.1 are supported right now.
                assert (
                    negotiatedProtocol == b"http/1.1"
                ), "Unsupported protocol negotiated"

            self._negotiatedProtocol = negotiatedProtocol

        return self._channel.dataReceived(data)


def _genericHTTPChannelProtocolFactory(self):
    """
    Returns an appropriately initialized _GenericHTTPChannelProtocol.
    """
    return _GenericHTTPChannelProtocol(HTTPChannel())


class HTTPFactory(protocol.ServerFactory):
    """
    Factory for HTTP server.

    @ivar _logDateTime: A cached datetime string for log messages, updated by
        C{_logDateTimeCall}.
    @type _logDateTime: C{str}

    @ivar _logDateTimeCall: A delayed call for the next update to the cached
        log datetime string.
    @type _logDateTimeCall: L{IDelayedCall} provided

    @ivar _logFormatter: See the C{logFormatter} parameter to L{__init__}

    @ivar _nativeize: A flag that indicates whether the log file being written
        to wants native strings (C{True}) or bytes (C{False}).  This is only to
        support writing to L{twisted.python.log} which, unfortunately, works
        with native strings.

    @ivar _reactor: An L{IReactorTime} provider used to compute logging
        timestamps.
    """

    # We need to ignore the mypy error here, because
    # _genericHTTPChannelProtocolFactory is a callable which returns a proxy
    # to a Protocol, instead of a concrete Protocol object, as expected in
    # the protocol.Factory interface
    protocol = _genericHTTPChannelProtocolFactory  # type: ignore[assignment]

    logPath = None

    timeOut = _REQUEST_TIMEOUT

    def __init__(
        self, logPath=None, timeout=_REQUEST_TIMEOUT, logFormatter=None, reactor=None
    ):
        """
        @param logPath: File path to which access log messages will be written
            or C{None} to disable logging.
        @type logPath: L{str} or L{bytes}

        @param timeout: The initial value of L{timeOut}, which defines the idle
            connection timeout in seconds, or C{None} to disable the idle
            timeout.
        @type timeout: L{float}

        @param logFormatter: An object to format requests into log lines for
            the access log.  L{combinedLogFormatter} when C{None} is passed.
        @type logFormatter: L{IAccessLogFormatter} provider

        @param reactor: A L{IReactorTime} provider used to manage connection
            timeouts and compute logging timestamps.
        """
        if not reactor:
            from twisted.internet import reactor
        self._reactor = reactor

        if logPath is not None:
            logPath = os.path.abspath(logPath)
        self.logPath = logPath
        self.timeOut = timeout
        if logFormatter is None:
            logFormatter = combinedLogFormatter
        self._logFormatter = logFormatter

        # For storing the cached log datetime and the callback to update it
        self._logDateTime = None
        self._logDateTimeCall = None

    def _updateLogDateTime(self):
        """
        Update log datetime periodically, so we aren't always recalculating it.
        """
        self._logDateTime = datetimeToLogString(self._reactor.seconds())
        self._logDateTimeCall = self._reactor.callLater(1, self._updateLogDateTime)

    def buildProtocol(self, addr):
        p = protocol.ServerFactory.buildProtocol(self, addr)

        # This is a bit of a hack to ensure that the HTTPChannel timeouts
        # occur on the same reactor as the one we're using here. This could
        # ideally be resolved by passing the reactor more generally to the
        # HTTPChannel, but that won't work for the TimeoutMixin until we fix
        # https://twistedmatrix.com/trac/ticket/8488
        p.callLater = self._reactor.callLater

        # timeOut needs to be on the Protocol instance cause
        # TimeoutMixin expects it there
        p.timeOut = self.timeOut
        return p

    def startFactory(self):
        """
        Set up request logging if necessary.
        """
        if self._logDateTimeCall is None:
            self._updateLogDateTime()

        if self.logPath:
            self.logFile = self._openLogFile(self.logPath)
        else:
            self.logFile = log.logfile

    def stopFactory(self):
        if hasattr(self, "logFile"):
            if self.logFile != log.logfile:
                self.logFile.close()
            del self.logFile

        if self._logDateTimeCall is not None and self._logDateTimeCall.active():
            self._logDateTimeCall.cancel()
            self._logDateTimeCall = None

    def _openLogFile(self, path):
        """
        Override in subclasses, e.g. to use L{twisted.python.logfile}.
        """
        f = open(path, "ab", 1)
        return f

    def log(self, request):
        """
        Write a line representing C{request} to the access log file.

        @param request: The request object about which to log.
        @type request: L{Request}
        """
        try:
            logFile = self.logFile
        except AttributeError:
            pass
        else:
            line = self._logFormatter(self._logDateTime, request) + "\n"
            logFile.write(line.encode("utf8"))<|MERGE_RESOLUTION|>--- conflicted
+++ resolved
@@ -1180,23 +1180,14 @@
             # if we don't have a content length, we send data in
             # chunked mode, so that we can support pipelining in
             # persistent connections.
-<<<<<<< HEAD
-            # For no-body responses and CONNECT requests this
-            # does not apply and the header must not be sent.
-            if ((version == b"HTTP/1.1") and
-                (self.responseHeaders.getRawHeaders(b'content-length') is None) and
-                self.method != b"HEAD" and self.code not in NO_BODY_CODES and
-                (self.method != b"CONNECT" and self.code // 100 == 2)):
-                headers.append((b'Transfer-Encoding', b'chunked'))
-=======
             if (
                 (version == b"HTTP/1.1")
                 and (self.responseHeaders.getRawHeaders(b"content-length") is None)
                 and self.method != b"HEAD"
                 and self.code not in NO_BODY_CODES
+                and (self.method != b"CONNECT" and self.code // 100 == 2)
             ):
                 headers.append((b"Transfer-Encoding", b"chunked"))
->>>>>>> 7e3ce790
                 self.chunked = 1
 
             if self.lastModified is not None:
