--- conflicted
+++ resolved
@@ -35,13 +35,8 @@
 from twisted.web import http, iweb, resource, util
 from twisted.web.error import UnsupportedMethod
 from twisted.web.http import (
-<<<<<<< HEAD
     _ENCODED_CONTENT_LENGTH_HEADER,
     _ENCODED_CONTENT_TYPE_HEADER,
-    unquote,
-)
-from twisted.web.http_headers import _encodeName
-=======
     NO_CONTENT,
     NOT_MODIFIED,
     HTTPFactory,
@@ -49,7 +44,7 @@
     datetimeToString,
     unquote,
 )
->>>>>>> ab55316d
+from twisted.web.http_headers import _encodeName
 
 NOT_DONE_YET = 1
 
@@ -203,15 +198,10 @@
         self.site = self.channel.site
 
         # set various default headers
-<<<<<<< HEAD
         self.responseHeaders._setRawHeadersFaster(_ENCODED_SERVER_HEADER, [version])
         self.responseHeaders._setRawHeadersFaster(
-            _ENCODED_DATE_HEADER, [http.datetimeToString()]
+            _ENCODED_DATE_HEADER, [datetimeToString()]
         )
-=======
-        self.setHeader(b"server", version)
-        self.setHeader(b"date", datetimeToString())
->>>>>>> ab55316d
 
         # Resource Identification
         self.prepath = []
@@ -245,19 +235,13 @@
             # NOT_MODIFIED and NO_CONTENT responses. We also omit it if there
             # is a Content-Length header set to 0, as empty bodies don't need
             # a content-type.
-<<<<<<< HEAD
-            needsCT = self.code not in (http.NOT_MODIFIED, http.NO_CONTENT)
+            needsCT = self.code not in (NOT_MODIFIED, NO_CONTENT)
             contentType = self.responseHeaders._getRawHeadersFaster(
                 _ENCODED_CONTENT_TYPE_HEADER
             )
             contentLength = self.responseHeaders._getRawHeadersFaster(
                 _ENCODED_CONTENT_LENGTH_HEADER
             )
-=======
-            needsCT = self.code not in (NOT_MODIFIED, NO_CONTENT)
-            contentType = self.responseHeaders.getRawHeaders(b"content-type")
-            contentLength = self.responseHeaders.getRawHeaders(b"content-length")
->>>>>>> ab55316d
             contentLengthZero = contentLength and (contentLength[0] == b"0")
 
             if (
