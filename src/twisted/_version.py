"""
Provides Twisted version information.
"""

# This file is auto-generated! Do not edit!
# Use `python -m incremental.update Twisted` to change this file.

from incremental import Version

<<<<<<< HEAD
__version__ = Version('Twisted', 19, 10, 0)
=======
__version__ = Version('Twisted', 20, 3, 0, dev=0)
>>>>>>> 79a26b0a
__all__ = ["__version__"]<|MERGE_RESOLUTION|>--- conflicted
+++ resolved
@@ -7,9 +7,6 @@
 
 from incremental import Version
 
-<<<<<<< HEAD
-__version__ = Version('Twisted', 19, 10, 0)
-=======
 __version__ = Version('Twisted', 20, 3, 0, dev=0)
->>>>>>> 79a26b0a
+
 __all__ = ["__version__"]