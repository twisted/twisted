# Copyright (c) Twisted Matrix Laboratories.
# See LICENSE for details.

"""
Tests for large portions of L{twisted.mail}.
"""

import email.message
import email.parser
import errno
import glob
import io
import os
import pickle
import shutil
import signal
import sys
import tempfile
import textwrap
import time
from hashlib import md5
from unittest import skipIf

from zope.interface import Interface, implementer
from zope.interface.verify import verifyClass

import twisted.cred.checkers
import twisted.cred.credentials
import twisted.cred.portal
import twisted.mail.alias
import twisted.mail.mail
import twisted.mail.maildir
import twisted.mail.protocols
import twisted.mail.relay
import twisted.mail.relaymanager
from twisted import cred, mail
from twisted.internet import address, defer, interfaces, protocol, reactor, task
from twisted.internet.defer import Deferred
from twisted.internet.error import (
    CannotListenError,
    DNSLookupError,
    ProcessDone,
    ProcessTerminated,
)
from twisted.internet.testing import (
    LineSendingProtocol,
    MemoryReactorClock,
    StringTransport,
)
from twisted.mail import pop3, smtp
from twisted.mail.relaymanager import _AttemptManager
from twisted.names import dns
from twisted.names.dns import Record_CNAME, Record_MX, RRHeader
from twisted.names.error import DNSNameError
from twisted.python import failure, log
from twisted.python.filepath import FilePath
from twisted.python.runtime import platformType
from twisted.trial.unittest import TestCase


@skipIf(platformType != "posix", "twisted.mail only works on posix")
class DomainWithDefaultsTests(TestCase):
    @skipIf(sys.version_info >= (3,), "not ported to Python 3")
    def testMethods(self):
        d = {x: x + 10 for x in range(10)}
        d = mail.mail.DomainWithDefaultDict(d, "Default")

        self.assertEqual(len(d), 10)
        self.assertEqual(list(iter(d)), list(range(10)))
        self.assertEqual(list(d.iterkeys()), list(iter(d)))

        items = list(d.iteritems())
        items.sort()
        self.assertEqual(items, [(x, x + 10) for x in range(10)])

        values = list(d.itervalues())
        values.sort()
        self.assertEqual(values, list(range(10, 20)))

        items = d.items()
        items.sort()
        self.assertEqual(items, [(x, x + 10) for x in range(10)])

        values = d.values()
        values.sort()
        self.assertEqual(values, list(range(10, 20)))

        for x in range(10):
            self.assertEqual(d[x], x + 10)
            self.assertEqual(d.get(x), x + 10)
            self.assertTrue(x in d)

        del d[2], d[4], d[6]

        self.assertEqual(len(d), 7)
        self.assertEqual(d[2], "Default")
        self.assertEqual(d[4], "Default")
        self.assertEqual(d[6], "Default")

        d.update({"a": None, "b": (), "c": "*"})
        self.assertEqual(len(d), 10)
        self.assertEqual(d["a"], None)
        self.assertEqual(d["b"], ())
        self.assertEqual(d["c"], "*")

        d.clear()
        self.assertEqual(len(d), 0)

        self.assertEqual(d.setdefault("key", "value"), "value")
        self.assertEqual(d["key"], "value")

        self.assertEqual(d.popitem(), ("key", "value"))
        self.assertEqual(len(d), 0)

        dcopy = d.copy()
        self.assertEqual(d.domains, dcopy.domains)
        self.assertEqual(d.default, dcopy.default)

    def _stringificationTest(self, stringifier):
        """
        Assert that the class name of a L{mail.mail.DomainWithDefaultDict}
        instance and the string-formatted underlying domain dictionary both
        appear in the string produced by the given string-returning function.

        @type stringifier: one-argument callable
        @param stringifier: either C{str} or C{repr}, to be used to get a
            string to make assertions against.
        """
        domain = mail.mail.DomainWithDefaultDict({}, "Default")
        self.assertIn(domain.__class__.__name__, stringifier(domain))
        domain["key"] = "value"
        self.assertIn(str({"key": "value"}), stringifier(domain))

    def test_str(self):
        """
        L{DomainWithDefaultDict.__str__} should return a string including
        the class name and the domain mapping held by the instance.
        """
        self._stringificationTest(str)

    def test_repr(self):
        """
        L{DomainWithDefaultDict.__repr__} should return a string including
        the class name and the domain mapping held by the instance.
        """
        self._stringificationTest(repr)

    def test_has_keyDeprecation(self):
        """
        has_key is now deprecated.
        """
        sut = mail.mail.DomainWithDefaultDict({}, "Default")

        sut.has_key("anything")

        message = (
            "twisted.mail.mail.DomainWithDefaultDict.has_key was deprecated "
            "in Twisted 16.3.0. Use the `in` keyword instead."
        )
        warnings = self.flushWarnings([self.test_has_keyDeprecation])
        self.assertEqual(1, len(warnings))
        self.assertEqual(DeprecationWarning, warnings[0]["category"])
        self.assertEqual(message, warnings[0]["message"])


@skipIf(platformType != "posix", "twisted.mail only works on posix")
class BounceTests(TestCase):
    def setUp(self):
        self.domain = mail.mail.BounceDomain()

    def testExists(self):
        self.assertRaises(smtp.AddressError, self.domain.exists, "any user")

    def testRelay(self):
        self.assertEqual(self.domain.willRelay("random q emailer", "protocol"), False)

    def testAddUser(self):
        self.domain.addUser("bob", "password")
        self.assertRaises(smtp.SMTPBadRcpt, self.domain.exists, "bob")


@skipIf(platformType != "posix", "twisted.mail only works on posix")
class BounceWithSMTPServerTests(TestCase):
    """
    Tests for L{twisted.mail.mail.BounceDomain} with
    L{twisted.mail.smtp.SMTPServer}.
    """

    def test_rejected(self):
        """
        Incoming emails to a SMTP server with L{twisted.mail.mail.BounceDomain}
        are rejected.
        """
        service = mail.mail.MailService()
        domain = mail.mail.BounceDomain()
        service.addDomain(b"foo.com", domain)

        factory = mail.protocols.SMTPFactory(service)
        protocol = factory.buildProtocol(None)

        deliverer = mail.protocols.SMTPDomainDelivery(service, None, None)
        protocol.delivery = deliverer

        transport = StringTransport()
        protocol.makeConnection(transport)

        protocol.lineReceived(b"HELO baz.net")
        protocol.lineReceived(b"MAIL FROM:<a@baz.net>")
        protocol.lineReceived(b"RCPT TO:<any@foo.com>")
        protocol.lineReceived(b"QUIT")

        self.assertTrue(transport.disconnecting)
        protocol.connectionLost(None)

        self.assertEqual(
            transport.value().strip().split(b"\r\n")[-2],
            b"550 Cannot receive for specified address",
        )


@skipIf(platformType != "posix", "twisted.mail only works on posix")
class FileMessageTests(TestCase):
    def setUp(self):
        self.name = self.mktemp()
        self.final = self.mktemp()
        self.f = open(self.name, "wb")
        self.addCleanup(self.f.close)
        self.fp = mail.mail.FileMessage(self.f, self.name, self.final)

    def testFinalName(self):
        return self.fp.eomReceived().addCallback(self._cbFinalName)

    def _cbFinalName(self, result):
        self.assertEqual(result, self.final)
        self.assertTrue(self.f.closed)
        self.assertFalse(os.path.exists(self.name))

    def testContents(self):
        contents = b"first line\nsecond line\nthird line\n"
        for line in contents.splitlines():
            self.fp.lineReceived(line)
        self.fp.eomReceived()
        with open(self.final, "rb") as f:
            self.assertEqual(f.read(), contents)

    def testInterrupted(self):
        contents = b"first line\nsecond line\n"
        for line in contents.splitlines():
            self.fp.lineReceived(line)
        self.fp.connectionLost()
        self.assertFalse(os.path.exists(self.name))
        self.assertFalse(os.path.exists(self.final))


@skipIf(platformType != "posix", "twisted.mail only works on posix")
class MaildirMessageTests(TestCase):
    """
    Tests for the file creating by the L{mail.maildir.MaildirMessage}.
    """

    def setUp(self):
        """
        Create and open a temporary file.
        """
        self.name = self.mktemp().encode("iso_8859_1")
        self.final = self.mktemp().encode("iso_8859_1")
        self.address = b"user@example.com"
        self.f = open(self.name, "wb")
        self.addCleanup(self.f.close)
        self.fp = mail.maildir.MaildirMessage(
            self.address, self.f, self.name, self.final
        )

    def _finalName(self):
        """
        Search for the final file path.

        @rtype: L{str}
        @return: Final file path.
        """
        return glob.glob(f"{self.final},S=[0-9]*")[0]

    def test_finalName(self):
        """
        Send the EOM to the message and check that the final file name contains
        the correct file size and the temporary file has been closed and removed.
        """
        final = self.successResultOf(self.fp.eomReceived())
        self.assertEqual(
            final, f"{self.final},S={os.path.getsize(final)}".encode("iso_8859_1")
        )
        self.assertTrue(self.f.closed)
        self.assertFalse(os.path.exists(self.name))

    def test_contents(self):
        """
        Send a message contents and the EOM to the message and check that the
        final file contains the correct header and the message contents.
        """
        contents = b"first line\nsecond line\nthird line\n"
        for line in contents.splitlines():
            self.fp.lineReceived(line)
        final = self.successResultOf(self.fp.eomReceived())
        with open(final, "rb") as f:
            self.assertEqual(
                f.read(), b"Delivered-To: %s\n%s" % (self.address, contents)
            )

    def test_interrupted(self):
        """
        Check that the interrupted message transfer removes the temporary file
        and a doesn't create a final file.
        """
        contents = b"first line\nsecond line\n"
        for line in contents.splitlines():
            self.fp.lineReceived(line)
        self.fp.connectionLost()
        self.assertFalse(os.path.exists(self.name))
        self.assertRaises(IndexError, self._finalName)


@skipIf(platformType != "posix", "twisted.mail only works on posix")
class MailServiceTests(TestCase):
    def setUp(self):
        self.service = mail.mail.MailService()

    def testFactories(self):
        f = self.service.getPOP3Factory()
        self.assertTrue(isinstance(f, protocol.ServerFactory))
        self.assertTrue(f.buildProtocol(("127.0.0.1", 12345)), pop3.POP3)

        f = self.service.getSMTPFactory()
        self.assertTrue(isinstance(f, protocol.ServerFactory))
        self.assertTrue(f.buildProtocol(("127.0.0.1", 12345)), smtp.SMTP)

        f = self.service.getESMTPFactory()
        self.assertTrue(isinstance(f, protocol.ServerFactory))
        self.assertTrue(f.buildProtocol(("127.0.0.1", 12345)), smtp.ESMTP)

    def testPortals(self):
        o1 = object()
        o2 = object()
        self.service.portals["domain"] = o1
        self.service.portals[""] = o2

        self.assertTrue(self.service.lookupPortal("domain") is o1)
        self.assertTrue(self.service.defaultPortal() is o2)


@skipIf(platformType != "posix", "twisted.mail only works on posix")
class StringListMailboxTests(TestCase):
    """
    Tests for L{StringListMailbox}, an in-memory only implementation of
    L{pop3.IMailbox}.
    """

    def test_listOneMessage(self):
        """
        L{StringListMailbox.listMessages} returns the length of the message at
        the offset into the mailbox passed to it.
        """
        mailbox = mail.maildir.StringListMailbox(["abc", "ab", "a"])
        self.assertEqual(mailbox.listMessages(0), 3)
        self.assertEqual(mailbox.listMessages(1), 2)
        self.assertEqual(mailbox.listMessages(2), 1)

    def test_listAllMessages(self):
        """
        L{StringListMailbox.listMessages} returns a list of the lengths of all
        messages if not passed an index.
        """
        mailbox = mail.maildir.StringListMailbox(["a", "abc", "ab"])
        self.assertEqual(mailbox.listMessages(), [1, 3, 2])

    def test_getMessage(self):
        """
        L{StringListMailbox.getMessage} returns a file-like object from which
        the contents of the message at the given offset into the mailbox can be
        read.
        """
        mailbox = mail.maildir.StringListMailbox([b"foo", b"real contents"])
        self.assertEqual(mailbox.getMessage(1).read(), b"real contents")

    def test_getUidl(self):
        """
        L{StringListMailbox.getUidl} returns a unique identifier for the
        message at the given offset into the mailbox.
        """
        mailbox = mail.maildir.StringListMailbox([b"foo", b"bar"])
        self.assertNotEqual(mailbox.getUidl(0), mailbox.getUidl(1))

    def test_deleteMessage(self):
        """
        L{StringListMailbox.deleteMessage} marks a message for deletion causing
        further requests for its length to return 0.
        """
        mailbox = mail.maildir.StringListMailbox(["foo"])
        mailbox.deleteMessage(0)
        self.assertEqual(mailbox.listMessages(0), 0)
        self.assertEqual(mailbox.listMessages(), [0])

    def test_undeleteMessages(self):
        """
        L{StringListMailbox.undeleteMessages} causes any messages marked for
        deletion to be returned to their original state.
        """
        mailbox = mail.maildir.StringListMailbox(["foo"])
        mailbox.deleteMessage(0)
        mailbox.undeleteMessages()
        self.assertEqual(mailbox.listMessages(0), 3)
        self.assertEqual(mailbox.listMessages(), [3])

    def test_sync(self):
        """
        L{StringListMailbox.sync} causes any messages as marked for deletion to
        be permanently deleted.
        """
        mailbox = mail.maildir.StringListMailbox(["foo"])
        mailbox.deleteMessage(0)
        mailbox.sync()
        mailbox.undeleteMessages()
        self.assertEqual(mailbox.listMessages(0), 0)
        self.assertEqual(mailbox.listMessages(), [0])


@skipIf(platformType != "posix", "twisted.mail only works on posix")
class FailingMaildirMailboxAppendMessageTask(
    mail.maildir._MaildirMailboxAppendMessageTask
):
    _openstate = True
    _writestate = True
    _renamestate = True

    def osopen(self, fn, attr, mode):
        if self._openstate:
            return os.open(fn, attr, mode)
        else:
            raise OSError(errno.EPERM, "Faked Permission Problem")

    def oswrite(self, fh, data):
        if self._writestate:
            return os.write(fh, data)
        else:
            raise OSError(errno.ENOSPC, "Faked Space problem")

    def osrename(self, oldname, newname):
        if self._renamestate:
            return os.rename(oldname, newname)
        else:
            raise OSError(errno.EPERM, "Faked Permission Problem")


class _AppendTestMixin:
    """
    Mixin for L{MaildirMailbox.appendMessage} test cases which defines a helper
    for serially appending multiple messages to a mailbox.
    """

    def _appendMessages(self, mbox, messages):
        """
        Deliver the given messages one at a time.  Delivery is serialized to
        guarantee a predictable order in the mailbox (overlapped message deliver
        makes no guarantees about which message which appear first).
        """
        results = []

        def append():
            for m in messages:
                d = mbox.appendMessage(m)
                d.addCallback(results.append)
                yield d

        d = task.cooperate(append()).whenDone()
        d.addCallback(lambda ignored: results)
        return d


@skipIf(platformType != "posix", "twisted.mail only works on posix")
class MaildirAppendStringTests(TestCase, _AppendTestMixin):
    """
    Tests for L{MaildirMailbox.appendMessage} when invoked with a C{str}.
    """

    def setUp(self):
        self.d = self.mktemp().encode("iso_8859_1")
        mail.maildir.initializeMaildir(self.d)

    def _append(self, ignored, mbox):
        d = mbox.appendMessage(b"TEST")
        return self.assertFailure(d, Exception)

    def _setState(self, ignored, mbox, rename=None, write=None, open=None):
        """
        Change the behavior of future C{rename}, C{write}, or C{open} calls made
        by the mailbox C{mbox}.

        @param rename: If not L{None}, a new value for the C{_renamestate}
            attribute of the mailbox's append factory.  The original value will
            be restored at the end of the test.

        @param write: Like C{rename}, but for the C{_writestate} attribute.

        @param open: Like C{rename}, but for the C{_openstate} attribute.
        """
        if rename is not None:
            self.addCleanup(
                setattr,
                mbox.AppendFactory,
                "_renamestate",
                mbox.AppendFactory._renamestate,
            )
            mbox.AppendFactory._renamestate = rename
        if write is not None:
            self.addCleanup(
                setattr,
                mbox.AppendFactory,
                "_writestate",
                mbox.AppendFactory._writestate,
            )
            mbox.AppendFactory._writestate = write
        if open is not None:
            self.addCleanup(
                setattr, mbox.AppendFactory, "_openstate", mbox.AppendFactory._openstate
            )
            mbox.AppendFactory._openstate = open

    def test_append(self):
        """
        L{MaildirMailbox.appendMessage} returns a L{Deferred} which fires when
        the message has been added to the end of the mailbox.
        """
        mbox = mail.maildir.MaildirMailbox(self.d)
        mbox.AppendFactory = FailingMaildirMailboxAppendMessageTask

        d = self._appendMessages(mbox, [b"X" * i for i in range(1, 11)])
        d.addCallback(self.assertEqual, [None] * 10)
        d.addCallback(self._cbTestAppend, mbox)
        return d

    def _cbTestAppend(self, ignored, mbox):
        """
        Check that the mailbox has the expected number (ten) of messages in it,
        and that each has the expected contents, and that they are in the same
        order as that in which they were appended.
        """
        self.assertEqual(len(mbox.listMessages()), 10)
        self.assertEqual(
            [len(mbox.getMessage(i).read()) for i in range(10)], list(range(1, 11))
        )
        # test in the right order: last to first error location.
        self._setState(None, mbox, rename=False)
        d = self._append(None, mbox)
        d.addCallback(self._setState, mbox, rename=True, write=False)
        d.addCallback(self._append, mbox)
        d.addCallback(self._setState, mbox, write=True, open=False)
        d.addCallback(self._append, mbox)
        d.addCallback(self._setState, mbox, open=True)
        return d


@skipIf(platformType != "posix", "twisted.mail only works on posix")
class MaildirAppendFileTests(TestCase, _AppendTestMixin):
    """
    Tests for L{MaildirMailbox.appendMessage} when invoked with a C{str}.
    """

    def setUp(self):
        self.d = self.mktemp().encode("iso_8859_1")
        mail.maildir.initializeMaildir(self.d)

    def test_append(self):
        """
        L{MaildirMailbox.appendMessage} returns a L{Deferred} which fires when
        the message has been added to the end of the mailbox.
        """
        mbox = mail.maildir.MaildirMailbox(self.d)
        messages = []
        for i in range(1, 11):
            temp = tempfile.TemporaryFile()
            temp.write(b"X" * i)
            temp.seek(0, 0)
            messages.append(temp)
            self.addCleanup(temp.close)

        d = self._appendMessages(mbox, messages)
        d.addCallback(self._cbTestAppend, mbox)
        return d

    def _cbTestAppend(self, result, mbox):
        """
        Check that the mailbox has the expected number (ten) of messages in it,
        and that each has the expected contents, and that they are in the same
        order as that in which they were appended.
        """
        self.assertEqual(len(mbox.listMessages()), 10)
        self.assertEqual(
            [len(mbox.getMessage(i).read()) for i in range(10)], list(range(1, 11))
        )


@skipIf(platformType != "posix", "twisted.mail only works on posix")
class MaildirTests(TestCase):
    def setUp(self):
        self.d = self.mktemp()
        mail.maildir.initializeMaildir(self.d)

    def tearDown(self):
        shutil.rmtree(self.d)

    def testInitializer(self):
        d = self.d
        trash = os.path.join(d, ".Trash")

        self.assertTrue(os.path.exists(d) and os.path.isdir(d))
        self.assertTrue(os.path.exists(os.path.join(d, "new")))
        self.assertTrue(os.path.exists(os.path.join(d, "cur")))
        self.assertTrue(os.path.exists(os.path.join(d, "tmp")))
        self.assertTrue(os.path.isdir(os.path.join(d, "new")))
        self.assertTrue(os.path.isdir(os.path.join(d, "cur")))
        self.assertTrue(os.path.isdir(os.path.join(d, "tmp")))

        self.assertTrue(os.path.exists(os.path.join(trash, "new")))
        self.assertTrue(os.path.exists(os.path.join(trash, "cur")))
        self.assertTrue(os.path.exists(os.path.join(trash, "tmp")))
        self.assertTrue(os.path.isdir(os.path.join(trash, "new")))
        self.assertTrue(os.path.isdir(os.path.join(trash, "cur")))
        self.assertTrue(os.path.isdir(os.path.join(trash, "tmp")))

    def test_nameGenerator(self):
        """
        Each call to L{_MaildirNameGenerator.generate} returns a unique
        string suitable for use as the basename of a new message file.  The
        names are ordered such that those generated earlier sort less than
        those generated later.
        """
        clock = task.Clock()
        clock.advance(0.05)
        generator = mail.maildir._MaildirNameGenerator(clock)

        firstName = generator.generate()
        clock.advance(0.05)
        secondName = generator.generate()

        self.assertTrue(firstName < secondName)

    def test_mailbox(self):
        """
        Exercise the methods of L{IMailbox} as implemented by
        L{MaildirMailbox}.
        """
        j = os.path.join
        n = mail.maildir._generateMaildirName
        msgs = [j(b, n()) for b in (b"cur", b"new") for x in range(5)]

        # Toss a few files into the mailbox
        i = 1
        for f in msgs:
            with open(j(self.d, f), "wb") as fObj:
                fObj.write(b"x" * i)
            i = i + 1

        mb = mail.maildir.MaildirMailbox(self.d)
        self.assertEqual(mb.listMessages(), list(range(1, 11)))
        self.assertEqual(mb.listMessages(1), 2)
        self.assertEqual(mb.listMessages(5), 6)

        self.assertEqual(mb.getMessage(6).read(), b"x" * 7)
        self.assertEqual(mb.getMessage(1).read(), b"x" * 2)

        d = {}
        for i in range(10):
            u = mb.getUidl(i)
            self.assertFalse(u in d)
            d[u] = None

        p, f = os.path.split(msgs[5])

        mb.deleteMessage(5)
        self.assertEqual(mb.listMessages(5), 0)
        self.assertTrue(os.path.exists(j(self.d, b".Trash", b"cur", f)))
        self.assertFalse(os.path.exists(j(self.d, msgs[5])))

        mb.undeleteMessages()
        self.assertEqual(mb.listMessages(5), 6)
        self.assertFalse(os.path.exists(j(self.d, b".Trash", b"cur", f)))
        self.assertTrue(os.path.exists(j(self.d, msgs[5])))


@skipIf(platformType != "posix", "twisted.mail only works on posix")
class AbstractMaildirDomainTests(TestCase):
    """
    Tests for L{twisted.mail.maildir.AbstractMaildirDomain}.
    """

    def test_interface(self):
        """
        L{maildir.AbstractMaildirDomain} implements L{mail.IAliasableDomain}.
        """
        verifyClass(mail.mail.IAliasableDomain, mail.maildir.AbstractMaildirDomain)


@skipIf(platformType != "posix", "twisted.mail only works on posix")
class MaildirDirdbmDomainTests(TestCase):
    """
    Tests for L{MaildirDirdbmDomain}.
    """

    def setUp(self):
        """
        Create a temporary L{MaildirDirdbmDomain} and parent
        L{MailService} before running each test.
        """
        self.P = self.mktemp().encode("iso_8859_1")
        self.S = mail.mail.MailService()
        self.D = mail.maildir.MaildirDirdbmDomain(self.S, self.P)

    def tearDown(self):
        """
        Remove the temporary C{maildir} directory when the test has
        finished.
        """
        shutil.rmtree(self.P)

    def test_addUser(self):
        """
        L{MaildirDirdbmDomain.addUser} accepts a user and password
        argument. It stores those in a C{dbm} dictionary
        attribute and creates a directory for each user.
        """
<<<<<<< HEAD
        toAdd = ((b"user1", b"pwd1"), (b"user2", b"pwd2"), (b"user3", b"pwd3"))
        for (u, p) in toAdd:
=======
        toAdd = (("user1", "pwd1"), ("user2", "pwd2"), ("user3", "pwd3"))
        for u, p in toAdd:
>>>>>>> 49a649b6
            self.D.addUser(u, p)

        for u, p in toAdd:
            self.assertTrue(u in self.D.dbm)
            self.assertEqual(self.D.dbm[u], p)
            self.assertTrue(os.path.exists(os.path.join(self.P, u)))

    def test_credentials(self):
        """
        L{MaildirDirdbmDomain.getCredentialsCheckers} initializes and
        returns one L{ICredentialsChecker} checker by default.
        """
        creds = self.D.getCredentialsCheckers()

        self.assertEqual(len(creds), 1)
        self.assertTrue(cred.checkers.ICredentialsChecker.providedBy(creds[0]))
        self.assertTrue(
            cred.credentials.IUsernamePassword in creds[0].credentialInterfaces
        )

    def test_requestAvatar(self):
        """
        L{MaildirDirdbmDomain.requestAvatar} raises L{NotImplementedError}
        unless it is supplied with an L{pop3.IMailbox} interface.
        When called with an L{pop3.IMailbox}, it returns a 3-tuple
        containing L{pop3.IMailbox}, an implementation of that interface
        and a NOOP callable.
        """

        class ISomething(Interface):
            pass

        self.D.addUser(b"user", b"password")
        self.assertRaises(
            NotImplementedError, self.D.requestAvatar, b"user", None, ISomething
        )

        t = self.D.requestAvatar(b"user", None, pop3.IMailbox)
        self.assertEqual(len(t), 3)
        self.assertTrue(t[0] is pop3.IMailbox)
        self.assertTrue(pop3.IMailbox.providedBy(t[1]))

        t[2]()

    def test_requestAvatarId(self):
        """
        L{DirdbmDatabase.requestAvatarId} raises L{UnauthorizedLogin} if
        supplied with invalid user credentials.
        When called with valid credentials, L{requestAvatarId} returns
        the username associated with the supplied credentials.
        """
        self.D.addUser(b"user", b"password")
        database = self.D.getCredentialsCheckers()[0]

        creds = cred.credentials.UsernamePassword(b"user", b"wrong password")
        self.assertRaises(cred.error.UnauthorizedLogin, database.requestAvatarId, creds)

        creds = cred.credentials.UsernamePassword(b"user", b"password")
        self.assertEqual(database.requestAvatarId(creds), b"user")

    def test_userDirectory(self):
        """
        L{MaildirDirdbmDomain.userDirectory} is supplied with a user name
        and returns the path to that user's maildir subdirectory.
        Calling L{MaildirDirdbmDomain.userDirectory} with a
        non-existent user returns the 'postmaster' directory if there
        is a postmaster or returns L{None} if there is no postmaster.
        """
        self.D.addUser(b"user", b"password")
        self.assertEqual(
            self.D.userDirectory(b"user"), os.path.join(self.D.root, b"user")
        )

        self.D.postmaster = False
        self.assertIdentical(self.D.userDirectory(b"nouser"), None)

        self.D.postmaster = True
        self.assertEqual(
            self.D.userDirectory(b"nouser"), os.path.join(self.D.root, b"postmaster")
        )


@implementer(mail.mail.IAliasableDomain)
class StubAliasableDomain:
    """
    Minimal testable implementation of IAliasableDomain.
    """

    def exists(self, user, memo=None):
        """
        No test coverage for invocations of this method on domain objects,
        so we just won't implement it.
        """
        raise NotImplementedError()

    def addUser(self, user, password):
        """
        No test coverage for invocations of this method on domain objects,
        so we just won't implement it.
        """
        raise NotImplementedError()

    def getCredentialsCheckers(self):
        """
        This needs to succeed in order for other tests to complete
        successfully, but we don't actually assert anything about its
        behavior.  Return an empty list.  Sometime later we should return
        something else and assert that a portal got set up properly.
        """
        return []

    def setAliasGroup(self, aliases):
        """
        Just record the value so the test can check it later.
        """
        self.aliasGroup = aliases


@skipIf(platformType != "posix", "twisted.mail only works on posix")
class ServiceDomainTests(TestCase):
    def setUp(self):
        self.S = mail.mail.MailService()
        self.D = mail.protocols.DomainDeliveryBase(self.S, None)
        self.D.service = self.S
        self.D.protocolName = b"TEST"
        self.D.host = b"hostname"

        self.tmpdir = self.mktemp().encode("iso_8859_1")
        domain = mail.maildir.MaildirDirdbmDomain(self.S, self.tmpdir)
        domain.addUser(b"user", b"password")
        self.S.addDomain("test.domain", domain)

    def tearDown(self):
        shutil.rmtree(self.tmpdir)

    def testAddAliasableDomain(self):
        """
        Test that adding an IAliasableDomain to a mail service properly sets
        up alias group references and such.
        """
        aliases = object()
        domain = StubAliasableDomain()
        self.S.aliases = aliases
        self.S.addDomain(b"example.com", domain)
        self.assertIdentical(domain.aliasGroup, aliases)

    def testReceivedHeader(self):
        hdr = self.D.receivedHeader(
            (b"remotehost", b"123.232.101.234"),
            smtp.Address(b"<someguy@someplace>"),
            [b"user@host.name"],
        )
        fp = io.BytesIO(hdr)
        emailParser = email.parser.Parser()
        m = emailParser.parse(fp)
        self.assertEqual(len(m.items()), 1)
        self.assertIn(b"Received", m)

    def testValidateTo(self):
        user = smtp.User(b"user@test.domain", b"helo", None, b"wherever@whatever")
        return defer.maybeDeferred(self.D.validateTo, user).addCallback(
            self._cbValidateTo
        )

    def _cbValidateTo(self, result):
        self.assertTrue(callable(result))

    def testValidateToBadUsername(self):
        user = smtp.User(b"resu@test.domain", b"helo", None, b"wherever@whatever")
        return self.assertFailure(
            defer.maybeDeferred(self.D.validateTo, user), smtp.SMTPBadRcpt
        )

    def testValidateToBadDomain(self):
        user = smtp.User(b"user@domain.test", b"helo", None, b"wherever@whatever")
        return self.assertFailure(
            defer.maybeDeferred(self.D.validateTo, user), smtp.SMTPBadRcpt
        )

    def testValidateFrom(self):
        helo = (b"hostname", b"127.0.0.1")
        origin = smtp.Address(b"<user@hostname>")
        self.assertTrue(self.D.validateFrom(helo, origin) is origin)

        helo = (b"hostname", b"1.2.3.4")
        origin = smtp.Address(b"<user@hostname>")
        self.assertTrue(self.D.validateFrom(helo, origin) is origin)

        helo = (b"hostname", b"1.2.3.4")
        origin = smtp.Address(b"<>")
        self.assertTrue(self.D.validateFrom(helo, origin) is origin)

        self.assertRaises(smtp.SMTPBadSender, self.D.validateFrom, None, origin)


@skipIf(platformType != "posix", "twisted.mail only works on posix")
class VirtualPOP3Tests(TestCase):
    def setUp(self):
        self.tmpdir = self.mktemp().encode("iso_8859_1")
        self.S = mail.mail.MailService()
        self.D = mail.maildir.MaildirDirdbmDomain(self.S, self.tmpdir)
        self.D.addUser(b"user", b"password")
        self.S.addDomain(b"test.domain", self.D)

        portal = cred.portal.Portal(self.D)
        map(portal.registerChecker, self.D.getCredentialsCheckers())
        self.S.portals[b""] = self.S.portals[b"test.domain"] = portal

        self.P = mail.protocols.VirtualPOP3()
        self.P.service = self.S
        self.P.magic = b"<unit test magic>"

    def tearDown(self):
        shutil.rmtree(self.tmpdir)

    def testAuthenticateAPOP(self):
        resp = md5(self.P.magic + b"password").hexdigest()
        return self.P.authenticateUserAPOP(b"user", resp).addCallback(
            self._cbAuthenticateAPOP
        )

    def _cbAuthenticateAPOP(self, result):
        self.assertEqual(len(result), 3)
        self.assertEqual(result[0], pop3.IMailbox)
        self.assertTrue(pop3.IMailbox.providedBy(result[1]))
        result[2]()

    def testAuthenticateIncorrectUserAPOP(self):
        resp = md5(self.P.magic + b"password").hexdigest()
        return self.assertFailure(
            self.P.authenticateUserAPOP(b"resu", resp), cred.error.UnauthorizedLogin
        )

    def testAuthenticateIncorrectResponseAPOP(self):
        resp = md5(b"wrong digest").hexdigest()
        return self.assertFailure(
            self.P.authenticateUserAPOP(b"user", resp), cred.error.UnauthorizedLogin
        )

    def testAuthenticatePASS(self):
        return self.P.authenticateUserPASS(b"user", b"password").addCallback(
            self._cbAuthenticatePASS
        )

    def _cbAuthenticatePASS(self, result):
        self.assertEqual(len(result), 3)
        self.assertEqual(result[0], pop3.IMailbox)
        self.assertTrue(pop3.IMailbox.providedBy(result[1]))
        result[2]()

    def testAuthenticateBadUserPASS(self):
        return self.assertFailure(
            self.P.authenticateUserPASS(b"resu", b"password"),
            cred.error.UnauthorizedLogin,
        )

    def testAuthenticateBadPasswordPASS(self):
        return self.assertFailure(
            self.P.authenticateUserPASS(b"user", b"wrong password"),
            cred.error.UnauthorizedLogin,
        )


class empty(smtp.User):
    def __init__(self):
        pass


@skipIf(platformType != "posix", "twisted.mail only works on posix")
class RelayTests(TestCase):
    @skipIf(sys.version_info >= (3,), "not ported to Python 3")
    def testExists(self):
        service = mail.mail.MailService()
        domain = mail.relay.DomainQueuer(service)

        doRelay = [
            address.UNIXAddress("/var/run/mail-relay"),
            address.IPv4Address("TCP", "127.0.0.1", 12345),
        ]

        dontRelay = [
            address.IPv4Address("TCP", "192.168.2.1", 62),
            address.IPv4Address("TCP", "1.2.3.4", 1943),
        ]

        for peer in doRelay:
            user = empty()
            user.orig = "user@host"
            user.dest = "tsoh@resu"
            user.protocol = empty()
            user.protocol.transport = empty()
            user.protocol.transport.getPeer = lambda: peer

            self.assertTrue(callable(domain.exists(user)))

        for peer in dontRelay:
            user = empty()
            user.orig = "some@place"
            user.protocol = empty()
            user.protocol.transport = empty()
            user.protocol.transport.getPeer = lambda: peer
            user.dest = "who@cares"

            self.assertRaises(smtp.SMTPBadRcpt, domain.exists, user)


@skipIf(platformType != "posix", "twisted.mail only works on posix")
class RelayerTests(TestCase):
    def setUp(self):
        self.tmpdir = self.mktemp().encode("iso_8859_1")
        os.mkdir(self.tmpdir)
        self.messageFiles = []
        for i in range(10):
            name = os.path.join(self.tmpdir, b"body-%d" % (i,))
            with open(name + b"-H", "wb") as f:
                pickle.dump([b"from-%d" % (i,), b"to-%d" % (i,)], f)

            f = open(name + "-D", "wb")
            f.write(name)
            f.seek(0, 0)
            self.messageFiles.append(name)

        self.R = mail.relay.RelayerMixin()
        self.R.loadMessages(self.messageFiles)

    def tearDown(self):
        shutil.rmtree(self.tmpdir)

    def testMailFrom(self):
        for i in range(10):
            self.assertEqual(self.R.getMailFrom(), "from-%d" % (i,))
            self.R.sentMail(250, None, None, None, None)
        self.assertEqual(self.R.getMailFrom(), None)

    def testMailTo(self):
        for i in range(10):
            self.assertEqual(self.R.getMailTo(), ["to-%d" % (i,)])
            self.R.sentMail(250, None, None, None, None)
        self.assertEqual(self.R.getMailTo(), None)

    def testMailData(self):
        for i in range(10):
            name = os.path.join(self.tmpdir, "body-%d" % (i,))
            self.assertEqual(self.R.getMailData().read(), name)
            self.R.sentMail(250, None, None, None, None)
        self.assertEqual(self.R.getMailData(), None)


class Manager:
    def __init__(self):
        self.success = []
        self.failure = []
        self.done = []

    def notifySuccess(self, factory, message):
        self.success.append((factory, message))

    def notifyFailure(self, factory, message):
        self.failure.append((factory, message))

    def notifyDone(self, factory):
        self.done.append(factory)


@skipIf(platformType != "posix", "twisted.mail only works on posix")
class ManagedRelayerTests(TestCase):
    def setUp(self):
        self.manager = Manager()
        self.messages = list(range(0, 20, 2))
        self.factory = object()
        self.relay = mail.relaymanager.ManagedRelayerMixin(self.manager)
        self.relay.messages = self.messages[:]
        self.relay.names = self.messages[:]
        self.relay.factory = self.factory

    def testSuccessfulSentMail(self):
        for i in self.messages:
            self.relay.sentMail(250, None, None, None, None)

        self.assertEqual(
            self.manager.success, [(self.factory, m) for m in self.messages]
        )

    def testFailedSentMail(self):
        for i in self.messages:
            self.relay.sentMail(550, None, None, None, None)

        self.assertEqual(
            self.manager.failure, [(self.factory, m) for m in self.messages]
        )

    def testConnectionLost(self):
        self.relay.connectionLost(failure.Failure(Exception()))
        self.assertEqual(self.manager.done, [self.factory])


@skipIf(platformType != "posix", "twisted.mail only works on posix")
class DirectoryQueueTests(TestCase):
    def setUp(self):
        # This is almost a test case itself.
        self.tmpdir = self.mktemp().encode("iso_8859_1")
        os.mkdir(self.tmpdir)
        self.queue = mail.relaymanager.Queue(self.tmpdir)
        self.queue.noisy = False
        for m in range(25):
            hdrF, msgF = self.queue.createNewMessage()
            with hdrF:
                pickle.dump(["header", m], hdrF)
            msgF.lineReceived(b"body: %d" % (m,))
            msgF.eomReceived()
        self.queue.readDirectory()

    def tearDown(self):
        shutil.rmtree(self.tmpdir)

    @skipIf(sys.version_info >= (3,), "not ported to Python 3")
    def testWaiting(self):
        self.assertTrue(self.queue.hasWaiting())
        self.assertEqual(len(self.queue.getWaiting()), 25)

        waiting = self.queue.getWaiting()
        self.queue.setRelaying(waiting[0])
        self.assertEqual(len(self.queue.getWaiting()), 24)

        self.queue.setWaiting(waiting[0])
        self.assertEqual(len(self.queue.getWaiting()), 25)

    @skipIf(sys.version_info >= (3,), "not ported to Python 3")
    def testRelaying(self):
        for m in self.queue.getWaiting():
            self.queue.setRelaying(m)
            self.assertEqual(
                len(self.queue.getRelayed()), 25 - len(self.queue.getWaiting())
            )

        self.assertFalse(self.queue.hasWaiting())

        relayed = self.queue.getRelayed()
        self.queue.setWaiting(relayed[0])
        self.assertEqual(len(self.queue.getWaiting()), 1)
        self.assertEqual(len(self.queue.getRelayed()), 24)

    @skipIf(sys.version_info >= (3,), "not ported to Python 3")
    def testDone(self):
        msg = self.queue.getWaiting()[0]
        self.queue.setRelaying(msg)
        self.queue.done(msg)

        self.assertEqual(len(self.queue.getWaiting()), 24)
        self.assertEqual(len(self.queue.getRelayed()), 0)

        self.assertFalse(msg in self.queue.getWaiting())
        self.assertFalse(msg in self.queue.getRelayed())

    def testEnvelope(self):
        envelopes = []

        for msg in self.queue.getWaiting():
            envelopes.append(self.queue.getEnvelope(msg))

        envelopes.sort()
        for i in range(25):
            self.assertEqual(envelopes.pop(0), ["header", i])


from twisted.names import client, common, server


class TestAuthority(common.ResolverBase):
    def __init__(self):
        common.ResolverBase.__init__(self)
        self.addresses = {}

    def _lookup(self, name, cls, type, timeout=None):
        if name in self.addresses and type == dns.MX:
            results = []
            for a in self.addresses[name]:
                hdr = dns.RRHeader(name, dns.MX, dns.IN, 60, dns.Record_MX(0, a))
                results.append(hdr)
            return defer.succeed((results, [], []))
        return defer.fail(failure.Failure(dns.DomainError(name)))


def setUpDNS(self):
    self.auth = TestAuthority()
    factory = server.DNSServerFactory([self.auth])
    protocol = dns.DNSDatagramProtocol(factory)
    while 1:
        self.port = reactor.listenTCP(0, factory, interface="127.0.0.1")
        portNumber = self.port.getHost().port

        try:
            self.udpPort = reactor.listenUDP(
                portNumber, protocol, interface="127.0.0.1"
            )
        except CannotListenError:
            self.port.stopListening()
        else:
            break
    self.resolver = client.Resolver(servers=[("127.0.0.1", portNumber)])


def tearDownDNS(self):
    dl = []
    dl.append(defer.maybeDeferred(self.port.stopListening))
    dl.append(defer.maybeDeferred(self.udpPort.stopListening))
    try:
        self.resolver._parseCall.cancel()
    except BaseException:
        pass
    return defer.DeferredList(dl)


@skipIf(platformType != "posix", "twisted.mail only works on posix")
class MXTests(TestCase):
    """
    Tests for L{mail.relaymanager.MXCalculator}.
    """

    def setUp(self):
        setUpDNS(self)
        self.clock = task.Clock()
        self.mx = mail.relaymanager.MXCalculator(self.resolver, self.clock)

    def tearDown(self):
        return tearDownDNS(self)

    def test_defaultClock(self):
        """
        L{MXCalculator}'s default clock is C{twisted.internet.reactor}.
        """
        self.assertIdentical(
            mail.relaymanager.MXCalculator(self.resolver).clock, reactor
        )

    @skipIf(sys.version_info >= (3,), "not ported to Python 3")
    def testSimpleSuccess(self):
        self.auth.addresses["test.domain"] = ["the.email.test.domain"]
        return self.mx.getMX("test.domain").addCallback(self._cbSimpleSuccess)

    def _cbSimpleSuccess(self, mx):
        self.assertEqual(mx.preference, 0)
        self.assertEqual(str(mx.name), "the.email.test.domain")

    def testSimpleFailure(self):
        self.mx.fallbackToDomain = False
        return self.assertFailure(self.mx.getMX("test.domain"), IOError)

    def testSimpleFailureWithFallback(self):
        return self.assertFailure(self.mx.getMX("test.domain"), DNSLookupError)

    def _exchangeTest(self, domain, records, correctMailExchange):
        """
        Issue an MX request for the given domain and arrange for it to be
        responded to with the given records.  Verify that the resulting mail
        exchange is the indicated host.

        @type domain: C{str}
        @type records: C{list} of L{RRHeader}
        @type correctMailExchange: C{str}
        @rtype: L{Deferred}
        """

        class DummyResolver:
            def lookupMailExchange(self, name):
                if name == domain:
                    return defer.succeed((records, [], []))
                return defer.fail(DNSNameError(domain))

        self.mx.resolver = DummyResolver()
        d = self.mx.getMX(domain)

        def gotMailExchange(record):
            self.assertEqual(str(record.name), correctMailExchange)

        d.addCallback(gotMailExchange)
        return d

    def test_mailExchangePreference(self):
        """
        The MX record with the lowest preference is returned by
        L{MXCalculator.getMX}.
        """
        domain = "example.com"
        good = "good.example.com"
        bad = "bad.example.com"

        records = [
            RRHeader(name=domain, type=Record_MX.TYPE, payload=Record_MX(1, bad)),
            RRHeader(name=domain, type=Record_MX.TYPE, payload=Record_MX(0, good)),
            RRHeader(name=domain, type=Record_MX.TYPE, payload=Record_MX(2, bad)),
        ]
        return self._exchangeTest(domain, records, good)

    def test_badExchangeExcluded(self):
        """
        L{MXCalculator.getMX} returns the MX record with the lowest preference
        which is not also marked as bad.
        """
        domain = "example.com"
        good = "good.example.com"
        bad = "bad.example.com"

        records = [
            RRHeader(name=domain, type=Record_MX.TYPE, payload=Record_MX(0, bad)),
            RRHeader(name=domain, type=Record_MX.TYPE, payload=Record_MX(1, good)),
        ]
        self.mx.markBad(bad)
        return self._exchangeTest(domain, records, good)

    def test_fallbackForAllBadExchanges(self):
        """
        L{MXCalculator.getMX} returns the MX record with the lowest preference
        if all the MX records in the response have been marked bad.
        """
        domain = "example.com"
        bad = "bad.example.com"
        worse = "worse.example.com"

        records = [
            RRHeader(name=domain, type=Record_MX.TYPE, payload=Record_MX(0, bad)),
            RRHeader(name=domain, type=Record_MX.TYPE, payload=Record_MX(1, worse)),
        ]
        self.mx.markBad(bad)
        self.mx.markBad(worse)
        return self._exchangeTest(domain, records, bad)

    def test_badExchangeExpires(self):
        """
        L{MXCalculator.getMX} returns the MX record with the lowest preference
        if it was last marked bad longer than L{MXCalculator.timeOutBadMX}
        seconds ago.
        """
        domain = "example.com"
        good = "good.example.com"
        previouslyBad = "bad.example.com"

        records = [
            RRHeader(
                name=domain, type=Record_MX.TYPE, payload=Record_MX(0, previouslyBad)
            ),
            RRHeader(name=domain, type=Record_MX.TYPE, payload=Record_MX(1, good)),
        ]
        self.mx.markBad(previouslyBad)
        self.clock.advance(self.mx.timeOutBadMX)
        return self._exchangeTest(domain, records, previouslyBad)

    def test_goodExchangeUsed(self):
        """
        L{MXCalculator.getMX} returns the MX record with the lowest preference
        if it was marked good after it was marked bad.
        """
        domain = "example.com"
        good = "good.example.com"
        previouslyBad = "bad.example.com"

        records = [
            RRHeader(
                name=domain, type=Record_MX.TYPE, payload=Record_MX(0, previouslyBad)
            ),
            RRHeader(name=domain, type=Record_MX.TYPE, payload=Record_MX(1, good)),
        ]
        self.mx.markBad(previouslyBad)
        self.mx.markGood(previouslyBad)
        self.clock.advance(self.mx.timeOutBadMX)
        return self._exchangeTest(domain, records, previouslyBad)

    def test_successWithoutResults(self):
        """
        If an MX lookup succeeds but the result set is empty,
        L{MXCalculator.getMX} should try to look up an I{A} record for the
        requested name and call back its returned Deferred with that
        address.
        """
        ip = "1.2.3.4"
        domain = "example.org"

        class DummyResolver:
            """
            Fake resolver which will respond to an MX lookup with an empty
            result set.

            @ivar mx: A dictionary mapping hostnames to three-tuples of
                results to be returned from I{MX} lookups.

            @ivar a: A dictionary mapping hostnames to addresses to be
                returned from I{A} lookups.
            """

            mx = {domain: ([], [], [])}
            a = {domain: ip}

            def lookupMailExchange(self, domain):
                return defer.succeed(self.mx[domain])

            def getHostByName(self, domain):
                return defer.succeed(self.a[domain])

        self.mx.resolver = DummyResolver()
        d = self.mx.getMX(domain)
        d.addCallback(self.assertEqual, Record_MX(name=ip))
        return d

    def test_failureWithSuccessfulFallback(self):
        """
        Test that if the MX record lookup fails, fallback is enabled, and an A
        record is available for the name, then the Deferred returned by
        L{MXCalculator.getMX} ultimately fires with a Record_MX instance which
        gives the address in the A record for the name.
        """

        class DummyResolver:
            """
            Fake resolver which will fail an MX lookup but then succeed a
            getHostByName call.
            """

            def lookupMailExchange(self, domain):
                return defer.fail(DNSNameError())

            def getHostByName(self, domain):
                return defer.succeed("1.2.3.4")

        self.mx.resolver = DummyResolver()
        d = self.mx.getMX("domain")
        d.addCallback(self.assertEqual, Record_MX(name="1.2.3.4"))
        return d

    def test_cnameWithoutGlueRecords(self):
        """
        If an MX lookup returns a single CNAME record as a result, MXCalculator
        will perform an MX lookup for the canonical name indicated and return
        the MX record which results.
        """
        alias = "alias.example.com"
        canonical = "canonical.example.com"
        exchange = "mail.example.com"

        class DummyResolver:
            """
            Fake resolver which will return a CNAME for an MX lookup of a name
            which is an alias and an MX for an MX lookup of the canonical name.
            """

            def lookupMailExchange(self, domain):
                if domain == alias:
                    return defer.succeed(
                        (
                            [
                                RRHeader(
                                    name=domain,
                                    type=Record_CNAME.TYPE,
                                    payload=Record_CNAME(canonical),
                                )
                            ],
                            [],
                            [],
                        )
                    )
                elif domain == canonical:
                    return defer.succeed(
                        (
                            [
                                RRHeader(
                                    name=domain,
                                    type=Record_MX.TYPE,
                                    payload=Record_MX(0, exchange),
                                )
                            ],
                            [],
                            [],
                        )
                    )
                else:
                    return defer.fail(DNSNameError(domain))

        self.mx.resolver = DummyResolver()
        d = self.mx.getMX(alias)
        d.addCallback(self.assertEqual, Record_MX(name=exchange))
        return d

    def test_cnameChain(self):
        """
        If L{MXCalculator.getMX} encounters a CNAME chain which is longer than
        the length specified, the returned L{Deferred} should errback with
        L{CanonicalNameChainTooLong}.
        """

        class DummyResolver:
            """
            Fake resolver which generates a CNAME chain of infinite length in
            response to MX lookups.
            """

            chainCounter = 0

            def lookupMailExchange(self, domain):
                self.chainCounter += 1
                name = "x-%d.example.com" % (self.chainCounter,)
                return defer.succeed(
                    (
                        [
                            RRHeader(
                                name=domain,
                                type=Record_CNAME.TYPE,
                                payload=Record_CNAME(name),
                            )
                        ],
                        [],
                        [],
                    )
                )

        cnameLimit = 3
        self.mx.resolver = DummyResolver()
        d = self.mx.getMX("mail.example.com", cnameLimit)
        self.assertFailure(d, twisted.mail.relaymanager.CanonicalNameChainTooLong)

        def cbChainTooLong(error):
            self.assertEqual(
                error.args[0], Record_CNAME("x-%d.example.com" % (cnameLimit + 1,))
            )
            self.assertEqual(self.mx.resolver.chainCounter, cnameLimit + 1)

        d.addCallback(cbChainTooLong)
        return d

    def test_cnameWithGlueRecords(self):
        """
        If an MX lookup returns a CNAME and the MX record for the CNAME, the
        L{Deferred} returned by L{MXCalculator.getMX} should be called back
        with the name from the MX record without further lookups being
        attempted.
        """
        lookedUp = []
        alias = "alias.example.com"
        canonical = "canonical.example.com"
        exchange = "mail.example.com"

        class DummyResolver:
            def lookupMailExchange(self, domain):
                if domain != alias or lookedUp:
                    # Don't give back any results for anything except the alias
                    # or on any request after the first.
                    return ([], [], [])
                return defer.succeed(
                    (
                        [
                            RRHeader(
                                name=alias,
                                type=Record_CNAME.TYPE,
                                payload=Record_CNAME(canonical),
                            ),
                            RRHeader(
                                name=canonical,
                                type=Record_MX.TYPE,
                                payload=Record_MX(name=exchange),
                            ),
                        ],
                        [],
                        [],
                    )
                )

        self.mx.resolver = DummyResolver()
        d = self.mx.getMX(alias)
        d.addCallback(self.assertEqual, Record_MX(name=exchange))
        return d

    def test_cnameLoopWithGlueRecords(self):
        """
        If an MX lookup returns two CNAME records which point to each other,
        the loop should be detected and the L{Deferred} returned by
        L{MXCalculator.getMX} should be errbacked with L{CanonicalNameLoop}.
        """
        firstAlias = "cname1.example.com"
        secondAlias = "cname2.example.com"

        class DummyResolver:
            def lookupMailExchange(self, domain):
                return defer.succeed(
                    (
                        [
                            RRHeader(
                                name=firstAlias,
                                type=Record_CNAME.TYPE,
                                payload=Record_CNAME(secondAlias),
                            ),
                            RRHeader(
                                name=secondAlias,
                                type=Record_CNAME.TYPE,
                                payload=Record_CNAME(firstAlias),
                            ),
                        ],
                        [],
                        [],
                    )
                )

        self.mx.resolver = DummyResolver()
        d = self.mx.getMX(firstAlias)
        self.assertFailure(d, twisted.mail.relaymanager.CanonicalNameLoop)
        return d

    @skipIf(sys.version_info >= (3,), "not ported to Python 3")
    def testManyRecords(self):
        self.auth.addresses["test.domain"] = [
            "mx1.test.domain",
            "mx2.test.domain",
            "mx3.test.domain",
        ]
        return self.mx.getMX("test.domain").addCallback(
            self._cbManyRecordsSuccessfulLookup
        )

    def _cbManyRecordsSuccessfulLookup(self, mx):
        self.assertTrue(str(mx.name).split(".", 1)[0] in ("mx1", "mx2", "mx3"))
        self.mx.markBad(str(mx.name))
        return self.mx.getMX("test.domain").addCallback(
            self._cbManyRecordsDifferentResult, mx
        )

    def _cbManyRecordsDifferentResult(self, nextMX, mx):
        self.assertNotEqual(str(mx.name), str(nextMX.name))
        self.mx.markBad(str(nextMX.name))

        return self.mx.getMX("test.domain").addCallback(
            self._cbManyRecordsLastResult, mx, nextMX
        )

    def _cbManyRecordsLastResult(self, lastMX, mx, nextMX):
        self.assertNotEqual(str(mx.name), str(lastMX.name))
        self.assertNotEqual(str(nextMX.name), str(lastMX.name))

        self.mx.markBad(str(lastMX.name))
        self.mx.markGood(str(nextMX.name))

        return self.mx.getMX("test.domain").addCallback(
            self._cbManyRecordsRepeatSpecificResult, nextMX
        )

    def _cbManyRecordsRepeatSpecificResult(self, againMX, nextMX):
        self.assertEqual(str(againMX.name), str(nextMX.name))


@skipIf(platformType != "posix", "twisted.mail only works on posix")
class LiveFireExerciseTests(TestCase):
    if interfaces.IReactorUDP(reactor, None) is None:
        skip = "UDP support is required to determining MX records"

    def setUp(self):
        setUpDNS(self)
        self.tmpdirs = [
            "domainDir",
            "insertionDomain",
            "insertionQueue",
            "destinationDomain",
            "destinationQueue",
        ]

    def tearDown(self):
        for d in self.tmpdirs:
            if os.path.exists(d):
                shutil.rmtree(d)
        return tearDownDNS(self)

    @skipIf(sys.version_info >= (3,), "not ported to Python 3")
    def testLocalDelivery(self):
        service = mail.mail.MailService()
        service.smtpPortal.registerChecker(cred.checkers.AllowAnonymousAccess())
        domain = mail.maildir.MaildirDirdbmDomain(service, "domainDir")
        domain.addUser("user", "password")
        service.addDomain("test.domain", domain)
        service.portals[""] = service.portals["test.domain"]
        map(service.portals[""].registerChecker, domain.getCredentialsCheckers())

        service.setQueue(mail.relay.DomainQueuer(service))

        f = service.getSMTPFactory()

        self.smtpServer = reactor.listenTCP(0, f, interface="127.0.0.1")

        client = LineSendingProtocol(
            [
                "HELO meson",
                "MAIL FROM: <user@hostname>",
                "RCPT TO: <user@test.domain>",
                "DATA",
                "This is the message",
                ".",
                "QUIT",
            ]
        )

        done = Deferred()
        f = protocol.ClientFactory()
        f.protocol = lambda: client
        f.clientConnectionLost = lambda *args: done.callback(None)
        reactor.connectTCP("127.0.0.1", self.smtpServer.getHost().port, f)

        def finished(ign):
            mbox = domain.requestAvatar("user", None, pop3.IMailbox)[1]
            msg = mbox.getMessage(0).read()
            self.assertNotEqual(msg.find("This is the message"), -1)

            return self.smtpServer.stopListening()

        done.addCallback(finished)
        return done

    @skipIf(sys.version_info >= (3,), "not ported to Python 3")
    def testRelayDelivery(self):
        # Here is the service we will connect to and send mail from
        insServ = mail.mail.MailService()
        insServ.smtpPortal.registerChecker(cred.checkers.AllowAnonymousAccess())
        domain = mail.maildir.MaildirDirdbmDomain(insServ, "insertionDomain")
        insServ.addDomain("insertion.domain", domain)
        os.mkdir("insertionQueue")
        insServ.setQueue(mail.relaymanager.Queue("insertionQueue"))
        insServ.domains.setDefaultDomain(mail.relay.DomainQueuer(insServ))
        manager = mail.relaymanager.SmartHostSMTPRelayingManager(insServ.queue)
        manager.fArgs += ("test.identity.hostname",)
        helper = mail.relaymanager.RelayStateHelper(manager, 1)
        # Yoink!  Now the internet obeys OUR every whim!
        manager.mxcalc = mail.relaymanager.MXCalculator(self.resolver)
        # And this is our whim.
        self.auth.addresses["destination.domain"] = ["127.0.0.1"]

        f = insServ.getSMTPFactory()
        self.insServer = reactor.listenTCP(0, f, interface="127.0.0.1")

        # Here is the service the previous one will connect to for final
        # delivery
        destServ = mail.mail.MailService()
        destServ.smtpPortal.registerChecker(cred.checkers.AllowAnonymousAccess())
        domain = mail.maildir.MaildirDirdbmDomain(destServ, "destinationDomain")
        domain.addUser("user", "password")
        destServ.addDomain("destination.domain", domain)
        os.mkdir("destinationQueue")
        destServ.setQueue(mail.relaymanager.Queue("destinationQueue"))
        helper = mail.relaymanager.RelayStateHelper(manager, 1)
        helper.startService()

        f = destServ.getSMTPFactory()
        self.destServer = reactor.listenTCP(0, f, interface="127.0.0.1")

        # Update the port number the *first* relay will connect to, because we can't use
        # port 25
        manager.PORT = self.destServer.getHost().port

        client = LineSendingProtocol(
            [
                "HELO meson",
                "MAIL FROM: <user@wherever>",
                "RCPT TO: <user@destination.domain>",
                "DATA",
                "This is the message",
                ".",
                "QUIT",
            ]
        )

        done = Deferred()
        f = protocol.ClientFactory()
        f.protocol = lambda: client
        f.clientConnectionLost = lambda *args: done.callback(None)
        reactor.connectTCP("127.0.0.1", self.insServer.getHost().port, f)

        def finished(ign):
            # First part of the delivery is done.  Poke the queue manually now
            # so we don't have to wait for the queue to be flushed.
            delivery = manager.checkState()

            def delivered(ign):
                mbox = domain.requestAvatar("user", None, pop3.IMailbox)[1]
                msg = mbox.getMessage(0).read()
                self.assertNotEqual(msg.find("This is the message"), -1)

                self.insServer.stopListening()
                self.destServer.stopListening()
                helper.stopService()

            delivery.addCallback(delivered)
            return delivery

        done.addCallback(finished)
        return done


class LineBufferMessage:
    def __init__(self):
        self.lines = []
        self.eom = False
        self.lost = False

    def lineReceived(self, line):
        self.lines.append(line)

    def eomReceived(self):
        self.eom = True
        return defer.succeed("<Whatever>")

    def connectionLost(self):
        self.lost = True


@skipIf(platformType != "posix", "twisted.mail only works on posix")
class AliasTests(TestCase):
    lines = [b"First line", b"Next line", b"", b"After a blank line", b"Last line"]

    def testHandle(self):
        result = {}
        lines = [
            b"user:  another@host\n",
            b"nextuser:  |/bin/program\n",
            b"user:  me@again\n",
            b"moreusers: :/etc/include/filename\n",
            b"multiuser: first@host, second@host,last@anotherhost",
        ]

        for l in lines:
            mail.alias.handle(result, l, b"TestCase", None)

        self.assertEqual(result[b"user"], [b"another@host", b"me@again"])
        self.assertEqual(result[b"nextuser"], [b"|/bin/program"])
        self.assertEqual(result[b"moreusers"], [b":/etc/include/filename"])
        self.assertEqual(
            result[b"multiuser"], [b"first@host", b"second@host", b"last@anotherhost"]
        )

    @skipIf(sys.version_info >= (3,), "not ported to Python 3")
    def testFileLoader(self):
        domains = {b"": object()}
        result = mail.alias.loadAliasFile(
            domains,
            fp=io.BytesIO(
                textwrap.dedent(
                    """\
                    # Here's a comment
                       # woop another one
                    testuser:                   address1,address2, address3,
                        continuation@address, |/bin/process/this

                    usertwo:thisaddress,thataddress, lastaddress
                    lastuser:       :/includable, /filename, |/program, address
                    """
                ).encode()
            ),
        )

        self.assertEqual(len(result), 3)

        group = result[b"testuser"]
        s = str(group)
        for a in (
            b"address1",
            b"address2",
            b"address3",
            b"continuation@address",
            b"/bin/process/this",
        ):
            self.assertNotEqual(s.find(a), -1)
        self.assertEqual(len(group), 5)

        group = result[b"usertwo"]
        s = str(group)
        for a in (b"thisaddress", b"thataddress", b"lastaddress"):
            self.assertNotEqual(s.find(a), -1)
        self.assertEqual(len(group), 3)

        group = result[b"lastuser"]
        s = str(group)
        self.assertEqual(s.find(b"/includable"), -1)
        for a in (b"/filename", b"program", b"address"):
            self.assertNotEqual(s.find(a), -1, b"%s not found" % a)
        self.assertEqual(len(group), 3)

    def testMultiWrapper(self):
        msgs = LineBufferMessage(), LineBufferMessage(), LineBufferMessage()
        msg = mail.alias.MultiWrapper(msgs)

        for L in self.lines:
            msg.lineReceived(L)
        return msg.eomReceived().addCallback(self._cbMultiWrapper, msgs)

    def _cbMultiWrapper(self, ignored, msgs):
        for m in msgs:
            self.assertTrue(m.eom)
            self.assertFalse(m.lost)
            self.assertEqual(self.lines, m.lines)

    def testFileAlias(self):
        tmpfile = self.mktemp().encode("iso_8859_1")
        a = mail.alias.FileAlias(tmpfile, None, None)
        m = a.createMessageReceiver()

        for l in self.lines:
            m.lineReceived(l)
        return m.eomReceived().addCallback(self._cbTestFileAlias, tmpfile)

    def _cbTestFileAlias(self, ignored, tmpfile):
        with open(tmpfile) as f:
            lines = f.readlines()
        self.assertEqual([L[:-1] for L in lines], self.lines)


class DummyDomain:
    """
    Test domain for L{AddressAliasTests}.
    """

    def __init__(self, address):
        self.address = address

    def exists(self, user, memo=None):
        """
        @returns: When a C{memo} is passed in this will raise a
            L{smtp.SMTPBadRcpt} exception, otherwise a boolean
            indicating if the C{user} and string version of
            L{self.address} are equal or not.
        @rtype: C{bool}
        """
        if memo:
            raise mail.smtp.SMTPBadRcpt("ham")

        return lambda: user == str(self.address)


@skipIf(platformType != "posix", "twisted.mail only works on posix")
class AddressAliasTests(TestCase):
    """
    Tests for L{twisted.mail.alias.AddressAlias}.
    """

    def setUp(self):
        """
        Setup an L{AddressAlias}.
        """
        self.address = mail.smtp.Address("foo@bar")
        domains = {self.address.domain: DummyDomain(self.address)}
        self.alias = mail.alias.AddressAlias(self.address, domains, self.address)

    def test_createMessageReceiver(self):
        """
        L{createMessageReceiever} calls C{exists()} on the domain object
        which key matches the C{alias} passed to L{AddressAlias}.
        """
        self.assertTrue(self.alias.createMessageReceiver())

    def test_str(self):
        """
        The string presentation of L{AddressAlias} includes the alias.
        """
        self.assertEqual(str(self.alias), "<Address foo@bar>")

    def test_resolve(self):
        """
        L{resolve} will look for additional aliases when an C{aliasmap}
        dictionary is passed, and returns L{None} if none were found.
        """
        self.assertEqual(self.alias.resolve({self.address: "bar"}), None)

    def test_resolveWithoutAliasmap(self):
        """
        L{resolve} returns L{None} when the alias could not be found in the
        C{aliasmap} and no L{mail.smtp.User} with this alias exists either.
        """
        self.assertEqual(self.alias.resolve({}), None)


class DummyProcess:
    __slots__ = ["onEnd"]


class MockProcessAlias(mail.alias.ProcessAlias):
    """
    An alias processor that doesn't actually launch processes.
    """

    def spawnProcess(self, proto, program, path):
        """
        Don't spawn a process.
        """


class MockAliasGroup(mail.alias.AliasGroup):
    """
    An alias group using C{MockProcessAlias}.
    """

    processAliasFactory = MockProcessAlias


class StubProcess:
    """
    Fake implementation of L{IProcessTransport}.

    @ivar signals: A list of all the signals which have been sent to this fake
        process.
    """

    def __init__(self):
        self.signals = []

    def loseConnection(self):
        """
        No-op implementation of disconnection.
        """

    def signalProcess(self, signal):
        """
        Record a signal sent to this process for later inspection.
        """
        self.signals.append(signal)


@skipIf(platformType != "posix", "twisted.mail only works on posix")
class ProcessAliasTests(TestCase):
    """
    Tests for alias resolution.
    """

    if interfaces.IReactorProcess(reactor, None) is None:
        skip = "IReactorProcess not supported"

    lines = ["First line", "Next line", "", "After a blank line", "Last line"]

    def exitStatus(self, code):
        """
        Construct a status from the given exit code.

        @type code: L{int} between 0 and 255 inclusive.
        @param code: The exit status which the code will represent.

        @rtype: L{int}
        @return: A status integer for the given exit code.
        """
        # /* Macros for constructing status values.  */
        # #define __W_EXITCODE(ret, sig)  ((ret) << 8 | (sig))
        status = (code << 8) | 0

        # Sanity check
        self.assertTrue(os.WIFEXITED(status))
        self.assertEqual(os.WEXITSTATUS(status), code)
        self.assertFalse(os.WIFSIGNALED(status))

        return status

    def signalStatus(self, signal):
        """
        Construct a status from the given signal.

        @type signal: L{int} between 0 and 255 inclusive.
        @param signal: The signal number which the status will represent.

        @rtype: L{int}
        @return: A status integer for the given signal.
        """
        # /* If WIFSIGNALED(STATUS), the terminating signal.  */
        # #define __WTERMSIG(status)      ((status) & 0x7f)
        # /* Nonzero if STATUS indicates termination by a signal.  */
        # #define __WIFSIGNALED(status) \
        #    (((signed char) (((status) & 0x7f) + 1) >> 1) > 0)
        status = signal

        # Sanity check
        self.assertTrue(os.WIFSIGNALED(status))
        self.assertEqual(os.WTERMSIG(status), signal)
        self.assertFalse(os.WIFEXITED(status))

        return status

    def setUp(self):
        """
        Replace L{smtp.DNSNAME} with a well-known value.
        """
        self.DNSNAME = smtp.DNSNAME
        smtp.DNSNAME = ""

    def tearDown(self):
        """
        Restore the original value of L{smtp.DNSNAME}.
        """
        smtp.DNSNAME = self.DNSNAME

    def test_processAlias(self):
        """
        Standard call to C{mail.alias.ProcessAlias}: check that the specified
        script is called, and that the input is correctly transferred to it.
        """
        sh = FilePath(self.mktemp().encode("iso_8859_1"))
        sh.setContent(
            b"""\
#!/bin/sh
rm -f process.alias.out
while read i; do
    echo $i >> process.alias.out
done"""
        )
        os.chmod(sh.path, 0o700)
        a = mail.alias.ProcessAlias(sh.path, None, None)
        m = a.createMessageReceiver()

        for l in self.lines:
            m.lineReceived(l)

        def _cbProcessAlias(ignored):
            with open("process.alias.out", "rb") as f:
                lines = f.readlines()
            self.assertEqual([L[:-1] for L in lines], self.lines)

        return m.eomReceived().addCallback(_cbProcessAlias)

    def test_processAliasTimeout(self):
        """
        If the alias child process does not exit within a particular period of
        time, the L{Deferred} returned by L{MessageWrapper.eomReceived} should
        fail with L{ProcessAliasTimeout} and send the I{KILL} signal to the
        child process..
        """
        reactor = task.Clock()
        transport = StubProcess()
        proto = mail.alias.ProcessAliasProtocol()
        proto.makeConnection(transport)

        receiver = mail.alias.MessageWrapper(proto, None, reactor)
        d = receiver.eomReceived()
        reactor.advance(receiver.completionTimeout)

        def timedOut(ignored):
            self.assertEqual(transport.signals, ["KILL"])
            # Now that it has been killed, disconnect the protocol associated
            # with it.
            proto.processEnded(ProcessTerminated(self.signalStatus(signal.SIGKILL)))

        self.assertFailure(d, mail.alias.ProcessAliasTimeout)
        d.addCallback(timedOut)
        return d

    def test_earlyProcessTermination(self):
        """
        If the process associated with an L{mail.alias.MessageWrapper} exits
        before I{eomReceived} is called, the L{Deferred} returned by
        I{eomReceived} should fail.
        """
        transport = StubProcess()
        protocol = mail.alias.ProcessAliasProtocol()
        protocol.makeConnection(transport)
        receiver = mail.alias.MessageWrapper(protocol, None, None)
        protocol.processEnded(failure.Failure(ProcessDone(0)))
        return self.assertFailure(receiver.eomReceived(), ProcessDone)

    def _terminationTest(self, status):
        """
        Verify that if the process associated with an
        L{mail.alias.MessageWrapper} exits with the given status, the
        L{Deferred} returned by I{eomReceived} fails with L{ProcessTerminated}.
        """
        transport = StubProcess()
        protocol = mail.alias.ProcessAliasProtocol()
        protocol.makeConnection(transport)
        receiver = mail.alias.MessageWrapper(protocol, None, None)
        protocol.processEnded(failure.Failure(ProcessTerminated(status)))
        return self.assertFailure(receiver.eomReceived(), ProcessTerminated)

    def test_errorProcessTermination(self):
        """
        If the process associated with an L{mail.alias.MessageWrapper} exits
        with a non-zero exit code, the L{Deferred} returned by I{eomReceived}
        should fail.
        """
        return self._terminationTest(self.exitStatus(1))

    def test_signalProcessTermination(self):
        """
        If the process associated with an L{mail.alias.MessageWrapper} exits
        because it received a signal, the L{Deferred} returned by
        I{eomReceived} should fail.
        """
        return self._terminationTest(self.signalStatus(signal.SIGHUP))

    @skipIf(sys.version_info >= (3,), "not ported to Python 3")
    def test_aliasResolution(self):
        """
        Check that the C{resolve} method of alias processors produce the correct
        set of objects:
            - direct alias with L{mail.alias.AddressAlias} if a simple input is passed
            - aliases in a file with L{mail.alias.FileWrapper} if an input in the format
              '/file' is given
            - aliases resulting of a process call wrapped by L{mail.alias.MessageWrapper}
              if the format is '|process'
        """
        aliases = {}
        domain = {"": TestDomain(aliases, ["user1", "user2", "user3"])}
        A1 = MockAliasGroup(["user1", "|echo", "/file"], domain, "alias1")
        A2 = MockAliasGroup(["user2", "user3"], domain, "alias2")
        A3 = mail.alias.AddressAlias("alias1", domain, "alias3")
        aliases.update(
            {
                "alias1": A1,
                "alias2": A2,
                "alias3": A3,
            }
        )

        res1 = A1.resolve(aliases)
        r1 = map(str, res1.objs)
        r1.sort()
        expected = map(
            str,
            [
                mail.alias.AddressAlias("user1", None, None),
                mail.alias.MessageWrapper(DummyProcess(), "echo"),
                mail.alias.FileWrapper("/file"),
            ],
        )
        expected.sort()
        self.assertEqual(r1, expected)

        res2 = A2.resolve(aliases)
        r2 = map(str, res2.objs)
        r2.sort()
        expected = map(
            str,
            [
                mail.alias.AddressAlias("user2", None, None),
                mail.alias.AddressAlias("user3", None, None),
            ],
        )
        expected.sort()
        self.assertEqual(r2, expected)

        res3 = A3.resolve(aliases)
        r3 = map(str, res3.objs)
        r3.sort()
        expected = map(
            str,
            [
                mail.alias.AddressAlias("user1", None, None),
                mail.alias.MessageWrapper(DummyProcess(), "echo"),
                mail.alias.FileWrapper("/file"),
            ],
        )
        expected.sort()
        self.assertEqual(r3, expected)

    @skipIf(sys.version_info >= (3,), "not ported to Python 3")
    def test_cyclicAlias(self):
        """
        Check that a cycle in alias resolution is correctly handled.
        """
        aliases = {}
        domain = {"": TestDomain(aliases, [])}
        A1 = mail.alias.AddressAlias("alias2", domain, "alias1")
        A2 = mail.alias.AddressAlias("alias3", domain, "alias2")
        A3 = mail.alias.AddressAlias("alias1", domain, "alias3")
        aliases.update({"alias1": A1, "alias2": A2, "alias3": A3})

        self.assertEqual(aliases["alias1"].resolve(aliases), None)
        self.assertEqual(aliases["alias2"].resolve(aliases), None)
        self.assertEqual(aliases["alias3"].resolve(aliases), None)

        A4 = MockAliasGroup(["|echo", "alias1"], domain, "alias4")
        aliases["alias4"] = A4

        res = A4.resolve(aliases)
        r = map(str, res.objs)
        r.sort()
        expected = map(str, [mail.alias.MessageWrapper(DummyProcess(), "echo")])
        expected.sort()
        self.assertEqual(r, expected)


class TestDomain:
    def __init__(self, aliases, users):
        self.aliases = aliases
        self.users = users

    def exists(self, user, memo=None):
        user = user.dest.local
        if user in self.users:
            return lambda: mail.alias.AddressAlias(user, None, None)
        try:
            a = self.aliases[user]
        except BaseException:
            raise smtp.SMTPBadRcpt(user)
        else:
            aliases = a.resolve(self.aliases, memo)
            if aliases:
                return lambda: aliases
            raise smtp.SMTPBadRcpt(user)


class DummyQueue:
    """
    A fake relay queue to use for testing.

    This queue doesn't keep track of which messages are waiting to be relayed
    or are in the process of being relayed.

    @ivar directory: See L{__init__}.
    """

    def __init__(self, directory):
        """
        @type directory: L{bytes}
        @param directory: The pathname of the directory holding messages in the
            queue.
        """
        self.directory = directory

    def done(self, message):
        """
        Remove a message from the queue.

        @type message: L{bytes}
        @param message: The base filename of a message.
        """
        message = os.path.basename(message)
        os.remove(self.getPath(message) + "-D")
        os.remove(self.getPath(message) + "-H")

    def getEnvelopeFile(self, message):
        """
        Get the envelope file for a message in the queue.

        @type message: L{bytes}
        @param message: The base filename of a message.

        @rtype: L{file}
        @return: The envelope file for the message.
        """
        return open(os.path.join(self.directory, message + "-H"), "rb")

    def getPath(self, message):
        """
        Return the full base pathname of a message in the queue.

        @type message: L{bytes}
        @param message: The base filename of a message.

        @rtype: L{bytes}
        @return: The full base pathname of the message.
        """
        return os.path.join(self.directory, message)

    def createNewMessage(self):
        """
        Create a new message in the queue.

        @rtype: 2-L{tuple} of (E{1}) L{file}, (E{2}) L{FileMessage}
        @return: The envelope file and a message receiver for a new message in
            the queue.
        """
        fname = f"{time.time()}_{id(self)}"
        headerFile = open(os.path.join(self.directory, fname + "-H"), "wb")
        tempFilename = os.path.join(self.directory, fname + "-C")
        finalFilename = os.path.join(self.directory, fname + "-D")
        messageFile = open(tempFilename, "wb")

        return headerFile, mail.mail.FileMessage(
            messageFile, tempFilename, finalFilename
        )

    def setWaiting(self, message):
        """
        Ignore the request to mark a message as waiting to be relayed.

        @type message: L{bytes}
        @param message: The base filename of a message.
        """
        pass


class DummySmartHostSMTPRelayingManager:
    """
    A fake smart host to use for testing.

    @type managed: L{dict} of L{bytes} -> L{list} of
        L{list} of L{bytes}
    @ivar managed: A mapping of a string identifying a managed relayer to
        filenames of messages the managed relayer is responsible for.

    @ivar queue: See L{__init__}.
    """

    def __init__(self, queue):
        """
        Initialize the minimum necessary members of a smart host.

        @type queue: L{DummyQueue}
        @param queue: A queue that can be used for testing purposes.
        """
        self.managed = {}
        self.queue = queue


@skipIf(platformType != "posix", "twisted.mail only works on posix")
class _AttemptManagerTests(TestCase):
    """
    Test the behavior of L{_AttemptManager}.

    @type tmpdir: L{bytes}
    @ivar tmpdir: The path to a temporary directory holding the message files.

    @type reactor: L{MemoryReactorClock}
    @ivar reactor: The reactor used for test purposes.

    @type eventLog: L{None} or L{dict} of L{bytes} -> L{object}
    @ivar eventLog: Information about the last informational log message
        generated or none if no log message has been generated.

    @type noisyAttemptMgr: L{_AttemptManager}
    @ivar noisyAttemptMgr: An attempt manager which generates informational
        log messages.

    @type quietAttemptMgr: L{_AttemptManager}
    @ivar quietAttemptMgr: An attempt manager which does not generate
        informational log messages.

    @type noisyMessage: L{bytes}
    @ivar noisyMessage: The full base pathname of the message to be used with
        the noisy attempt manager.

    @type quietMessage: L{bytes}
    @ivar quietMessage: The full base pathname of the message to be used with
        the quiet.
    """

    def setUp(self):
        """
        Set up a temporary directory for the queue, attempt managers with the
        noisy flag on and off, message files for use with each attempt manager,
        and a reactor.  Also, register to be notified when log messages are
        generated.
        """
        self.tmpdir = self.mktemp().encode("iso_8859_1")
        os.mkdir(self.tmpdir)

        self.reactor = MemoryReactorClock()

        self.eventLog = None
        log.addObserver(self._logObserver)

        self.noisyAttemptMgr = _AttemptManager(
            DummySmartHostSMTPRelayingManager(DummyQueue(self.tmpdir)),
            True,
            self.reactor,
        )
        self.quietAttemptMgr = _AttemptManager(
            DummySmartHostSMTPRelayingManager(DummyQueue(self.tmpdir)),
            False,
            self.reactor,
        )

        noisyBaseName = "noisyMessage"
        quietBaseName = "quietMessage"

        self.noisyMessage = os.path.join(self.tmpdir, noisyBaseName)
        self.quietMessage = os.path.join(self.tmpdir, quietBaseName)

        open(self.noisyMessage + "-D", "w").close()

        open(self.quietMessage + "-D", "w").close()

        self.noisyAttemptMgr.manager.managed["noisyRelayer"] = [noisyBaseName]
        self.quietAttemptMgr.manager.managed["quietRelayer"] = [quietBaseName]

        with open(self.noisyMessage + "-H", "wb") as envelope:
            pickle.dump(["from-noisy@domain", "to-noisy@domain"], envelope)

        with open(self.quietMessage + "-H", "wb") as envelope:
            pickle.dump(["from-quiet@domain", "to-quiet@domain"], envelope)

    def tearDown(self):
        """
        Unregister for log events and remove the temporary directory.
        """
        log.removeObserver(self._logObserver)
        shutil.rmtree(self.tmpdir)

    def _logObserver(self, eventDict):
        """
        A log observer.

        @type eventDict: L{dict} of L{bytes} -> L{object}
        @param eventDict: Information about the last informational log message
            generated.
        """
        self.eventLog = eventDict

    def test_initNoisyDefault(self):
        """
        When an attempt manager is created without the noisy parameter, the
        noisy instance variable should default to true.
        """
        am = _AttemptManager(DummySmartHostSMTPRelayingManager(DummyQueue(self.tmpdir)))
        self.assertTrue(am.noisy)

    def test_initNoisy(self):
        """
        When an attempt manager is created with the noisy parameter set to
        true, the noisy instance variable should be set to true.
        """
        self.assertTrue(self.noisyAttemptMgr.noisy)

    def test_initQuiet(self):
        """
        When an attempt manager is created with the noisy parameter set to
        false, the noisy instance variable should be set to false.
        """
        self.assertFalse(self.quietAttemptMgr.noisy)

    def test_initReactorDefault(self):
        """
        When an attempt manager is created without the reactor parameter, the
        reactor instance variable should default to the global reactor.
        """
        am = _AttemptManager(DummySmartHostSMTPRelayingManager(DummyQueue(self.tmpdir)))
        self.assertEqual(am.reactor, reactor)

    def test_initReactor(self):
        """
        When an attempt manager is created with a reactor provided, the
        reactor instance variable should default to that reactor.
        """
        self.assertEqual(self.noisyAttemptMgr.reactor, self.reactor)

    def test_notifySuccessNoisy(self):
        """
        For an attempt manager with the noisy flag set, notifySuccess should
        result in a log message.
        """
        self.noisyAttemptMgr.notifySuccess("noisyRelayer", self.noisyMessage)
        self.assertTrue(self.eventLog)

    def test_notifySuccessQuiet(self):
        """
        For an attempt manager with the noisy flag not set, notifySuccess
        should result in no log message.
        """
        self.quietAttemptMgr.notifySuccess("quietRelayer", self.quietMessage)
        self.assertFalse(self.eventLog)

    @skipIf(sys.version_info >= (3,), "not ported to Python 3")
    def test_notifyFailureNoisy(self):
        """
        For an attempt manager with the noisy flag set, notifyFailure should
        result in a log message.
        """
        self.noisyAttemptMgr.notifyFailure("noisyRelayer", self.noisyMessage)
        self.assertTrue(self.eventLog)

    @skipIf(sys.version_info >= (3,), "not ported to Python 3")
    def test_notifyFailureQuiet(self):
        """
        For an attempt manager with the noisy flag not set, notifyFailure
        should result in no log message.
        """
        self.quietAttemptMgr.notifyFailure("quietRelayer", self.quietMessage)
        self.assertFalse(self.eventLog)

    def test_notifyDoneNoisy(self):
        """
        For an attempt manager with the noisy flag set, notifyDone should
        result in a log message.
        """
        self.noisyAttemptMgr.notifyDone("noisyRelayer")
        self.assertTrue(self.eventLog)

    def test_notifyDoneQuiet(self):
        """
        For an attempt manager with the noisy flag not set, notifyDone
        should result in no log message.
        """
        self.quietAttemptMgr.notifyDone("quietRelayer")
        self.assertFalse(self.eventLog)

    def test_notifyNoConnectionNoisy(self):
        """
        For an attempt manager with the noisy flag set, notifyNoConnection
        should result in a log message.
        """
        self.noisyAttemptMgr.notifyNoConnection("noisyRelayer")
        self.assertTrue(self.eventLog)
        self.reactor.advance(60)

    def test_notifyNoConnectionQuiet(self):
        """
        For an attempt manager with the noisy flag not set, notifyNoConnection
        should result in no log message.
        """
        self.quietAttemptMgr.notifyNoConnection("quietRelayer")
        self.assertFalse(self.eventLog)
        self.reactor.advance(60)<|MERGE_RESOLUTION|>--- conflicted
+++ resolved
@@ -727,13 +727,8 @@
         argument. It stores those in a C{dbm} dictionary
         attribute and creates a directory for each user.
         """
-<<<<<<< HEAD
         toAdd = ((b"user1", b"pwd1"), (b"user2", b"pwd2"), (b"user3", b"pwd3"))
-        for (u, p) in toAdd:
-=======
-        toAdd = (("user1", "pwd1"), ("user2", "pwd2"), ("user3", "pwd3"))
         for u, p in toAdd:
->>>>>>> 49a649b6
             self.D.addUser(u, p)
 
         for u, p in toAdd:
