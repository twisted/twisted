--- conflicted
+++ resolved
@@ -7,21 +7,12 @@
 
 from typing import Any, Callable, Dict, List, Optional, Tuple, Type, cast
 
-<<<<<<< HEAD
-from twisted.internet import interfaces, task, reactor, error
+from twisted.internet import error, interfaces, reactor, task
 from twisted.internet.defer import CancelledError, Deferred, fail, succeed
-=======
-from twisted.internet import defer, error, interfaces, reactor, task
->>>>>>> ec7445d6
 from twisted.internet.main import installReactor
 from twisted.internet.task import Clock
 from twisted.internet.test.modulehelpers import NoReactor
-<<<<<<< HEAD
 from twisted.python.failure import DefaultException
-=======
-from twisted.trial import unittest
->>>>>>> ec7445d6
-
 from twisted.trial import unittest
 
 
