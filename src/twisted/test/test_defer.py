--- conflicted
+++ resolved
@@ -59,7 +59,6 @@
         contextvars = None
 
 
-<<<<<<< HEAD
 sniffio = requireModule("sniffio")
 if sniffio:
     sniffioSkip = contextvarsSkip
@@ -67,12 +66,9 @@
     sniffioSkip = "sniffio is not available"
 
 
-def ensuringDeferred(f):
-=======
 def ensuringDeferred(
     f: Callable[..., Coroutine[Deferred[_DeferredResultT], Any, _DeferredResultT]]
 ) -> Callable[..., Deferred[_DeferredResultT]]:
->>>>>>> 65f382f4
     @functools.wraps(f)
     def wrapper(*args: object, **kwargs: object) -> Deferred[_DeferredResultT]:
         coro = f(*args, **kwargs)
