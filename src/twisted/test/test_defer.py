# Copyright (c) Twisted Matrix Laboratories.
# See LICENSE for details.

"""
Test cases for L{twisted.internet.defer}.
"""

from __future__ import annotations

import contextvars
import functools
import gc
import re
import traceback
import types
import unittest as pyunit
import warnings
import weakref
from asyncio import (
    AbstractEventLoop,
    CancelledError,
    Future,
    new_event_loop as _new_event_loop,
)
from typing import (
    Any,
    Callable,
    Coroutine,
    Dict,
    Generator,
    List,
    Mapping,
    NoReturn,
    Optional,
    Set,
    Tuple,
    Type,
    TypeVar,
    Union,
    cast,
)

from hamcrest import assert_that, empty, equal_to
from hypothesis import given
from hypothesis.strategies import integers
from typing_extensions import assert_type

from twisted.internet import defer, reactor
from twisted.internet.defer import (
    _T,
    Deferred,
    DeferredFilesystemLock,
    DeferredList,
    DeferredLock,
    DeferredQueue,
    DeferredSemaphore,
    FailureGroup,
    _DeferredListResultListT,
    _DeferredListSingleResultT,
    ensureDeferred,
    race,
)
from twisted.internet.task import Clock
from twisted.python import log
from twisted.python.compat import _PYPY
from twisted.python.failure import Failure
from twisted.trial import unittest


def ensuringDeferred(
    f: Callable[..., Coroutine[Deferred[Any], Any, _T]]
) -> Callable[..., Deferred[_T]]:
    @functools.wraps(f)
    def wrapper(*args: object, **kwargs: object) -> Deferred[_T]:
        coro = f(*args, **kwargs)
        return Deferred.fromCoroutine(coro)

    return wrapper


class GenericError(Exception):
    pass


def getDivisionFailure(*args: object, **kwargs: object) -> Failure:
    """
    Make a L{Failure} of a divide-by-zero error.

    @param args: Any C{*args} are passed to Failure's constructor.
    @param kwargs: Any C{**kwargs} are passed to Failure's constructor.
    """
    try:
        1 / 0
    except BaseException:
        f = Failure(*args, **kwargs)
    return f


def fakeCallbackCanceller(deferred: Deferred[str]) -> None:
    """
    A fake L{Deferred} canceller which callbacks the L{Deferred}
    with C{str} "Callback Result" when cancelling it.

    @param deferred: The cancelled L{Deferred}.
    """
    deferred.callback("Callback Result")


_ExceptionT = TypeVar("_ExceptionT", bound=Exception)


class ImmediateFailureMixin:
    """
    Add additional assertion methods.
    """

    def assertImmediateFailure(
        self, deferred: Deferred[Any], exception: Type[_ExceptionT]
    ) -> _ExceptionT:
        """
        Assert that the given Deferred current result is a Failure with the
        given exception.

        @return: The exception instance in the Deferred.
        """
        testCase = cast(unittest.TestCase, self)
        failures: List[Failure] = []
        deferred.addErrback(failures.append)
        testCase.assertEqual(len(failures), 1)
        testCase.assertTrue(failures[0].check(exception))
        return cast(_ExceptionT, failures[0].value)


class UtilTests(unittest.TestCase):
    """
    Tests for utility functions.
    """

    def test_logErrorReturnsError(self) -> None:
        """
        L{defer.logError} returns the given error.
        """
        error = Failure(RuntimeError())
        result = defer.logError(error)
        self.flushLoggedErrors(RuntimeError)

        self.assertIs(error, result)

    def test_logErrorLogsError(self) -> None:
        """
        L{defer.logError} logs the given error.
        """
        error = Failure(RuntimeError())
        defer.logError(error)
        errors = self.flushLoggedErrors(RuntimeError)

        self.assertEqual(errors, [error])

    def test_logErrorLogsErrorNoRepr(self) -> None:
        """
        The text logged by L{defer.logError} has no repr of the failure.
        """
        output = []

        def emit(eventDict: Dict[str, Any]) -> None:
            text = log.textFromEventDict(eventDict)
            assert text is not None
            output.append(text)

        log.addObserver(emit)

        error = Failure(RuntimeError())
        defer.logError(error)
        self.flushLoggedErrors(RuntimeError)

        self.assertTrue(output[0].startswith("Unhandled Error\nTraceback "))


class DeferredTests(unittest.SynchronousTestCase, ImmediateFailureMixin):
    def setUp(self) -> None:
        self.callbackResults: Optional[
            Tuple[Tuple[object, ...], Dict[str, object]]
        ] = None
        self.callback2Results: Optional[
            Tuple[Tuple[object, ...], Dict[str, object]]
        ] = None
        self.errbackResults: Optional[
            Tuple[Tuple[Failure, ...], Dict[str, object]]
        ] = None

        # Restore the debug flag to its original state when done.
        self.addCleanup(defer.setDebugging, defer.getDebugging())

    def _callback(self, *args: object, **kwargs: object) -> Any:
        self.callbackResults = args, kwargs
        return args[0]

    def _callback2(self, *args: object, **kwargs: object) -> None:
        self.callback2Results = args, kwargs

    def _errback(self, *args: Failure, **kwargs: object) -> None:
        self.errbackResults = args, kwargs

    def testCallbackWithoutArgs(self) -> None:
        deferred: Deferred[str] = Deferred()
        deferred.addCallback(self._callback)
        deferred.callback("hello")
        self.assertIsNone(self.errbackResults)
        self.assertEqual(self.callbackResults, (("hello",), {}))

    def testCallbackWithArgs(self) -> None:
        deferred: Deferred[str] = Deferred()
        deferred.addCallback(self._callback, "world")
        deferred.callback("hello")
        self.assertIsNone(self.errbackResults)
        self.assertEqual(self.callbackResults, (("hello", "world"), {}))

    def testCallbackWithKwArgs(self) -> None:
        deferred: Deferred[str] = Deferred()
        deferred.addCallback(self._callback, world="world")
        deferred.callback("hello")
        self.assertIsNone(self.errbackResults)
        self.assertEqual(self.callbackResults, (("hello",), {"world": "world"}))

    def testTwoCallbacks(self) -> None:
        deferred: Deferred[str] = Deferred()
        deferred.addCallback(self._callback)
        deferred.addCallback(self._callback2)
        deferred.callback("hello")
        self.assertIsNone(self.errbackResults)
        self.assertEqual(self.callbackResults, (("hello",), {}))
        self.assertEqual(self.callback2Results, (("hello",), {}))

    def test_addCallbacksNoneErrback(self) -> None:
        """
        If given None for an errback, addCallbacks uses a pass-through.
        """
        error = GenericError("oopsie")
        deferred: Deferred[None] = Deferred()
        deferred.addCallbacks(self._callback, cast(Callable[..., object], None))
        deferred.errback(error)
        deferred.addErrback(self._errback)
        self.assertIsNone(self.callbackResults)
        assert self.errbackResults is not None
        self.assertEqual(len(self.errbackResults[0]), 1)
        self.assertEqual(self.errbackResults[0][0].value, error)
        self.assertEqual(self.errbackResults[1], {})

    def test_addCallbacksNoneCallbackArgs(self) -> None:
        """
        If given None as a callback args and kwargs, () and {} are used.
        """
        deferred: Deferred[str] = Deferred()
        deferred.addCallbacks(
            self._callback,
            self._errback,
            cast(Tuple[object], None),
            cast(Mapping[str, object], None),
            (),
            {},
        )
        deferred.callback("hello")
        self.assertIsNone(self.errbackResults)
        self.assertEqual(self.callbackResults, (("hello",), {}))

    def test_addCallbacksNoneErrbackArgs(self) -> None:
        """
        If given None as a errback args and kwargs, () and {} are used.
        """
        error = GenericError("oopsie")
        deferred: Deferred[None] = Deferred()
        deferred.addCallbacks(
            self._callback,
            self._errback,
            (),
            {},
            cast(Tuple[object], None),
            cast(Mapping[str, object], None),
        )
        deferred.errback(error)
        deferred.addErrback(self._errback)
        self.assertIsNone(self.callbackResults)
        assert self.errbackResults is not None
        self.assertEqual(len(self.errbackResults[0]), 1)
        self.assertEqual(self.errbackResults[0][0].value, error)
        self.assertEqual(self.errbackResults[1], {})

    def testDeferredList(self) -> None:
        ResultList = List[Tuple[bool, Union[str, Failure]]]

        defr1: Deferred[str] = Deferred()
        defr2: Deferred[str] = Deferred()
        defr3: Deferred[str] = Deferred()
        dl = DeferredList([defr1, defr2, defr3])
        result: ResultList = []

        def cb(resultList: ResultList, result: ResultList = result) -> None:
            result.extend(resultList)

        def catch(err: Failure) -> None:
            return None

        dl.addCallbacks(cb, cb)
        defr1.callback("1")
        defr2.addErrback(catch)
        # "catch" is added to eat the GenericError that will be passed on by
        # the DeferredList's callback on defr2. If left unhandled, the
        # Failure object would cause a log.err() warning about "Unhandled
        # error in Deferred". Twisted's pyunit watches for log.err calls and
        # treats them as failures. So "catch" must eat the error to prevent
        # it from flunking the test.
        defr2.errback(GenericError("2"))
        defr3.callback("3")
        self.assertEqual(
            [
                result[0],
                # result[1][1] is now a Failure instead of an Exception
                (result[1][0], str(cast(Failure, result[1][1]).value)),
                result[2],
            ],
            [(defer.SUCCESS, "1"), (defer.FAILURE, "2"), (defer.SUCCESS, "3")],
        )

    def testEmptyDeferredList(self) -> None:
        result: List[_DeferredListResultListT[None]] = []

        def cb(
            resultList: _DeferredListResultListT[None],
            result: List[_DeferredListResultListT[None]] = result,
        ) -> None:
            result.append(resultList)

        dl1: Deferred[_DeferredListResultListT[None]] = DeferredList([])
        dl1.addCallbacks(cb)
        self.assertEqual(result, [[]])

        result[:] = []
        dl2: Deferred[_DeferredListSingleResultT[None]] = DeferredList(
            [], fireOnOneCallback=True
        )
        dl2.addCallbacks(cb)
        self.assertEqual(result, [])

    def testDeferredListFireOnOneError(self) -> None:
        defr1: Deferred[str] = Deferred()
        defr2: Deferred[str] = Deferred()
        defr3: Deferred[str] = Deferred()
        dl = DeferredList([defr1, defr2, defr3], fireOnOneErrback=True)
        result: List[Failure] = []
        dl.addErrback(result.append)

        # consume errors after they pass through the DeferredList (to avoid
        # 'Unhandled error in Deferred'.
        def catch(err: Failure) -> None:
            return None

        defr2.addErrback(catch)

        # fire one Deferred's callback, no result yet
        defr1.callback("1")
        self.assertEqual(result, [])

        # fire one Deferred's errback -- now we have a result
        defr2.errback(GenericError("from def2"))
        self.assertEqual(len(result), 1)

        # extract the result from the list
        aFailure = result[0]

        # the type of the failure is a FirstError
        self.assertTrue(
            issubclass(aFailure.type, defer.FirstError),
            "issubclass(aFailure.type, defer.FirstError) failed: "
            "failure's type is %r" % (aFailure.type,),
        )

        firstError = aFailure.value

        # check that the GenericError("2") from the deferred at index 1
        # (defr2) is intact inside failure.value
        self.assertEqual(firstError.subFailure.type, GenericError)
        self.assertEqual(firstError.subFailure.value.args, ("from def2",))
        self.assertEqual(firstError.index, 1)

    def testDeferredListDontConsumeErrors(self) -> None:
        d1: Deferred[None] = Deferred()
        dl = DeferredList([d1])

        errorTrap: List[Failure] = []
        d1.addErrback(errorTrap.append)

        resultLists: List[_DeferredListResultListT[None]] = []
        dl.addCallback(resultLists.append)

        d1.errback(GenericError("Bang"))
        self.assertEqual("Bang", errorTrap[0].value.args[0])
        self.assertEqual(1, len(resultLists))
        firstResult = resultLists[0][0]
        assert firstResult is not None
        self.assertEqual("Bang", firstResult[1].value.args[0])  # type: ignore[attr-defined]

    def testDeferredListConsumeErrors(self) -> None:
        d1: Deferred[None] = Deferred()
        dl = DeferredList([d1], consumeErrors=True)

        errorTrap: List[Failure] = []
        d1.addErrback(errorTrap.append)

        resultLists: List[_DeferredListResultListT[None]] = []
        dl.addCallback(resultLists.append)

        d1.errback(GenericError("Bang"))
        self.assertEqual([], errorTrap)
        self.assertEqual(1, len(resultLists))
        firstResult = resultLists[0][0]
        assert firstResult is not None
        self.assertEqual("Bang", firstResult[1].value.args[0])  # type: ignore[attr-defined]

    def testDeferredListFireOnOneErrorWithAlreadyFiredDeferreds(self) -> None:
        # Create some deferreds, and errback one
        d1: Deferred[None] = Deferred()
        d2: Deferred[None] = Deferred()
        d1.errback(GenericError("Bang"))

        # *Then* build the DeferredList, with fireOnOneErrback=True
        dl = DeferredList([d1, d2], fireOnOneErrback=True)
        result: List[Failure] = []
        dl.addErrback(result.append)
        self.assertEqual(1, len(result))

        d1.addErrback(lambda e: None)  # Swallow error

    def testDeferredListWithAlreadyFiredDeferreds(self) -> None:
        # Create some deferreds, and err one, call the other
        d1: Deferred[int] = Deferred()
        d2: Deferred[int] = Deferred()
        d1.errback(GenericError("Bang"))
        d2.callback(2)

        # *Then* build the DeferredList
        dl = DeferredList([d1, d2])

        result: List[List[Tuple[bool, int]]] = []
        dl.addCallback(result.append)

        self.assertEqual(1, len(result))

        d1.addErrback(lambda e: None)  # Swallow error

    def test_cancelDeferredList(self) -> None:
        """
        When cancelling an unfired L{DeferredList}, cancel every
        L{Deferred} in the list.
        """
        deferredOne: Deferred[None] = Deferred()
        deferredTwo: Deferred[None] = Deferred()
        deferredList = DeferredList([deferredOne, deferredTwo])
        deferredList.cancel()
        self.failureResultOf(deferredOne, defer.CancelledError)
        self.failureResultOf(deferredTwo, defer.CancelledError)

    def test_cancelDeferredListCallback(self) -> None:
        """
        When cancelling an unfired L{DeferredList} without the
        C{fireOnOneCallback} and C{fireOnOneErrback} flags set, the
        L{DeferredList} will be callback with a C{list} of
        (success, result) C{tuple}s.
        """
        deferredOne: Deferred[str] = Deferred(fakeCallbackCanceller)
        deferredTwo: Deferred[str] = Deferred()
        deferredList = DeferredList([deferredOne, deferredTwo])
        deferredList.cancel()
        self.failureResultOf(deferredTwo, defer.CancelledError)
        result = self.successResultOf(deferredList)
        self.assertTrue(result[0][0])
        self.assertEqual(result[0][1], "Callback Result")
        self.assertFalse(result[1][0])
        self.assertTrue(result[1][1].check(defer.CancelledError))  # type: ignore[attr-defined]

    def test_cancelDeferredListWithFireOnOneCallback(self) -> None:
        """
        When cancelling an unfired L{DeferredList} with the flag
        C{fireOnOneCallback} set, cancel every L{Deferred} in the list.
        """
        deferredOne: Deferred[None] = Deferred()
        deferredTwo: Deferred[None] = Deferred()
        deferredList = DeferredList([deferredOne, deferredTwo], fireOnOneCallback=True)
        deferredList.cancel()
        self.failureResultOf(deferredOne, defer.CancelledError)
        self.failureResultOf(deferredTwo, defer.CancelledError)

    def test_cancelDeferredListWithFireOnOneCallbackAndDeferredCallback(self) -> None:
        """
        When cancelling an unfired L{DeferredList} with the flag
        C{fireOnOneCallback} set, if one of the L{Deferred} callbacks
        in its canceller, the L{DeferredList} will callback with the
        result and the index of the L{Deferred} in a C{tuple}.
        """
        deferredOne: Deferred[str] = Deferred(fakeCallbackCanceller)
        deferredTwo: Deferred[str] = Deferred()
        deferredList = DeferredList([deferredOne, deferredTwo], fireOnOneCallback=True)
        deferredList.cancel()
        self.failureResultOf(deferredTwo, defer.CancelledError)
        result = self.successResultOf(deferredList)
        self.assertEqual(result, ("Callback Result", 0))

    def test_cancelDeferredListWithFireOnOneErrback(self) -> None:
        """
        When cancelling an unfired L{DeferredList} with the flag
        C{fireOnOneErrback} set, cancel every L{Deferred} in the list.
        """
        deferredOne: Deferred[None] = Deferred()
        deferredTwo: Deferred[None] = Deferred()
        deferredList = DeferredList([deferredOne, deferredTwo], fireOnOneErrback=True)
        deferredList.cancel()
        self.failureResultOf(deferredOne, defer.CancelledError)
        self.failureResultOf(deferredTwo, defer.CancelledError)
        deferredListFailure = self.failureResultOf(deferredList, defer.FirstError)
        firstError = deferredListFailure.value
        self.assertTrue(firstError.subFailure.check(defer.CancelledError))

    def test_cancelDeferredListWithFireOnOneErrbackAllDeferredsCallback(self) -> None:
        """
        When cancelling an unfired L{DeferredList} with the flag
        C{fireOnOneErrback} set, if all the L{Deferred} callbacks
        in its canceller, the L{DeferredList} will callback with a
        C{list} of (success, result) C{tuple}s.
        """
        deferredOne: Deferred[str] = Deferred(fakeCallbackCanceller)
        deferredTwo: Deferred[str] = Deferred(fakeCallbackCanceller)
        deferredList = DeferredList([deferredOne, deferredTwo], fireOnOneErrback=True)
        deferredList.cancel()
        result = self.successResultOf(deferredList)
        self.assertTrue(result[0][0])
        self.assertEqual(result[0][1], "Callback Result")
        self.assertTrue(result[1][0])
        self.assertEqual(result[1][1], "Callback Result")

    def test_cancelDeferredListWithOriginalDeferreds(self) -> None:
        """
        Cancelling a L{DeferredList} will cancel the original
        L{Deferred}s passed in.
        """
        deferredOne: Deferred[None] = Deferred()
        deferredTwo: Deferred[None] = Deferred()
        argumentList = [deferredOne, deferredTwo]
        deferredList = DeferredList(argumentList)
        deferredThree: Deferred[None] = Deferred()
        argumentList.append(deferredThree)
        deferredList.cancel()
        self.failureResultOf(deferredOne, defer.CancelledError)
        self.failureResultOf(deferredTwo, defer.CancelledError)
        self.assertNoResult(deferredThree)

    def test_cancelDeferredListWithException(self) -> None:
        """
        Cancelling a L{DeferredList} will cancel every L{Deferred}
        in the list even exceptions raised from the C{cancel} method of the
        L{Deferred}s.
        """

        def cancellerRaisesException(deferred: Deferred[object]) -> None:
            """
            A L{Deferred} canceller that raises an exception.

            @param deferred: The cancelled L{Deferred}.
            """
            raise RuntimeError("test")

        deferredOne: Deferred[None] = Deferred(cancellerRaisesException)
        deferredTwo: Deferred[None] = Deferred()
        deferredList = DeferredList([deferredOne, deferredTwo])
        deferredList.cancel()
        self.failureResultOf(deferredTwo, defer.CancelledError)
        errors = self.flushLoggedErrors(RuntimeError)
        self.assertEqual(len(errors), 1)

    def test_cancelFiredOnOneCallbackDeferredList(self) -> None:
        """
        When a L{DeferredList} has fired because one L{Deferred} in
        the list fired with a non-failure result, the cancellation will do
        nothing instead of cancelling the rest of the L{Deferred}s.
        """
        deferredOne: Deferred[None] = Deferred()
        deferredTwo: Deferred[None] = Deferred()
        deferredList = DeferredList([deferredOne, deferredTwo], fireOnOneCallback=True)
        deferredOne.callback(None)
        deferredList.cancel()
        self.assertNoResult(deferredTwo)

    def test_cancelFiredOnOneErrbackDeferredList(self) -> None:
        """
        When a L{DeferredList} has fired because one L{Deferred} in
        the list fired with a failure result, the cancellation will do
        nothing instead of cancelling the rest of the L{Deferred}s.
        """
        deferredOne: Deferred[None] = Deferred()
        deferredTwo: Deferred[None] = Deferred()
        deferredList = DeferredList([deferredOne, deferredTwo], fireOnOneErrback=True)
        deferredOne.errback(GenericError("test"))
        deferredList.cancel()
        self.assertNoResult(deferredTwo)
        self.failureResultOf(deferredOne, GenericError)
        self.failureResultOf(deferredList, defer.FirstError)

    def testImmediateSuccess(self) -> None:
        l: List[str] = []
        d: Deferred[str] = defer.succeed("success")
        d.addCallback(l.append)
        self.assertEqual(l, ["success"])

    def testImmediateFailure(self) -> None:
        l: List[Failure] = []
        d: Deferred[None] = defer.fail(GenericError("fail"))
        d.addErrback(l.append)
        self.assertEqual(str(l[0].value), "fail")

    def testPausedFailure(self) -> None:
        l: List[Failure] = []
        d = defer.fail(GenericError("fail"))
        d.pause()
        d.addErrback(l.append)
        self.assertEqual(l, [])
        d.unpause()
        self.assertEqual(str(l[0].value), "fail")

    def testCallbackErrors(self) -> None:
        l: List[Failure] = []
        d: Deferred[int] = Deferred()
        d.addCallback(lambda _: 1 // 0).addErrback(l.append)
        d.callback(1)
        self.assertIsInstance(l[0].value, ZeroDivisionError)
        l = []
        d2 = Deferred[int]()
        d2.addCallback(lambda _: Failure(ZeroDivisionError())).addErrback(l.append)
        d2.callback(1)
        self.assertIsInstance(l[0].value, ZeroDivisionError)

    def testUnpauseBeforeCallback(self) -> None:
        d: Deferred[None] = Deferred()
        d.pause()
        d.addCallback(self._callback)
        d.unpause()

    def test_callbackReturnsDeferred(self) -> None:
        """
        Callbacks passed to L{Deferred.addCallback} can return Deferreds and
        the next callback will not be run until that Deferred fires.
        """
        d1: Deferred[int] = Deferred()
        d2: Deferred[int] = Deferred()
        d2.pause()
        d1.addCallback(lambda r: d2)
        d1.addCallback(self._callback)
        d1.callback(1)
        self.assertIsNone(self.callbackResults, "Should not have been called yet.")
        d2.callback(2)
        self.assertIsNone(
            self.callbackResults, "Still should not have been called yet."
        )
        d2.unpause()
        self.assertIsNotNone(self.callbackResults, "Should have been called now")
        assert self.callbackResults is not None, "make that legible to the type checker"
        self.assertEquals(
            self.callbackResults[0][0],
            2,
            "Result should have been from second deferred:{}".format(
                self.callbackResults
            ),
        )

    def test_callbackMaybeReturnsFailure(self) -> None:
        """
        Callbacks passed to addCallback may return Failures.
        """
        d: Deferred[int] = Deferred()

        shouldFail = False
        rte = RuntimeError()

        def maybeFail(result: int) -> Union[int, Failure]:
            # testing the Union return annotation here
            if shouldFail:
                return Failure(rte)
            else:
                return result + 1

        d.callback(6)
        self.assertEqual(self.successResultOf(d.addCallback(maybeFail)), 7)
        d = Deferred[int]()
        shouldFail = True
        d.callback(6)
        self.assertIs(
            self.failureResultOf(
                # make sure mypy still considers us a Deferred[int] here
                d.addCallback(maybeFail).addCallback(maybeFail),
                RuntimeError,
            ).value,
            rte,
        )

    def test_errbackReturnsDeferred(self) -> None:
        """
        Errbacks passed to L{Deferred.addErrback} can return Deferreds just as
        callbacks can.
        """
        d: Deferred[int] = Deferred()
        d2: Deferred[str] = Deferred()
        resultValues = []

        def asyncErrback(result: Failure) -> Deferred[str]:
            return d2

        def syncCallback(result: Union[str, int]) -> None:
            resultValues.append(result)

        d.addErrback(asyncErrback).addCallback(syncCallback)
        d.errback(ValueError())
        self.assertNoResult(d)
        self.assertEqual(resultValues, [])
        d2.callback("result")
        self.assertEqual(resultValues, ["result"])

    def test_chainedPausedDeferredWithResult(self) -> None:
        """
        When a paused Deferred with a result is returned from a callback on
        another Deferred, the other Deferred is chained to the first and waits
        for it to be unpaused.
        """
        expected = object()
        paused: Deferred[object] = Deferred()
        paused.callback(expected)
        paused.pause()
        chained: Deferred[None] = Deferred()
        chained.addCallback(lambda ignored: paused)
        chained.callback(None)

        result: List[object] = []
        chained.addCallback(result.append)
        self.assertEqual(result, [])
        paused.unpause()
        self.assertEqual(result, [expected])

    def test_pausedDeferredChained(self) -> None:
        """
        A paused Deferred encountered while pushing a result forward through a
        chain does not prevent earlier Deferreds from continuing to execute
        their callbacks.
        """
        first: Deferred[None] = Deferred()
        second: Deferred[None] = Deferred()
        first.addCallback(lambda ignored: second)
        first.callback(None)
        first.pause()
        second.callback(None)
        result: List[None] = []
        second.addCallback(result.append)
        self.assertEqual(result, [None])

    def test_gatherResults(self) -> None:
        # test successful list of deferreds
        results: List[List[int]] = []
        defer.gatherResults([defer.succeed(1), defer.succeed(2)]).addCallback(
            results.append
        )
        self.assertEqual(results, [[1, 2]])
        # test failing list of deferreds
        errors: List[Failure] = []
        dl = [defer.succeed(1), defer.fail(ValueError())]
        defer.gatherResults(dl).addErrback(errors.append)
        self.assertEqual(len(errors), 1)
        self.assertIsInstance(errors[0], Failure)
        # get rid of error
        dl[1].addErrback(lambda e: 1)

    def test_gatherResultsWithConsumeErrors(self) -> None:
        """
        If a L{Deferred} in the list passed to L{gatherResults} fires with a
        failure and C{consumerErrors} is C{True}, the failure is converted to a
        L{None} result on that L{Deferred}.
        """
        # test successful list of deferreds
        dgood = defer.succeed(1)
        dbad = defer.fail(RuntimeError("oh noes"))
        d = defer.gatherResults([dgood, dbad], consumeErrors=True)
        unconsumedErrors: List[Failure] = []
        dbad.addErrback(unconsumedErrors.append)
        gatheredErrors: List[Failure] = []
        d.addErrback(gatheredErrors.append)

        self.assertEqual((len(unconsumedErrors), len(gatheredErrors)), (0, 1))
        self.assertIsInstance(gatheredErrors[0].value, defer.FirstError)
        firstError = gatheredErrors[0].value.subFailure
        self.assertIsInstance(firstError.value, RuntimeError)

    def test_cancelGatherResults(self) -> None:
        """
        When cancelling the L{defer.gatherResults} call, all the
        L{Deferred}s in the list will be cancelled.
        """
        deferredOne: Deferred[None] = Deferred()
        deferredTwo: Deferred[None] = Deferred()
        result = defer.gatherResults([deferredOne, deferredTwo])
        result.cancel()
        self.failureResultOf(deferredOne, defer.CancelledError)
        self.failureResultOf(deferredTwo, defer.CancelledError)
        gatherResultsFailure = self.failureResultOf(result, defer.FirstError)
        firstError = gatherResultsFailure.value
        self.assertTrue(firstError.subFailure.check(defer.CancelledError))

    def test_cancelGatherResultsWithAllDeferredsCallback(self) -> None:
        """
        When cancelling the L{defer.gatherResults} call, if all the
        L{Deferred}s callback in their canceller, the L{Deferred}
        returned by L{defer.gatherResults} will be callbacked with the C{list}
        of the results.
        """
        deferredOne: Deferred[str] = Deferred(fakeCallbackCanceller)
        deferredTwo: Deferred[str] = Deferred(fakeCallbackCanceller)
        result = defer.gatherResults([deferredOne, deferredTwo])
        result.cancel()
        callbackResult = self.successResultOf(result)
        self.assertEqual(callbackResult[0], "Callback Result")
        self.assertEqual(callbackResult[1], "Callback Result")

    def test_maybeDeferredSync(self) -> None:
        """
        L{defer.maybeDeferred} should retrieve the result of a synchronous
        function and pass it to its resulting L{Deferred}.
        """
        result = object()
        results: List[object] = []
        errors: List[Failure] = []
        d = defer.maybeDeferred(lambda: result)
        d.addCallbacks(results.append, errors.append)
        self.assertEqual(errors, [])
        self.assertEqual(len(results), 1)
        self.assertIdentical(results[0], result)

    def test_maybeDeferredSyncWithArgs(self) -> None:
        """
        L{defer.maybeDeferred} should pass arguments to the called function.
        """

        def plusFive(x: int) -> int:
            return x + 5

        results: List[int] = []
        errors: List[Failure] = []
        d = defer.maybeDeferred(plusFive, 10)
        assert_type(d, Deferred[int])
        d.addCallbacks(results.append, errors.append)
        self.assertEqual(errors, [])
        self.assertEqual(results, [15])

    def test_maybeDeferredSyncException(self) -> None:
        """
        L{defer.maybeDeferred} should catch an exception raised by a synchronous
        function and errback its resulting L{Deferred} with it.
        """
        expected = ValueError("that value is unacceptable")

        def raisesException() -> NoReturn:
            raise expected

        results: List[int] = []
        errors: List[Failure] = []
        defer.maybeDeferred(raisesException).addCallbacks(results.append, errors.append)
        self.assertEqual(results, [])
        self.assertEqual(len(errors), 1)
        self.assertEqual(str(errors[0].value), str(expected))

    def test_maybeDeferredSyncFailure(self) -> None:
        """
        L{defer.maybeDeferred} should handle a L{Failure} returned by a
        function and errback with it.
        """
        try:
            "10" + 5  # type: ignore[operator]
        except TypeError:
            expected = Failure()

        results: List[int] = []
        errors: List[Failure] = []
        d = defer.maybeDeferred(lambda: expected)
        d.addCallbacks(results.append, errors.append)
        self.assertEqual(results, [])
        self.assertEqual(len(errors), 1)
        self.assertIdentical(errors[0], expected)

    def test_maybeDeferredAsync(self) -> None:
        """
        L{defer.maybeDeferred} should let L{Deferred} instance pass by
        so that original result is the same.
        """
        d1: Deferred[str] = Deferred()
        d2 = defer.maybeDeferred(lambda: d1)
        d1.callback("Success")
        result: List[str] = []
        d2.addCallback(result.append)
        self.assertEqual(result, ["Success"])

    def test_maybeDeferredAsyncError(self) -> None:
        """
        L{defer.maybeDeferred} should let L{Deferred} instance pass by
        so that L{Failure} returned by the original instance is the
        same.
        """
        d1: Deferred[None] = Deferred()
        d2: Deferred[None] = defer.maybeDeferred(lambda: d1)
        d1.errback(Failure(RuntimeError()))
        self.assertImmediateFailure(d2, RuntimeError)

    def test_maybeDeferredCoroutineSuccess(self) -> None:
        """
        When called with a coroutine function L{defer.maybeDeferred} returns a
        L{defer.Deferred} which has the same result as the coroutine returned
        by the function.
        """

        async def f() -> int:
            return 7

        coroutineDeferred = defer.maybeDeferred(f)
        assert_type(coroutineDeferred, Deferred[int])
        self.assertEqual(self.successResultOf(coroutineDeferred), 7)

    def test_maybeDeferredCoroutineSuccessIndirect(self) -> None:
        """
        When called with a coroutine function L{defer.maybeDeferred} returns a
        L{defer.Deferred} which has the same result as the coroutine returned
        by the function.
        """

        async def f() -> int:
            return 7

        # Demonstrate that the function itself does not need to be a coroutine
        # function to trigger the coroutine-handling behavior.
        def g() -> Coroutine[Deferred[int], Any, Any]:
            return f()

        # Provide a simple callback mainly to ensure the type-checking on
        # maybeDeferred is correct.
        def typedCallback(result: int) -> int:
            return result + 1

        coroutineDeferred = defer.maybeDeferred(g)
        assert_type(coroutineDeferred, Deferred[Any])
        modifiedDeferred = coroutineDeferred.addCallback(typedCallback)
        self.assertEqual(self.successResultOf(modifiedDeferred), 8)

    def test_maybeDeferredCoroutineFailure(self) -> None:
        """
        When called with a coroutine function L{defer.maybeDeferred} returns a
        L{defer.Deferred} which has a L{Failure} result wrapping the exception
        raised by the coroutine function.
        """

        class SomeException(Exception):
            pass

        async def f() -> None:
            raise SomeException()

        # Demonstrate that the function itself does not need to be a coroutine
        # function to trigger the coroutine-handling behavior.
        def g() -> Coroutine[None, None, None]:
            return f()

        assert_that(
            self.failureResultOf(defer.maybeDeferred(g)).type,
            equal_to(SomeException),
        )

    def test_innerCallbacksPreserved(self) -> None:
        """
        When a L{Deferred} encounters a result which is another L{Deferred}
        which is waiting on a third L{Deferred}, the middle L{Deferred}'s
        callbacks are executed after the third L{Deferred} fires and before the
        first receives a result.
        """
        results: List[Union[Tuple[str, str], str]] = []
        failures: List[Failure] = []
        inner: Deferred[str] = Deferred()

        def cb(result: str) -> Deferred[str]:
            results.append(("start-of-cb", result))
            d = defer.succeed("inner")

            def firstCallback(result: str) -> Deferred[str]:
                results.append(("firstCallback", "inner"))
                return inner

            def secondCallback(result: str) -> str:
                results.append(("secondCallback", result))
                return result * 2

            d.addCallback(firstCallback).addCallback(secondCallback)
            d.addErrback(failures.append)
            return d

        outer = defer.succeed("outer")
        outer.addCallback(cb)
        inner.callback("orange")
        outer.addCallback(results.append)
        inner.addErrback(failures.append)
        outer.addErrback(failures.append)
        self.assertEqual([], failures)
        self.assertEqual(
            results,
            [
                ("start-of-cb", "outer"),
                ("firstCallback", "inner"),
                ("secondCallback", "orange"),
                "orangeorange",
            ],
        )

    def test_continueCallbackNotFirst(self) -> None:
        """
        The continue callback of a L{Deferred} waiting for another L{Deferred}
        is not necessarily the first one. This is somewhat a whitebox test
        checking that we search for that callback among the whole list of
        callbacks.
        """
        results: List[Tuple[str, Union[str, List[str], None]]] = []
        failures: List[Failure] = []
        a: Deferred[str] = Deferred()

        def cb(result: str) -> Deferred[None]:
            results.append(("cb", result))
            d: Deferred[None] = Deferred()

            def firstCallback(result: None) -> Deferred[List[str]]:
                results.append(("firstCallback", result))
                return defer.gatherResults([a])

            def secondCallback(result: List[str]) -> None:
                results.append(("secondCallback", result))

            returner = (
                d.addCallback(firstCallback)
                .addCallback(secondCallback)
                .addErrback(failures.append)
            )
            d.callback(None)
            return returner

        defer.succeed("outer").addCallback(cb).addErrback(failures.append)
        self.assertEqual([("cb", "outer"), ("firstCallback", None)], results)
        a.callback("withers")
        self.assertEqual([], failures)
        self.assertEqual(
            results,
            [("cb", "outer"), ("firstCallback", None), ("secondCallback", ["withers"])],
        )

    def test_callbackOrderPreserved(self) -> None:
        """
        A callback added to a L{Deferred} after a previous callback attached
        another L{Deferred} as a result is run after the callbacks of the other
        L{Deferred} are run.
        """
        results: List[Tuple[str, Union[str, List[str], None]]] = []
        failures: List[Failure] = []
        a: Deferred[str] = Deferred()

        def cb(result: str) -> Deferred[None]:
            results.append(("cb", result))
            d: Deferred[None] = Deferred()

            def firstCallback(result: None) -> Deferred[List[str]]:
                results.append(("firstCallback", result))
                return defer.gatherResults([a])

            def secondCallback(result: List[str]) -> None:
                results.append(("secondCallback", result))

            returner = (
                d.addCallback(firstCallback)
                .addCallback(secondCallback)
                .addErrback(failures.append)
            )
            d.callback(None)
            return returner

        outer: Deferred[str] = Deferred()
        outer.addCallback(cb)
        outer.addCallback(lambda x: results.append(("final", None)))
        outer.addErrback(failures.append)
        outer.callback("outer")
        self.assertEqual([("cb", "outer"), ("firstCallback", None)], results)
        a.callback("withers")
        self.assertEqual([], failures)
        self.assertEqual(
            results,
            [
                ("cb", "outer"),
                ("firstCallback", None),
                ("secondCallback", ["withers"]),
                ("final", None),
            ],
        )

    def test_reentrantRunCallbacks(self) -> None:
        """
        A callback added to a L{Deferred} by a callback on that L{Deferred}
        should be added to the end of the callback chain.
        """
        deferred: Deferred[None] = Deferred()
        called = []

        def callback3(result: None) -> None:
            called.append(3)

        def callback2(result: None) -> None:
            called.append(2)

        def callback1(result: None) -> None:
            called.append(1)
            deferred.addCallback(callback3)

        deferred.addCallback(callback1)
        deferred.addCallback(callback2)
        deferred.callback(None)
        self.assertEqual(called, [1, 2, 3])

    def test_nonReentrantCallbacks(self) -> None:
        """
        A callback added to a L{Deferred} by a callback on that L{Deferred}
        should not be executed until the running callback returns.
        """
        deferred: Deferred[None] = Deferred()
        called = []

        def callback2(result: None) -> None:
            called.append(2)

        def callback1(result: None) -> None:
            called.append(1)
            deferred.addCallback(callback2)
            self.assertEqual(called, [1])

        deferred.addCallback(callback1)
        deferred.callback(None)
        self.assertEqual(called, [1, 2])

    def test_reentrantRunCallbacksWithFailure(self) -> None:
        """
        After an exception is raised by a callback which was added to a
        L{Deferred} by a callback on that L{Deferred}, the L{Deferred} should
        call the first errback with a L{Failure} wrapping that exception.
        """
        exceptionMessage = "callback raised exception"
        deferred: Deferred[None] = Deferred()

        def callback2(result: object) -> None:
            raise Exception(exceptionMessage)

        def callback1(result: object) -> None:
            deferred.addCallback(callback2)

        deferred.addCallback(callback1)
        deferred.callback(None)
        exception = self.assertImmediateFailure(deferred, Exception)
        self.assertEqual(exception.args, (exceptionMessage,))

    def test_synchronousImplicitChain(self) -> None:
        """
        If a first L{Deferred} with a result is returned from a callback on a
        second L{Deferred}, the result of the second L{Deferred} becomes the
        result of the first L{Deferred} and the result of the first L{Deferred}
        becomes L{None}.
        """
        result = object()
        first = defer.succeed(result)
        second: Deferred[None] = Deferred()
        second.addCallback(lambda ign: first)
        second.callback(None)

        results: List[Optional[object]] = []
        first.addCallback(results.append)
        self.assertIsNone(results[0])
        second.addCallback(results.append)
        self.assertIs(results[1], result)

    def test_asynchronousImplicitChain(self) -> None:
        """
        If a first L{Deferred} without a result is returned from a callback on
        a second L{Deferred}, the result of the second L{Deferred} becomes the
        result of the first L{Deferred} as soon as the first L{Deferred} has
        one and the result of the first L{Deferred} becomes L{None}.
        """
        first: Deferred[object] = Deferred()
        second: Deferred[object] = Deferred()
        second.addCallback(lambda ign: first)
        second.callback(None)

        firstResult: List[object] = []
        first.addCallback(firstResult.append)
        secondResult: List[object] = []
        second.addCallback(secondResult.append)

        self.assertEqual(firstResult, [])
        self.assertEqual(secondResult, [])

        result = object()
        first.callback(result)

        self.assertEqual(firstResult, [None])
        self.assertEqual(secondResult, [result])

    def test_synchronousImplicitErrorChain(self) -> None:
        """
        If a first L{Deferred} with a L{Failure} result is returned from a
        callback on a second L{Deferred}, the first L{Deferred}'s result is
        converted to L{None} and no unhandled error is logged when it is
        garbage collected.
        """
        first = defer.fail(RuntimeError("First Deferred's Failure"))

        def cb(_: None, first: Deferred[None] = first) -> Deferred[None]:
            return first

        second: Deferred[None] = Deferred()
        second.addCallback(cb)
        second.callback(None)
        firstResult: List[None] = []
        first.addCallback(firstResult.append)
        self.assertIsNone(firstResult[0])
        self.assertImmediateFailure(second, RuntimeError)

    def test_asynchronousImplicitErrorChain(self) -> None:
        """
        Let C{a} and C{b} be two L{Deferred}s.

        If C{a} has no result and is returned from a callback on C{b} then when
        C{a} fails, C{b}'s result becomes the L{Failure} that was C{a}'s result,
        the result of C{a} becomes L{None} so that no unhandled error is logged
        when it is garbage collected.
        """
        first: Deferred[None] = Deferred()
        second: Deferred[None] = Deferred()
        second.addCallback(lambda ign: first)
        second.callback(None)
        secondError: List[Failure] = []
        second.addErrback(secondError.append)

        firstResult: List[None] = []
        first.addCallback(firstResult.append)
        secondResult: List[None] = []
        second.addCallback(secondResult.append)

        self.assertEqual(firstResult, [])
        self.assertEqual(secondResult, [])

        first.errback(RuntimeError("First Deferred's Failure"))
        self.assertTrue(secondError[0].check(RuntimeError))
        self.assertEqual(firstResult, [None])
        self.assertEqual(len(secondResult), 1)

    def test_doubleAsynchronousImplicitChaining(self) -> None:
        """
        L{Deferred} chaining is transitive.

        In other words, let A, B, and C be Deferreds.  If C is returned from a
        callback on B and B is returned from a callback on A then when C fires,
        A fires.
        """
        first: Deferred[object] = Deferred()
        second: Deferred[object] = Deferred()
        second.addCallback(lambda ign: first)
        third: Deferred[object] = Deferred()
        third.addCallback(lambda ign: second)

        thirdResult: List[object] = []
        third.addCallback(thirdResult.append)

        result = object()
        # After this, second is waiting for first to tell it to continue.
        second.callback(None)
        # And after this, third is waiting for second to tell it to continue.
        third.callback(None)

        # Still waiting
        self.assertEqual(thirdResult, [])

        # This will tell second to continue which will tell third to continue.
        first.callback(result)

        self.assertEqual(thirdResult, [result])

    def test_nestedAsynchronousChainedDeferreds(self) -> None:
        """
        L{Deferred}s can have callbacks that themselves return L{Deferred}s.
        When these "inner" L{Deferred}s fire (even asynchronously), the
        callback chain continues.
        """
        results: List[Union[Tuple[str, str], str]] = []
        failures: List[Failure] = []

        # A Deferred returned in the inner callback.
        inner: Deferred[str] = Deferred()

        def cb(result: str) -> Deferred[str]:
            results.append(("start-of-cb", result))
            d = defer.succeed("inner")

            def firstCallback(result: str) -> Deferred[str]:
                results.append(("firstCallback", "inner"))
                # Return a Deferred that definitely has not fired yet, so we
                # can fire the Deferreds out of order.
                return inner

            def secondCallback(result: str) -> str:
                results.append(("secondCallback", result))
                return result * 2

            d.addCallback(firstCallback).addCallback(secondCallback)
            d.addErrback(failures.append)
            return d

        # Create a synchronous Deferred that has a callback 'cb' that returns
        # a Deferred 'd' that has fired but is now waiting on an unfired
        # Deferred 'inner'.
        outer: Deferred[None] = (
            defer.succeed("outer").addCallback(cb).addCallback(results.append)
        )
        # At this point, the callback 'cb' has been entered, and the first
        # callback of 'd' has been called.
        self.assertEqual(
            results, [("start-of-cb", "outer"), ("firstCallback", "inner")]
        )

        # Once the inner Deferred is fired, processing of the outer Deferred's
        # callback chain continues.
        inner.callback("orange")

        # Make sure there are no errors.
        inner.addErrback(failures.append)
        outer.addErrback(failures.append)
        self.assertEqual([], failures, "Got errbacks but wasn't expecting any.")

        self.assertEqual(
            results,
            [
                ("start-of-cb", "outer"),
                ("firstCallback", "inner"),
                ("secondCallback", "orange"),
                "orangeorange",
            ],
        )

    def test_nestedAsynchronousChainedDeferredsWithExtraCallbacks(self) -> None:
        """
        L{Deferred}s can have callbacks that themselves return L{Deferred}s.
        These L{Deferred}s can have other callbacks added before they are
        returned, which subtly changes the callback chain. When these "inner"
        L{Deferred}s fire (even asynchronously), the outer callback chain
        continues.
        """
        results: List[Any] = []
        failures: List[Failure] = []

        # A Deferred returned in the inner callback after a callback is
        # added explicitly and directly to it.
        inner: Deferred[str] = Deferred()

        def cb(result: str) -> Deferred[Optional[List[str]]]:
            results.append(("start-of-cb", result))
            d = defer.succeed("inner")

            def firstCallback(result: str) -> Deferred[List[str]]:
                results.append(("firstCallback", result))
                # Return a Deferred that definitely has not fired yet with a
                # result-transforming callback so we can fire the Deferreds
                # out of order and see how the callback affects the ultimate
                # results.

                def transform(result: str) -> List[str]:
                    return [result]

                return inner.addCallback(transform)

            def secondCallback(result: List[str]) -> List[str]:
                results.append(("secondCallback", result))
                return result * 2

            return (
                d.addCallback(firstCallback)
                .addCallback(secondCallback)
                .addErrback(failures.append)
            )

        # Create a synchronous Deferred that has a callback 'cb' that returns
        # a Deferred 'd' that has fired but is now waiting on an unfired
        # Deferred 'inner'.
        outer = defer.succeed("outer")
        outer.addCallback(cb)
        outer.addCallback(results.append)
        # At this point, the callback 'cb' has been entered, and the first
        # callback of 'd' has been called.
        self.assertEqual(
            results, [("start-of-cb", "outer"), ("firstCallback", "inner")]
        )

        # Once the inner Deferred is fired, processing of the outer Deferred's
        # callback chain continues.
        inner.callback("withers")

        # Make sure there are no errors.
        outer.addErrback(failures.append)
        inner.addErrback(failures.append)
        self.assertEqual([], failures, "Got errbacks but wasn't expecting any.")

        self.assertEqual(
            results,
            [
                ("start-of-cb", "outer"),
                ("firstCallback", "inner"),
                ("secondCallback", ["withers"]),
                ["withers", "withers"],
            ],
        )

    def test_chainDeferredRecordsExplicitChain(self) -> None:
        """
        When we chain a L{Deferred}, that chaining is recorded explicitly.
        """
        a: Deferred[None] = Deferred()
        b: Deferred[None] = Deferred()
        b.chainDeferred(a)
        self.assertIs(a._chainedTo, b)

    def test_explicitChainClearedWhenResolved(self) -> None:
        """
        Any recorded chaining is cleared once the chaining is resolved, since
        it no longer exists.

        In other words, if one L{Deferred} is recorded as depending on the
        result of another, and I{that} L{Deferred} has fired, then the
        dependency is resolved and we no longer benefit from recording it.
        """
        a: Deferred[None] = Deferred()
        b: Deferred[None] = Deferred()
        b.chainDeferred(a)
        b.callback(None)
        self.assertIsNone(a._chainedTo)

    def test_chainDeferredRecordsImplicitChain(self) -> None:
        """
        We can chain L{Deferred}s implicitly by adding callbacks that return
        L{Deferred}s. When this chaining happens, we record it explicitly as
        soon as we can find out about it.
        """
        a: Deferred[None] = Deferred()
        b: Deferred[None] = Deferred()
        a.addCallback(lambda ignored: b)
        a.callback(None)
        self.assertIs(a._chainedTo, b)

    def test_circularChainWarning(self) -> None:
        """
        When a Deferred is returned from a callback directly attached to that
        same Deferred, a warning is emitted.
        """
        d: Deferred[str] = Deferred()

        def circularCallback(result: str) -> Deferred[str]:
            return d

        d.addCallback(circularCallback)
        d.callback("foo")

        circular_warnings = self.flushWarnings([circularCallback])
        self.assertEqual(len(circular_warnings), 1)
        warning = circular_warnings[0]
        self.assertEqual(warning["category"], DeprecationWarning)
        pattern = "Callback returned the Deferred it was attached to"
        self.assertTrue(
            re.search(pattern, warning["message"]),
            "\nExpected match: {!r}\nGot: {!r}".format(pattern, warning["message"]),
        )

    def test_circularChainException(self) -> None:
        """
        If the deprecation warning for circular deferred callbacks is
        configured to be an error, the exception will become the failure
        result of the Deferred.
        """
        self.addCleanup(
            setattr,
            warnings,
            "filters",
            warnings.filters,
        )
        warnings.filterwarnings("error", category=DeprecationWarning)
        d: Deferred[str] = Deferred()

        def circularCallback(result: str) -> Deferred[str]:
            return d

        d.addCallback(circularCallback)
        d.callback("foo")
        failure = self.failureResultOf(d)
        failure.trap(DeprecationWarning)

    def test_repr(self) -> None:
        """
        The C{repr()} of a L{Deferred} contains the class name and a
        representation of the internal Python ID.
        """
        d: Deferred[None] = Deferred()
        address = id(d)
        self.assertEqual(repr(d), f"<Deferred at 0x{address:x}>")

    def test_reprWithResult(self) -> None:
        """
        If a L{Deferred} has been fired, then its C{repr()} contains its
        result.
        """
        d: Deferred[str] = Deferred()
        d.callback("orange")
        self.assertEqual(repr(d), f"<Deferred at 0x{id(d):x} current result: 'orange'>")

    def test_reprWithChaining(self) -> None:
        """
        If a L{Deferred} C{a} has been fired, but is waiting on another
        L{Deferred} C{b} that appears in its callback chain, then C{repr(a)}
        says that it is waiting on C{b}.
        """
        a: Deferred[None] = Deferred()
        b: Deferred[None] = Deferred()
        b.chainDeferred(a)
        self.assertEqual(
            repr(a),
            f"<Deferred at 0x{id(a):x} waiting on Deferred at 0x{id(b):x}>",
        )

    def test_boundedStackDepth(self) -> None:
        """
        The depth of the call stack does not grow as more L{Deferred} instances
        are chained together.
        """

        def chainDeferreds(howMany: int) -> int:
            stack = []

            def recordStackDepth(ignored: object) -> None:
                stack.append(len(traceback.extract_stack()))

            top: Deferred[None] = Deferred()
            innerDeferreds: List[Deferred[None]] = [
                Deferred() for ignored in range(howMany)
            ]
            originalInners = innerDeferreds[:]
            last: Deferred[None] = Deferred()

            inner = innerDeferreds.pop()

            def cbInner(
                ignored: object, inner: Deferred[None] = inner
            ) -> Deferred[None]:
                return inner

            top.addCallback(cbInner)
            top.addCallback(recordStackDepth)

            while innerDeferreds:
                newInner = innerDeferreds.pop()

                def cbNewInner(
                    ignored: object, inner: Deferred[None] = newInner
                ) -> Deferred[None]:
                    return inner

                inner.addCallback(cbNewInner)
                inner = newInner

            inner.addCallback(lambda ign: last)

            top.callback(None)
            for inner in originalInners:
                inner.callback(None)

            # Sanity check - the record callback is not intended to have
            # fired yet.
            self.assertEqual(stack, [])

            # Now fire the last thing and return the stack depth at which the
            # callback was invoked.
            last.callback(None)
            return stack[0]

        # Callbacks should be invoked at the same stack depth regardless of
        # how many Deferreds are chained.
        self.assertEqual(chainDeferreds(1), chainDeferreds(2))

    def test_resultOfDeferredResultOfDeferredOfFiredDeferredCalled(self) -> None:
        """
        Given three Deferreds, one chained to the next chained to the next,
        callbacks on the middle Deferred which are added after the chain is
        created are called once the last Deferred fires.

        This is more of a regression-style test.  It doesn't exercise any
        particular code path through the current implementation of Deferred, but
        it does exercise a broken codepath through one of the variations of the
        implementation proposed as a resolution to ticket #411.
        """
        first: Deferred[None] = Deferred()
        second: Deferred[None] = Deferred()
        third: Deferred[None] = Deferred()
        first.addCallback(lambda ignored: second)
        second.addCallback(lambda ignored: third)
        second.callback(None)
        first.callback(None)
        third.callback(None)
        results: List[None] = []
        second.addCallback(results.append)
        self.assertEqual(results, [None])

    def test_errbackWithNoArgsNoDebug(self) -> None:
        """
        C{Deferred.errback()} creates a failure from the current Python
        exception.  When Deferred.debug is not set no globals or locals are
        captured in that failure.
        """
        defer.setDebugging(False)
        d: Deferred[None] = Deferred()
        l: List[Failure] = []
        exc = GenericError("Bang")
        try:
            raise exc
        except BaseException:
            d.errback()
        d.addErrback(l.append)
        fail = l[0]
        self.assertEqual(fail.value, exc)
        localz, globalz = fail.frames[0][-2:]
        self.assertEqual([], localz)
        self.assertEqual([], globalz)

    def test_errbackWithNoArgs(self) -> None:
        """
        C{Deferred.errback()} creates a failure from the current Python
        exception.  When Deferred.debug is set globals and locals are captured
        in that failure.
        """
        defer.setDebugging(True)
        d: Deferred[None] = Deferred()
        l: List[Failure] = []
        exc = GenericError("Bang")
        try:
            raise exc
        except BaseException:
            d.errback()
        d.addErrback(l.append)
        fail = l[0]
        self.assertEqual(fail.value, exc)
        localz, globalz = fail.frames[0][-2:]
        self.assertNotEqual([], localz)
        self.assertNotEqual([], globalz)

    def test_errorInCallbackDoesNotCaptureVars(self) -> None:
        """
        An error raised by a callback creates a Failure.  The Failure captures
        locals and globals if and only if C{Deferred.debug} is set.
        """
        d: Deferred[None] = Deferred()
        d.callback(None)
        defer.setDebugging(False)

        def raiseError(ignored: object) -> None:
            raise GenericError("Bang")

        d.addCallback(raiseError)
        l: List[Failure] = []
        d.addErrback(l.append)
        fail = l[0]
        localz, globalz = fail.frames[0][-2:]
        self.assertEqual([], localz)
        self.assertEqual([], globalz)

    def test_errorInCallbackCapturesVarsWhenDebugging(self) -> None:
        """
        An error raised by a callback creates a Failure.  The Failure captures
        locals and globals if and only if C{Deferred.debug} is set.
        """
        d: Deferred[None] = Deferred()
        d.callback(None)
        defer.setDebugging(True)

        def raiseError(ignored: object) -> None:
            raise GenericError("Bang")

        d.addCallback(raiseError)
        l: List[Failure] = []
        d.addErrback(l.append)
        fail = l[0]
        localz, globalz = fail.frames[0][-2:]
        self.assertNotEqual([], localz)
        self.assertNotEqual([], globalz)

<<<<<<< HEAD
    def test_inlineCallbacksTracebacks(self) -> None:
        """
        L{defer.inlineCallbacks} that re-raise tracebacks into their deferred
        should not lose their tracebacks.
        """
        f = getDivisionFailure()
        d: Deferred[None] = Deferred()
        try:
            f.raiseException()
        except BaseException:
            d.errback()

        def ic(d: object) -> Generator[Any, Any, None]:
            yield d

        defer.inlineCallbacks(ic)
        newFailure = self.failureResultOf(d)
        tb = traceback.extract_tb(newFailure.getTracebackObject())

        self.assertEqual(len(tb), 3)
        self.assertIn("test_defer", tb[2][0])
        self.assertEqual("getDivisionFailure", tb[2][2])
        self.assertEqual("1 / 0", tb[2][3])

        self.assertIn("test_defer", tb[0][0])
        self.assertEqual("test_inlineCallbacksTracebacks", tb[0][2])
        self.assertEqual("f.raiseException()", tb[0][3])

    def test_fromCoroutine(self) -> None:
        """
        It can discover the return type of a first level coroutine.
        """

        async def returnsInt() -> int:
            return 1

        d = Deferred.fromCoroutine(returnsInt())
        assert_type(d, Deferred[int])
        self.assertEqual(1, self.successResultOf(d))

    def test_fromCoroutineRequiresCoroutine(self) -> None:
        """
        L{Deferred.fromCoroutine} requires a coroutine object or a generator,
        and will reject things that are not that.
        """
        thingsThatAreNotCoroutines = [
            # Lambda
            lambda x: x,
            # Int
            1,
            # Boolean
            True,
            # Function
            self.test_fromCoroutineRequiresCoroutine,
            # None
            None,
            # Module
            defer,
        ]

        for thing in thingsThatAreNotCoroutines:
            self.assertRaises(defer.NotACoroutineError, Deferred.fromCoroutine, thing)

=======
>>>>>>> 0a41d60b
    @pyunit.skipIf(_PYPY, "GC works differently on PyPy.")
    def test_canceller_circular_reference_callback(self) -> None:
        """
        A circular reference between a `Deferred` and its canceller
        is broken when the deferred is called.
        """

        # Create a canceller and weak reference to track if its been freed.
        canceller = DummyCanceller()
        weakCanceller = weakref.ref(canceller)

        # Create a Deferred with the above canceller, adding a reference to the
        # deferred to the canceller to create the circular reference.
        deferred: Deferred[Any] = Deferred(canceller)
        canceller.deferred = deferred
        weakDeferred = weakref.ref(deferred)

        deferred.callback(None)

        # We manually remove the reference from the local
        # function scope, to avoid interfering with the test.
        del deferred
        del canceller

        # Once all local references have been dropped, the canceller should have
        # been freed.
        self.assertIsNone(weakCanceller())
        self.assertIsNone(weakDeferred())

    @pyunit.skipIf(_PYPY, "GC works differently on PyPy.")
    def test_canceller_circular_reference_errback(self) -> None:
        """
        A circular reference between a `Deferred` and its canceller
        is broken when the deferred fails.
        """

        # Create a canceller and weak reference to track if its been freed.
        canceller = DummyCanceller()
        weakCanceller = weakref.ref(canceller)

        # Create a Deferred with the above canceller, adding a reference to the
        # deferred to the canceller to create the circular reference.
        deferred: Deferred[Any] = Deferred(canceller)
        canceller.deferred = deferred
        weakDeferred = weakref.ref(deferred)

        failure = Failure(Exception("The test demands failures."))
        deferred.errback(failure)

        # We need to get the failure out of the deferred otherwise the test will
        # fail due to unhandled error.
        self.failureResultOf(deferred)

        del deferred
        del canceller

        # Once all local references have been dropped, the canceller should have
        # been freed.
        self.assertIsNone(weakCanceller())
        self.assertIsNone(weakDeferred())

    @pyunit.skipIf(_PYPY, "GC works differently on PyPy.")
    def test_canceller_circular_reference_non_final(self) -> None:
        """
        A circular reference between a `Deferred` and its canceller is broken
        when the deferred is called, even if another deferred gets added to its
        chain.
        """

        # Create a canceller and weak reference to track if its been freed.
        canceller = DummyCanceller()
        weakCanceller = weakref.ref(canceller)

        # Create a Deferred with the above canceller, adding a reference to the
        # deferred to the canceller to create the circular reference.
        deferred: Deferred[Any] = Deferred(canceller)
        canceller.deferred = deferred

        deferred.addCallback(lambda _: Deferred())
        deferred.callback(None)

        del deferred
        del canceller

        # Once all local references have been dropped, the canceller should have
        # been freed.
        self.assertIsNone(weakCanceller())


class DummyCanceller:
    """
    A callable that does nothing.
    It is intended to be used just to get an object reference
    to support GC related tests.
    """

    deferred: Optional[Deferred[Any]] = None

    def __call__(self, deferred: Deferred[Any]) -> None:  # pragma: no cover
        """
        This is not expected to be called as part of the current test suite.
        """


def _setupRaceState(numDeferreds: int) -> tuple[list[int], list[Deferred[object]]]:
    """
    Create a list of Deferreds and a corresponding list of integers
    tracking how many times each Deferred has been cancelled.  Without
    additional steps the Deferreds will never fire.
    """
    cancelledState = [0] * numDeferreds

    ds: list[Deferred[object]] = []
    for n in range(numDeferreds):

        def cancel(d: Deferred[object], n: int = n) -> None:
            cancelledState[n] += 1

        ds.append(Deferred(canceller=cancel))

    return cancelledState, ds


class RaceTests(unittest.SynchronousTestCase):
    """
    Tests for L{race}.
    """

    @given(
        beforeWinner=integers(min_value=0, max_value=3),
        afterWinner=integers(min_value=0, max_value=3),
    )
    def test_success(self, beforeWinner: int, afterWinner: int) -> None:
        """
        When one of the L{Deferred}s passed to L{race} fires successfully,
        the L{Deferred} return by L{race} fires with the index of that
        L{Deferred} and its result and cancels the rest of the L{Deferred}s.

        @param beforeWinner: A randomly selected number of Deferreds to
            appear before the "winning" Deferred in the list passed in.

        @param beforeWinner: A randomly selected number of Deferreds to
            appear after the "winning" Deferred in the list passed in.
        """
        cancelledState, ds = _setupRaceState(beforeWinner + 1 + afterWinner)

        raceResult = race(ds)
        expected = object()
        ds[beforeWinner].callback(expected)

        # The result should be the index and result of the only Deferred that
        # fired.
        assert_that(
            self.successResultOf(raceResult),
            equal_to((beforeWinner, expected)),
        )
        # All Deferreds except the winner should have been cancelled once.
        expectedCancelledState = [1] * beforeWinner + [0] + [1] * afterWinner
        assert_that(
            cancelledState,
            equal_to(expectedCancelledState),
        )

    @given(
        beforeWinner=integers(min_value=0, max_value=3),
        afterWinner=integers(min_value=0, max_value=3),
    )
    def test_failure(self, beforeWinner: int, afterWinner: int) -> None:
        """
        When all of the L{Deferred}s passed to L{race} fire with failures,
        the L{Deferred} return by L{race} fires with L{FailureGroup} wrapping
        all of their failures.

        @param beforeWinner: A randomly selected number of Deferreds to
            appear before the "winning" Deferred in the list passed in.

        @param beforeWinner: A randomly selected number of Deferreds to
            appear after the "winning" Deferred in the list passed in.
        """
        cancelledState, ds = _setupRaceState(beforeWinner + 1 + afterWinner)

        failure = Failure(Exception("The test demands failures."))
        raceResult = race(ds)
        for d in ds:
            d.errback(failure)

        actualFailure = self.failureResultOf(raceResult, FailureGroup)
        assert_that(
            actualFailure.value.failures,
            equal_to([failure] * len(ds)),
        )
        assert_that(
            cancelledState,
            equal_to([0] * len(ds)),
        )

    @given(
        beforeWinner=integers(min_value=0, max_value=3),
        afterWinner=integers(min_value=0, max_value=3),
    )
    def test_resultAfterCancel(self, beforeWinner: int, afterWinner: int) -> None:
        """
        If one of the Deferreds fires after it was cancelled its result
        goes nowhere.  In particular, it does not cause any errors to be
        logged.
        """
        # Ensure we have a Deferred to win and at least one other Deferred
        # that can ignore cancellation.
        ds: list[Deferred[None]] = [
            Deferred() for n in range(beforeWinner + 2 + afterWinner)
        ]

        raceResult = race(ds)
        ds[beforeWinner].callback(None)
        ds[beforeWinner + 1].callback(None)

        self.successResultOf(raceResult)
        assert_that(self.flushLoggedErrors(), empty())

    def test_resultFromCancel(self) -> None:
        """
        If one of the input Deferreds has a cancel function that fires it
        with success, nothing bad happens.
        """
        winner: Deferred[object] = Deferred()
        ds: list[Deferred[object]] = [
            winner,
            Deferred(canceller=lambda d: d.callback(object())),
        ]
        expected = object()
        raceResult = race(ds)
        winner.callback(expected)

        assert_that(self.successResultOf(raceResult), equal_to((0, expected)))

    @given(
        numDeferreds=integers(min_value=1, max_value=3),
    )
    def test_cancel(self, numDeferreds: int) -> None:
        """
        If the result of L{race} is cancelled then all of the L{Deferred}s
        passed in are cancelled.
        """
        cancelledState, ds = _setupRaceState(numDeferreds)

        raceResult = race(ds)
        raceResult.cancel()

        assert_that(cancelledState, equal_to([1] * numDeferreds))
        self.failureResultOf(raceResult, FailureGroup)


class FirstErrorTests(unittest.SynchronousTestCase):
    """
    Tests for L{FirstError}.
    """

    def test_repr(self) -> None:
        """
        The repr of a L{FirstError} instance includes the repr of the value of
        the sub-failure and the index which corresponds to the L{FirstError}.
        """
        exc = ValueError("some text")
        try:
            raise exc
        except BaseException:
            f = Failure()

        error = defer.FirstError(f, 3)
        self.assertEqual(repr(error), f"FirstError[#3, {repr(exc)}]")

    def test_str(self) -> None:
        """
        The str of a L{FirstError} instance includes the str of the
        sub-failure and the index which corresponds to the L{FirstError}.
        """
        exc = ValueError("some text")
        try:
            raise exc
        except BaseException:
            f = Failure()

        error = defer.FirstError(f, 5)
        self.assertEqual(str(error), f"FirstError[#5, {str(f)}]")

    def test_comparison(self) -> None:
        """
        L{FirstError} instances compare equal to each other if and only if
        their failure and index compare equal.  L{FirstError} instances do not
        compare equal to instances of other types.
        """
        try:
            1 // 0
        except BaseException:
            firstFailure = Failure()

        one = defer.FirstError(firstFailure, 13)
        anotherOne = defer.FirstError(firstFailure, 13)

        try:
            raise ValueError("bar")
        except BaseException:
            secondFailure = Failure()

        another = defer.FirstError(secondFailure, 9)

        self.assertTrue(one == anotherOne)
        self.assertFalse(one == another)
        self.assertTrue(one != another)
        self.assertFalse(one != anotherOne)

        self.assertFalse(one == 10)


class AlreadyCalledTests(unittest.SynchronousTestCase):
    def setUp(self) -> None:
        self._deferredWasDebugging = defer.getDebugging()
        defer.setDebugging(True)

    def tearDown(self) -> None:
        defer.setDebugging(self._deferredWasDebugging)

    def _callback(self, *args: object, **kwargs: object) -> None:
        pass

    def _errback(self, *args: object, **kwargs: object) -> None:
        pass

    def _call_1(self, d: Deferred[str]) -> None:
        d.callback("hello")

    def _call_2(self, d: Deferred[str]) -> None:
        d.callback("twice")

    def _err_1(self, d: Deferred[str]) -> None:
        d.errback(Failure(RuntimeError()))

    def _err_2(self, d: Deferred[str]) -> None:
        d.errback(Failure(RuntimeError()))

    def testAlreadyCalled_CC(self) -> None:
        d: Deferred[str] = Deferred()
        d.addCallbacks(self._callback, self._errback)
        self._call_1(d)
        self.assertRaises(defer.AlreadyCalledError, self._call_2, d)

    def testAlreadyCalled_CE(self) -> None:
        d: Deferred[str] = Deferred()
        d.addCallbacks(self._callback, self._errback)
        self._call_1(d)
        self.assertRaises(defer.AlreadyCalledError, self._err_2, d)

    def testAlreadyCalled_EE(self) -> None:
        d: Deferred[str] = Deferred()
        d.addCallbacks(self._callback, self._errback)
        self._err_1(d)
        self.assertRaises(defer.AlreadyCalledError, self._err_2, d)

    def testAlreadyCalled_EC(self) -> None:
        d: Deferred[str] = Deferred()
        d.addCallbacks(self._callback, self._errback)
        self._err_1(d)
        self.assertRaises(defer.AlreadyCalledError, self._call_2, d)

    def _count(self, linetype: str, func: str, lines: List[str], expected: int) -> None:
        count = 0
        for line in lines:
            if line.startswith(" %s:" % linetype) and line.endswith(" %s" % func):
                count += 1
        self.assertTrue(count == expected)

    def _check(self, e: Exception, caller: str, invoker1: str, invoker2: str) -> None:
        # make sure the debugging information is vaguely correct
        lines = e.args[0].split("\n")
        # the creator should list the creator (testAlreadyCalledDebug) but not
        # _call_1 or _call_2 or other invokers
        self._count("C", caller, lines, 1)
        self._count("C", "_call_1", lines, 0)
        self._count("C", "_call_2", lines, 0)
        self._count("C", "_err_1", lines, 0)
        self._count("C", "_err_2", lines, 0)
        # invoker should list the first invoker but not the second
        self._count("I", invoker1, lines, 1)
        self._count("I", invoker2, lines, 0)

    def testAlreadyCalledDebug_CC(self) -> None:
        d: Deferred[str] = Deferred()
        d.addCallbacks(self._callback, self._errback)
        self._call_1(d)
        try:
            self._call_2(d)
        except defer.AlreadyCalledError as e:
            self._check(e, "testAlreadyCalledDebug_CC", "_call_1", "_call_2")
        else:
            self.fail("second callback failed to raise AlreadyCalledError")

    def testAlreadyCalledDebug_CE(self) -> None:
        d: Deferred[str] = Deferred()
        d.addCallbacks(self._callback, self._errback)
        self._call_1(d)
        try:
            self._err_2(d)
        except defer.AlreadyCalledError as e:
            self._check(e, "testAlreadyCalledDebug_CE", "_call_1", "_err_2")
        else:
            self.fail("second errback failed to raise AlreadyCalledError")

    def testAlreadyCalledDebug_EC(self) -> None:
        d: Deferred[str] = Deferred()
        d.addCallbacks(self._callback, self._errback)
        self._err_1(d)
        try:
            self._call_2(d)
        except defer.AlreadyCalledError as e:
            self._check(e, "testAlreadyCalledDebug_EC", "_err_1", "_call_2")
        else:
            self.fail("second callback failed to raise AlreadyCalledError")

    def testAlreadyCalledDebug_EE(self) -> None:
        d: Deferred[str] = Deferred()
        d.addCallbacks(self._callback, self._errback)
        self._err_1(d)
        try:
            self._err_2(d)
        except defer.AlreadyCalledError as e:
            self._check(e, "testAlreadyCalledDebug_EE", "_err_1", "_err_2")
        else:
            self.fail("second errback failed to raise AlreadyCalledError")

    def testNoDebugging(self) -> None:
        defer.setDebugging(False)
        d: Deferred[str] = Deferred()
        d.addCallbacks(self._callback, self._errback)
        self._call_1(d)
        try:
            self._call_2(d)
        except defer.AlreadyCalledError as e:
            self.assertFalse(e.args)
        else:
            self.fail("second callback failed to raise AlreadyCalledError")

    def testSwitchDebugging(self) -> None:
        # Make sure Deferreds can deal with debug state flipping
        # around randomly.  This is covering a particular fixed bug.
        defer.setDebugging(False)
        d: Deferred[None] = Deferred()
        d.addBoth(lambda ign: None)
        defer.setDebugging(True)
        d.callback(None)

        defer.setDebugging(False)
        d = Deferred()
        d.callback(None)
        defer.setDebugging(True)
        d.addBoth(lambda ign: None)


class DeferredCancellerTests(unittest.SynchronousTestCase):
    def setUp(self) -> None:
        self.callbackResults: Optional[str] = None
        self.errbackResults: Optional[Failure] = None
        self.callback2Results: Optional[str] = None
        self.cancellerCallCount = 0

    def tearDown(self) -> None:
        # Sanity check that the canceller was called at most once.
        self.assertIn(self.cancellerCallCount, (0, 1))

    def _callback(self, data: str) -> str:
        self.callbackResults = data
        return data

    def _callback2(self, data: str) -> None:
        self.callback2Results = data

    def _errback(self, error: Failure) -> None:
        self.errbackResults = error

    def test_noCanceller(self) -> None:
        """
        A L{Deferred} without a canceller must errback with a
        L{defer.CancelledError} and not callback.
        """
        d: Deferred[None] = Deferred()
        d.addCallbacks(self._callback, self._errback)
        d.cancel()
        assert self.errbackResults is not None
        self.assertEqual(self.errbackResults.type, defer.CancelledError)
        self.assertIsNone(self.callbackResults)

    def test_raisesAfterCancelAndCallback(self) -> None:
        """
        A L{Deferred} without a canceller, when cancelled must allow
        a single extra call to callback, and raise
        L{defer.AlreadyCalledError} if callbacked or errbacked thereafter.
        """
        d: Deferred[None] = Deferred()
        d.addCallbacks(self._callback, self._errback)
        d.cancel()

        # A single extra callback should be swallowed.
        d.callback(None)

        # But a second call to callback or errback is not.
        self.assertRaises(defer.AlreadyCalledError, d.callback, None)
        self.assertRaises(defer.AlreadyCalledError, d.errback, Exception())

    def test_raisesAfterCancelAndErrback(self) -> None:
        """
        A L{Deferred} without a canceller, when cancelled must allow
        a single extra call to errback, and raise
        L{defer.AlreadyCalledError} if callbacked or errbacked thereafter.
        """
        d: Deferred[None] = Deferred()
        d.addCallbacks(self._callback, self._errback)
        d.cancel()

        # A single extra errback should be swallowed.
        d.errback(Exception())

        # But a second call to callback or errback is not.
        self.assertRaises(defer.AlreadyCalledError, d.callback, None)
        self.assertRaises(defer.AlreadyCalledError, d.errback, Exception())

    def test_noCancellerMultipleCancelsAfterCancelAndCallback(self) -> None:
        """
        A L{Deferred} without a canceller, when cancelled and then
        callbacked, ignores multiple cancels thereafter.
        """
        d: Deferred[None] = Deferred()
        d.addCallbacks(self._callback, self._errback)
        d.cancel()
        currentFailure = self.errbackResults
        # One callback will be ignored
        d.callback(None)
        # Cancel should have no effect.
        d.cancel()
        self.assertIs(currentFailure, self.errbackResults)

    def test_noCancellerMultipleCancelsAfterCancelAndErrback(self) -> None:
        """
        A L{Deferred} without a canceller, when cancelled and then
        errbacked, ignores multiple cancels thereafter.
        """
        d: Deferred[None] = Deferred()
        d.addCallbacks(self._callback, self._errback)
        d.cancel()
        assert self.errbackResults is not None
        self.assertEqual(self.errbackResults.type, defer.CancelledError)
        currentFailure = self.errbackResults
        # One errback will be ignored
        d.errback(GenericError())
        # I.e., we should still have a CancelledError.
        self.assertEqual(self.errbackResults.type, defer.CancelledError)
        d.cancel()
        self.assertIs(currentFailure, self.errbackResults)

    def test_noCancellerMultipleCancel(self) -> None:
        """
        Calling cancel multiple times on a deferred with no canceller
        results in a L{defer.CancelledError}. Subsequent calls to cancel
        do not cause an error.
        """
        d: Deferred[None] = Deferred()
        d.addCallbacks(self._callback, self._errback)
        d.cancel()
        assert self.errbackResults is not None
        self.assertEqual(self.errbackResults.type, defer.CancelledError)
        currentFailure = self.errbackResults
        d.cancel()
        self.assertIs(currentFailure, self.errbackResults)

    def test_cancellerMultipleCancel(self) -> None:
        """
        Verify that calling cancel multiple times on a deferred with a
        canceller that does not errback results in a
        L{defer.CancelledError} and that subsequent calls to cancel do not
        cause an error and that after all that, the canceller was only
        called once.
        """

        def cancel(d: Deferred[object]) -> None:
            self.cancellerCallCount += 1

        d: Deferred[None] = Deferred(canceller=cancel)
        d.addCallbacks(self._callback, self._errback)
        d.cancel()
        assert self.errbackResults is not None
        self.assertEqual(self.errbackResults.type, defer.CancelledError)
        currentFailure = self.errbackResults
        d.cancel()
        self.assertIs(currentFailure, self.errbackResults)
        self.assertEqual(self.cancellerCallCount, 1)

    def test_simpleCanceller(self) -> None:
        """
        Verify that a L{Deferred} calls its specified canceller when
        it is cancelled, and that further call/errbacks raise
        L{defer.AlreadyCalledError}.
        """

        def cancel(d: Deferred[object]) -> None:
            self.cancellerCallCount += 1

        d: Deferred[None] = Deferred(canceller=cancel)
        d.addCallbacks(self._callback, self._errback)
        d.cancel()
        self.assertEqual(self.cancellerCallCount, 1)
        assert self.errbackResults is not None
        self.assertEqual(self.errbackResults.type, defer.CancelledError)

        # Test that further call/errbacks are *not* swallowed
        self.assertRaises(defer.AlreadyCalledError, d.callback, None)
        self.assertRaises(defer.AlreadyCalledError, d.errback, Exception())

    def test_cancellerArg(self) -> None:
        """
        Verify that a canceller is given the correct deferred argument.
        """

        def cancel(d1: Deferred[object]) -> None:
            self.assertIs(d1, d)

        d: Deferred[None] = Deferred(canceller=cancel)
        d.addCallbacks(self._callback, self._errback)
        d.cancel()

    def test_cancelAfterCallback(self) -> None:
        """
        Test that cancelling a deferred after it has been callbacked does
        not cause an error.
        """

        def cancel(d: Deferred[object]) -> None:
            self.cancellerCallCount += 1
            d.errback(GenericError())

        d: Deferred[str] = Deferred(canceller=cancel)
        d.addCallbacks(self._callback, self._errback)
        d.callback("biff!")
        d.cancel()
        self.assertEqual(self.cancellerCallCount, 0)
        self.assertIsNone(self.errbackResults)
        self.assertEqual(self.callbackResults, "biff!")

    def test_cancelAfterErrback(self) -> None:
        """
        Test that cancelling a L{Deferred} after it has been errbacked does
        not result in a L{defer.CancelledError}.
        """

        def cancel(d: Deferred[object]) -> None:
            self.cancellerCallCount += 1
            d.errback(GenericError())

        d: Deferred[None] = Deferred(canceller=cancel)
        d.addCallbacks(self._callback, self._errback)
        d.errback(GenericError())
        d.cancel()
        self.assertEqual(self.cancellerCallCount, 0)
        assert self.errbackResults is not None
        self.assertEqual(self.errbackResults.type, GenericError)
        self.assertIsNone(self.callbackResults)

    def test_cancellerThatErrbacks(self) -> None:
        """
        Test a canceller which errbacks its deferred.
        """

        def cancel(d: Deferred[object]) -> None:
            self.cancellerCallCount += 1
            d.errback(GenericError())

        d: Deferred[None] = Deferred(canceller=cancel)
        d.addCallbacks(self._callback, self._errback)
        d.cancel()
        self.assertEqual(self.cancellerCallCount, 1)
        assert self.errbackResults is not None
        self.assertEqual(self.errbackResults.type, GenericError)

    def test_cancellerThatCallbacks(self) -> None:
        """
        Test a canceller which calls its deferred.
        """

        def cancel(d: Deferred[object]) -> None:
            self.cancellerCallCount += 1
            d.callback("hello!")

        d: Deferred[None] = Deferred(canceller=cancel)
        d.addCallbacks(self._callback, self._errback)
        d.cancel()
        self.assertEqual(self.cancellerCallCount, 1)
        self.assertEqual(self.callbackResults, "hello!")
        self.assertIsNone(self.errbackResults)

    def test_cancelNestedDeferred(self) -> None:
        """
        Verify that a Deferred, a, which is waiting on another Deferred, b,
        returned from one of its callbacks, will propagate
        L{defer.CancelledError} when a is cancelled.
        """

        def innerCancel(d: Deferred[object]) -> None:
            self.cancellerCallCount += 1

        def cancel(d: Deferred[object]) -> None:
            self.assertTrue(False)

        b: Deferred[None] = Deferred(canceller=innerCancel)
        a: Deferred[None] = Deferred(canceller=cancel)
        a.callback(None)
        a.addCallback(lambda data: b)
        a.cancel()
        a.addCallbacks(self._callback, self._errback)
        # The cancel count should be one (the cancellation done by B)
        self.assertEqual(self.cancellerCallCount, 1)
        # B's canceller didn't errback, so defer.py will have called errback
        # with a CancelledError.
        assert self.errbackResults is not None
        self.assertEqual(self.errbackResults.type, defer.CancelledError)


class LogTests(unittest.SynchronousTestCase):
    """
    Test logging of unhandled errors.
    """

    def setUp(self) -> None:
        """
        Add a custom observer to observer logging.
        """
        self.c: List[Dict[str, Any]] = []
        log.addObserver(self.c.append)

    def tearDown(self) -> None:
        """
        Remove the observer.
        """
        log.removeObserver(self.c.append)

    def _loggedErrors(self) -> List[Dict[str, Any]]:
        return [e for e in self.c if e["isError"]]

    def _check(self) -> None:
        """
        Check the output of the log observer to see if the error is present.
        """
        c2 = self._loggedErrors()
        self.assertEqual(len(c2), 2)
        c2[1]["failure"].trap(ZeroDivisionError)
        self.flushLoggedErrors(ZeroDivisionError)

    def test_errorLog(self) -> None:
        """
        Verify that when a L{Deferred} with no references to it is fired,
        and its final result (the one not handled by any callback) is an
        exception, that exception will be logged immediately.
        """
        Deferred().addCallback(lambda x: 1 // 0).callback(1)
        gc.collect()
        self._check()

    def test_errorLogWithInnerFrameRef(self) -> None:
        """
        Same as L{test_errorLog}, but with an inner frame.
        """

        def _subErrorLogWithInnerFrameRef() -> None:
            d: Deferred[int] = Deferred()
            d.addCallback(lambda x: 1 // 0)
            d.callback(1)

        _subErrorLogWithInnerFrameRef()
        gc.collect()
        self._check()

    def test_errorLogWithInnerFrameCycle(self) -> None:
        """
        Same as L{test_errorLogWithInnerFrameRef}, plus create a cycle.
        """

        def _subErrorLogWithInnerFrameCycle() -> None:
            d: Deferred[int] = Deferred()
            d.addCallback(lambda x, d=d: 1 // 0)
            # Set a self deference on to create a cycle
            d._d = d  # type: ignore[attr-defined]
            d.callback(1)

        _subErrorLogWithInnerFrameCycle()
        gc.collect()
        self._check()

    def test_errorLogNoRepr(self) -> None:
        """
        Verify that when a L{Deferred} with no references to it is fired,
        the logged message does not contain a repr of the failure object.
        """
        Deferred().addCallback(lambda x: 1 // 0).callback(1)

        gc.collect()
        self._check()

        self.assertEqual(2, len(self.c))
        msg = log.textFromEventDict(self.c[-1])
        assert msg is not None
        expected = "Unhandled Error\nTraceback "
        self.assertTrue(
            msg.startswith(expected),
            f"Expected message starting with: {expected!r}",
        )

    def test_errorLogDebugInfo(self) -> None:
        """
        Verify that when a L{Deferred} with no references to it is fired,
        the logged message includes debug info if debugging on the deferred
        is enabled.
        """

        def doit() -> None:
            d: Deferred[int] = Deferred()
            d.debug = True
            d.addCallback(lambda x: 1 // 0)
            d.callback(1)

        doit()
        gc.collect()
        self._check()

        self.assertEqual(2, len(self.c))
        msg = log.textFromEventDict(self.c[-1])
        assert msg is not None
        expected = "(debug:  I"
        self.assertTrue(
            msg.startswith(expected),
            f"Expected message starting with: {expected!r}",
        )

    def test_chainedErrorCleanup(self) -> None:
        """
        If one Deferred with an error result is returned from a callback on
        another Deferred, when the first Deferred is garbage collected it does
        not log its error.
        """
        d: Deferred[None] = Deferred()
        d.addCallback(lambda ign: defer.fail(RuntimeError("zoop")))
        d.callback(None)

        # Sanity check - this isn't too interesting, but we do want the original
        # Deferred to have gotten the failure.
        results: List[None] = []
        errors: List[Failure] = []
        d.addCallbacks(results.append, errors.append)
        self.assertEqual(results, [])
        self.assertEqual(len(errors), 1)
        errors[0].trap(Exception)

        # Get rid of any references we might have to the inner Deferred (none of
        # these should really refer to it, but we're just being safe).
        del results, errors, d
        # Force a collection cycle so that there's a chance for an error to be
        # logged, if it's going to be logged.
        gc.collect()
        # And make sure it is not.
        self.assertEqual(self._loggedErrors(), [])

    def test_errorClearedByChaining(self) -> None:
        """
        If a Deferred with a failure result has an errback which chains it to
        another Deferred, the initial failure is cleared by the errback so it is
        not logged.
        """
        # Start off with a Deferred with a failure for a result
        bad: Optional[Deferred[None]] = defer.fail(Exception("oh no"))
        good: Optional[Deferred[None]] = Deferred()
        # Give it a callback that chains it to another Deferred
        assert bad is not None
        bad.addErrback(lambda ignored: good)
        # That's all, clean it up.  No Deferred here still has a failure result,
        # so nothing should be logged.
        good = bad = None
        gc.collect()
        self.assertEqual(self._loggedErrors(), [])


class DeferredListEmptyTests(unittest.SynchronousTestCase):
    def setUp(self) -> None:
        self.callbackRan = 0

    def testDeferredListEmpty(self) -> None:
        """Testing empty DeferredList."""
        dl: Deferred[_DeferredListResultListT[object]] = DeferredList([])
        dl.addCallback(self.cb_empty)

    def cb_empty(self, res: List[Tuple[bool, object]]) -> None:
        self.callbackRan = 1
        self.assertEqual([], res)

    def tearDown(self) -> None:
        self.assertTrue(self.callbackRan, "Callback was never run.")


class OtherPrimitivesTests(unittest.SynchronousTestCase, ImmediateFailureMixin):
    def _incr(self, result: object) -> None:
        self.counter += 1

    def setUp(self) -> None:
        self.counter = 0

    def testLock(self) -> None:
        lock = DeferredLock()
        lock.acquire().addCallback(self._incr)
        self.assertTrue(lock.locked)
        self.assertEqual(self.counter, 1)

        lock.acquire().addCallback(self._incr)
        self.assertTrue(lock.locked)
        self.assertEqual(self.counter, 1)

        lock.release()
        self.assertTrue(lock.locked)
        self.assertEqual(self.counter, 2)

        lock.release()
        self.assertFalse(lock.locked)
        self.assertEqual(self.counter, 2)

        self.assertRaises(TypeError, lock.run)

        firstUnique = object()
        secondUnique = object()

        controlDeferred: Deferred[object] = Deferred()

        result: Optional[object] = None

        def helper(resultValue: object, returnValue: object = None) -> object:
            nonlocal result
            result = resultValue
            return returnValue

        resultDeferred = lock.run(
            helper, resultValue=firstUnique, returnValue=controlDeferred
        )
        self.assertTrue(lock.locked)
        self.assertEqual(result, firstUnique)

        resultDeferred.addCallback(helper)

        lock.acquire().addCallback(self._incr)
        self.assertTrue(lock.locked)
        self.assertEqual(self.counter, 2)

        controlDeferred.callback(secondUnique)
        self.assertEqual(result, secondUnique)
        self.assertTrue(lock.locked)
        self.assertEqual(self.counter, 3)

        d = lock.acquire().addBoth(helper)
        d.cancel()
        self.assertIsInstance(result, Failure)
        self.assertEqual(cast(Failure, result).type, defer.CancelledError)

        lock.release()
        self.assertFalse(lock.locked)

        def returnsInt() -> Deferred[int]:
            return defer.succeed(2)

        async def returnsCoroInt() -> int:
            return 1

        assert_type(lock.run(returnsInt), Deferred[int])
        assert_type(lock.run(returnsCoroInt), Deferred[int])

    def test_cancelLockAfterAcquired(self) -> None:
        """
        When canceling a L{Deferred} from a L{DeferredLock} that already
        has the lock, the cancel should have no effect.
        """

        def failOnErrback(f: Failure) -> None:
            self.fail("Unexpected errback call!")

        lock = DeferredLock()
        d = lock.acquire()
        d.addErrback(failOnErrback)
        d.cancel()

    def test_cancelLockBeforeAcquired(self) -> None:
        """
        When canceling a L{Deferred} from a L{DeferredLock} that does not
        yet have the lock (i.e., the L{Deferred} has not fired), the cancel
        should cause a L{defer.CancelledError} failure.
        """
        lock = DeferredLock()
        lock.acquire()
        d = lock.acquire()
        d.cancel()
        self.assertImmediateFailure(d, defer.CancelledError)

    def testSemaphore(self) -> None:
        N = 13
        sem = DeferredSemaphore(N)

        controlDeferred: Deferred[None] = Deferred()

        helperArg: object = None

        def helper(arg: object) -> Deferred[None]:
            nonlocal helperArg
            helperArg = arg
            return controlDeferred

        results: List[object] = []
        uniqueObject = object()
        resultDeferred = sem.run(helper, arg=uniqueObject)
        resultDeferred.addCallback(results.append)
        resultDeferred.addCallback(self._incr)
        self.assertEqual(results, [])
        self.assertEqual(helperArg, uniqueObject)
        controlDeferred.callback(None)
        self.assertIsNone(results.pop())
        self.assertEqual(self.counter, 1)

        self.counter = 0
        for i in range(1, 1 + N):
            sem.acquire().addCallback(self._incr)
            self.assertEqual(self.counter, i)

        success = []

        def fail(r: object) -> None:
            success.append(False)

        def succeed(r: object) -> None:
            success.append(True)

        d = sem.acquire().addCallbacks(fail, succeed)
        d.cancel()
        self.assertEqual(success, [True])

        sem.acquire().addCallback(self._incr)
        self.assertEqual(self.counter, N)

        sem.release()
        self.assertEqual(self.counter, N + 1)

        for i in range(1, 1 + N):
            sem.release()
            self.assertEqual(self.counter, N + 1)

    def test_semaphoreInvalidTokens(self) -> None:
        """
        If the token count passed to L{DeferredSemaphore} is less than one
        then L{ValueError} is raised.
        """
        self.assertRaises(ValueError, DeferredSemaphore, 0)
        self.assertRaises(ValueError, DeferredSemaphore, -1)

    def test_cancelSemaphoreAfterAcquired(self) -> None:
        """
        When canceling a L{Deferred} from a L{DeferredSemaphore} that
        already has the semaphore, the cancel should have no effect.
        """

        def failOnErrback(f: Failure) -> None:
            self.fail("Unexpected errback call!")

        sem = DeferredSemaphore(1)
        d = sem.acquire()
        d.addErrback(failOnErrback)
        d.cancel()

    def test_cancelSemaphoreBeforeAcquired(self) -> None:
        """
        When canceling a L{Deferred} from a L{DeferredSemaphore} that does
        not yet have the semaphore (i.e., the L{Deferred} has not fired),
        the cancel should cause a L{defer.CancelledError} failure.
        """
        sem = DeferredSemaphore(1)
        sem.acquire()
        d = sem.acquire()
        d.cancel()
        self.assertImmediateFailure(d, defer.CancelledError)

    def testQueue(self) -> None:
        N, M = 2, 2
        queue: DeferredQueue[int] = DeferredQueue(N, M)

        gotten: List[int] = []

        for i in range(M):
            queue.get().addCallback(gotten.append)
        self.assertRaises(defer.QueueUnderflow, queue.get)

        for i in range(M):
            queue.put(i)
            self.assertEqual(gotten, list(range(i + 1)))
        for i in range(N):
            queue.put(N + i)
            self.assertEqual(gotten, list(range(M)))
        self.assertRaises(defer.QueueOverflow, queue.put, None)

        gotten = []
        for i in range(N):
            queue.get().addCallback(gotten.append)
            self.assertEqual(gotten, list(range(N, N + i + 1)))

        queue = DeferredQueue()
        gotten = []
        for i in range(N):
            queue.get().addCallback(gotten.append)
        for i in range(N):
            queue.put(i)
        self.assertEqual(gotten, list(range(N)))

        queue = DeferredQueue(size=0)
        self.assertRaises(defer.QueueOverflow, queue.put, None)

        queue = DeferredQueue(backlog=0)
        self.assertRaises(defer.QueueUnderflow, queue.get)

    def test_cancelQueueAfterSynchronousGet(self) -> None:
        """
        When canceling a L{Deferred} from a L{DeferredQueue} that already has
        a result, the cancel should have no effect.
        """

        def failOnErrback(f: Failure) -> None:
            self.fail("Unexpected errback call!")

        queue: DeferredQueue[None] = DeferredQueue()
        d = queue.get()
        d.addErrback(failOnErrback)
        queue.put(None)
        d.cancel()

    def test_cancelQueueAfterGet(self) -> None:
        """
        When canceling a L{Deferred} from a L{DeferredQueue} that does not
        have a result (i.e., the L{Deferred} has not fired), the cancel
        causes a L{defer.CancelledError} failure. If the queue has a result
        later on, it doesn't try to fire the deferred.
        """
        queue: DeferredQueue[None] = DeferredQueue()
        d = queue.get()
        d.cancel()
        self.assertImmediateFailure(d, defer.CancelledError)

        def cb(ignore: object) -> Deferred[None]:
            # If the deferred is still linked with the deferred queue, it will
            # fail with an AlreadyCalledError
            queue.put(None)
            return queue.get().addCallback(self.assertIs, None)

        d.addCallback(cb)
        done: List[None] = []
        d.addCallback(done.append)
        self.assertEqual(len(done), 1)


class DeferredFilesystemLockTests(unittest.TestCase):
    """
    Test the behavior of L{DeferredFilesystemLock}
    """

    def setUp(self) -> None:
        self.clock = Clock()
        self.lock = DeferredFilesystemLock(self.mktemp(), scheduler=self.clock)

    def test_waitUntilLockedWithNoLock(self) -> Deferred[None]:
        """
        Test that the lock can be acquired when no lock is held
        """
        return self.lock.deferUntilLocked(timeout=1)

    def test_waitUntilLockedWithTimeoutLocked(self) -> Deferred[None]:
        """
        Test that the lock can not be acquired when the lock is held
        for longer than the timeout.
        """
        self.assertTrue(self.lock.lock())

        d = self.lock.deferUntilLocked(timeout=5.5)
        self.assertFailure(d, defer.TimeoutError)

        self.clock.pump([1] * 10)

        return d

    def test_waitUntilLockedWithTimeoutUnlocked(self) -> Deferred[None]:
        """
        Test that a lock can be acquired while a lock is held
        but the lock is unlocked before our timeout.
        """

        def onTimeout(f: Failure) -> None:
            f.trap(defer.TimeoutError)
            self.fail("Should not have timed out")

        self.assertTrue(self.lock.lock())

        self.clock.callLater(1, self.lock.unlock)
        d = self.lock.deferUntilLocked(timeout=10)
        d.addErrback(onTimeout)

        self.clock.pump([1] * 10)

        return d

    def test_defaultScheduler(self) -> None:
        """
        Test that the default scheduler is set up properly.
        """
        lock = DeferredFilesystemLock(self.mktemp())

        self.assertEqual(lock._scheduler, reactor)

    def test_concurrentUsage(self) -> Deferred[None]:
        """
        Test that an appropriate exception is raised when attempting
        to use deferUntilLocked concurrently.
        """
        self.lock.lock()
        self.clock.callLater(1, self.lock.unlock)

        d1 = self.lock.deferUntilLocked()
        d2 = self.lock.deferUntilLocked()

        self.assertFailure(d2, defer.AlreadyTryingToLockError)

        self.clock.advance(1)

        return d1

    def test_multipleUsages(self) -> Deferred[None]:
        """
        Test that a DeferredFilesystemLock can be used multiple times
        """

        def lockAquired(ign: object) -> Deferred[None]:
            self.lock.unlock()
            d = self.lock.deferUntilLocked()
            return d

        self.lock.lock()
        self.clock.callLater(1, self.lock.unlock)

        d = self.lock.deferUntilLocked()
        d.addCallback(lockAquired)

        self.clock.advance(1)

        return d

    def test_cancelDeferUntilLocked(self) -> None:
        """
        When cancelling a L{Deferred} returned by
        L{DeferredFilesystemLock.deferUntilLocked}, the
        L{DeferredFilesystemLock._tryLockCall} is cancelled.
        """
        self.lock.lock()
        deferred = self.lock.deferUntilLocked()
        tryLockCall = self.lock._tryLockCall
        assert tryLockCall is not None
        deferred.cancel()
        self.assertFalse(tryLockCall.active())
        self.assertIsNone(self.lock._tryLockCall)
        self.failureResultOf(deferred, defer.CancelledError)

    def test_cancelDeferUntilLockedWithTimeout(self) -> None:
        """
        When cancel a L{Deferred} returned by
        L{DeferredFilesystemLock.deferUntilLocked}, if the timeout is
        set, the timeout call will be cancelled.
        """
        self.lock.lock()
        deferred = self.lock.deferUntilLocked(timeout=1)
        timeoutCall = self.lock._timeoutCall
        assert timeoutCall is not None
        deferred.cancel()
        self.assertFalse(timeoutCall.active())
        self.assertIsNone(self.lock._timeoutCall)
        self.failureResultOf(deferred, defer.CancelledError)


def _overrideFunc(v: object, t: float) -> str:
    """
    Private function to be used to pass as an alternate onTimeoutCancel value
    to timeoutDeferred
    """
    return "OVERRIDDEN"


class DeferredAddTimeoutTests(unittest.SynchronousTestCase):
    """
    Tests for the function L{Deferred.addTimeout}
    """

    def test_timeoutChainable(self) -> None:
        """
        L{Deferred.addTimeout} returns its own L{Deferred} so it
        can be called in a callback chain.
        """
        d: Deferred[None] = Deferred()
        d.addTimeout(5, Clock())
        d.addCallback(lambda _: "done")
        d.callback(None)
        self.assertEqual("done", self.successResultOf(d))

    def test_successResultBeforeTimeout(self) -> None:
        """
        The L{Deferred} callbacks with the result if it succeeds before
        the timeout. No cancellation happens after the callback either,
        which could also cancel inner deferreds.
        """
        clock = Clock()
        d: Deferred[str] = Deferred()
        d.addTimeout(10, clock)

        # addTimeout is added first so that if d is timed out, d would be
        # canceled before innerDeferred gets returned from an callback on d
        innerDeferred: Deferred[None] = Deferred()
        dCallbacked: Optional[str] = None

        def onCallback(results: str) -> Deferred[None]:
            nonlocal dCallbacked
            dCallbacked = results
            return innerDeferred

        d.addCallback(onCallback)
        d.callback("results")

        # d is callbacked immediately, before innerDeferred is returned from
        # the callback on d
        self.assertIsNot(None, dCallbacked)
        self.assertEqual(dCallbacked, "results")

        # The timeout never happens - if it did, d would have been cancelled,
        # which would cancel innerDeferred too.
        clock.advance(15)
        self.assertNoResult(innerDeferred)

    def test_successResultBeforeTimeoutCustom(self) -> None:
        """
        The L{Deferred} callbacks with the result if it succeeds before
        the timeout, even if a custom C{onTimeoutCancel} function is provided.
        No cancellation happens after the callback either, which could also
        cancel inner deferreds.
        """
        clock = Clock()
        d: Deferred[str] = Deferred()
        d.addTimeout(10, clock, onTimeoutCancel=_overrideFunc)

        # addTimeout is added first so that if d is timed out, d would be
        # canceled before innerDeferred gets returned from an callback on d
        innerDeferred: Deferred[None] = Deferred()
        dCallbacked: Optional[str] = None

        def onCallback(results: str) -> Deferred[None]:
            nonlocal dCallbacked
            dCallbacked = results
            return innerDeferred

        d.addCallback(onCallback)
        d.callback("results")

        # d is callbacked immediately, before innerDeferred is returned from
        # the callback on d
        self.assertIsNot(None, dCallbacked)
        self.assertEqual(dCallbacked, "results")

        # The timeout never happens - if it did, d would have been cancelled,
        # which would cancel innerDeferred too
        clock.advance(15)
        self.assertNoResult(innerDeferred)

    def test_failureBeforeTimeout(self) -> None:
        """
        The L{Deferred} errbacks with the failure if it fails before the
        timeout. No cancellation happens after the errback either, which
        could also cancel inner deferreds.
        """
        clock = Clock()
        d: Deferred[None] = Deferred()
        d.addTimeout(10, clock)

        # addTimeout is added first so that if d is timed out, d would be
        # canceled before innerDeferred gets returned from an errback on d
        innerDeferred: Deferred[None] = Deferred()
        dErrbacked: Optional[Failure] = None
        error = ValueError("fail")

        def onErrback(f: Failure) -> Deferred[None]:
            nonlocal dErrbacked
            dErrbacked = f
            return innerDeferred

        d.addErrback(onErrback)
        d.errback(error)

        # d is errbacked immediately, before innerDeferred is returned from the
        # errback on d
        assert dErrbacked is not None
        self.assertIsInstance(dErrbacked, Failure)
        self.assertIs(dErrbacked.value, error)

        # The timeout never happens - if it did, d would have been cancelled,
        # which would cancel innerDeferred too
        clock.advance(15)
        self.assertNoResult(innerDeferred)

    def test_failureBeforeTimeoutCustom(self) -> None:
        """
        The L{Deferred} errbacks with the failure if it fails before the
        timeout, even if using a custom C{onTimeoutCancel} function.
        No cancellation happens after the errback either, which could also
        cancel inner deferreds.
        """
        clock = Clock()
        d: Deferred[None] = Deferred()
        d.addTimeout(10, clock, onTimeoutCancel=_overrideFunc)

        # addTimeout is added first so that if d is timed out, d would be
        # canceled before innerDeferred gets returned from an errback on d
        innerDeferred: Deferred[None] = Deferred()
        dErrbacked: Optional[Failure] = None
        error = ValueError("fail")

        def onErrback(f: Failure) -> Deferred[None]:
            nonlocal dErrbacked
            dErrbacked = f
            return innerDeferred

        d.addErrback(onErrback)
        d.errback(error)

        # d is errbacked immediately, before innerDeferred is returned from the
        # errback on d
        assert dErrbacked is not None
        self.assertIsInstance(dErrbacked, Failure)
        self.assertIs(dErrbacked.value, error)

        # The timeout never happens - if it did, d would have been cancelled,
        # which would cancel innerDeferred too
        clock.advance(15)
        self.assertNoResult(innerDeferred)

    def test_timedOut(self) -> None:
        """
        The L{Deferred} by default errbacks with a L{defer.TimeoutError}
        if it times out before callbacking or errbacking.
        """
        clock = Clock()
        d: Deferred[None] = Deferred()
        d.addTimeout(10, clock)
        self.assertNoResult(d)

        clock.advance(15)

        self.failureResultOf(d, defer.TimeoutError)

    def test_timedOutCustom(self) -> None:
        """
        If a custom C{onTimeoutCancel] function is provided, the
        L{Deferred} returns the custom function's return value if the
        L{Deferred} times out before callbacking or errbacking.
        The custom C{onTimeoutCancel} function can return a result instead of
        a failure.
        """
        clock = Clock()
        d: Deferred[None] = Deferred()
        d.addTimeout(10, clock, onTimeoutCancel=_overrideFunc)
        self.assertNoResult(d)

        clock.advance(15)

        self.assertEqual("OVERRIDDEN", self.successResultOf(d))

    def test_timedOutProvidedCancelSuccess(self) -> None:
        """
        If a cancellation function is provided when the L{Deferred} is
        initialized, the L{Deferred} returns the cancellation value's
        non-failure return value when the L{Deferred} times out.
        """
        clock = Clock()
        d: Deferred[str] = Deferred(lambda c: c.callback("I was cancelled!"))
        d.addTimeout(10, clock)
        self.assertNoResult(d)

        clock.advance(15)

        self.assertEqual(self.successResultOf(d), "I was cancelled!")

    def test_timedOutProvidedCancelFailure(self) -> None:
        """
        If a cancellation function is provided when the L{Deferred} is
        initialized, the L{Deferred} returns the cancellation value's
        non-L{CanceledError} failure when the L{Deferred} times out.
        """
        clock = Clock()
        error = ValueError("what!")
        d: Deferred[None] = Deferred(lambda c: c.errback(error))
        d.addTimeout(10, clock)
        self.assertNoResult(d)

        clock.advance(15)

        f = self.failureResultOf(d, ValueError)
        self.assertIs(f.value, error)

    def test_cancelBeforeTimeout(self) -> None:
        """
        If the L{Deferred} is manually cancelled before the timeout, it
        is not re-cancelled (no L{AlreadyCancelled} error, and also no
        canceling of inner deferreds), and the default C{onTimeoutCancel}
        function is not called, preserving the original L{CancelledError}.
        """
        clock = Clock()
        d: Deferred[None] = Deferred()
        d.addTimeout(10, clock)

        # addTimeout is added first so that if d is timed out, d would be
        # canceled before innerDeferred gets returned from an errback on d
        innerDeferred: Deferred[None] = Deferred()
        dCanceled = None

        def onErrback(f: Failure) -> Deferred[None]:
            nonlocal dCanceled
            dCanceled = f
            return innerDeferred

        d.addErrback(onErrback)
        d.cancel()

        # d is cancelled immediately, before innerDeferred is returned from the
        # errback on d
        assert dCanceled is not None
        self.assertIsInstance(dCanceled, Failure)
        self.assertIs(dCanceled.type, defer.CancelledError)

        # The timeout never happens - if it did, d would have been cancelled
        # again, which would cancel innerDeferred too
        clock.advance(15)
        self.assertNoResult(innerDeferred)

    def test_cancelBeforeTimeoutCustom(self) -> None:
        """
        If the L{Deferred} is manually cancelled before the timeout, it
        is not re-cancelled (no L{AlreadyCancelled} error, and also no
        canceling of inner deferreds), and the custom C{onTimeoutCancel}
        function is not called, preserving the original L{CancelledError}.
        """
        clock = Clock()
        d: Deferred[None] = Deferred()
        d.addTimeout(10, clock, onTimeoutCancel=_overrideFunc)

        # addTimeout is added first so that if d is timed out, d would be
        # canceled before innerDeferred gets returned from an errback on d
        innerDeferred: Deferred[None] = Deferred()
        dCanceled = None

        def onErrback(f: Failure) -> Deferred[None]:
            nonlocal dCanceled
            dCanceled = f
            return innerDeferred

        d.addErrback(onErrback)
        d.cancel()

        # d is cancelled immediately, before innerDeferred is returned from the
        # errback on d
        assert dCanceled is not None
        self.assertIsInstance(dCanceled, Failure)
        self.assertIs(dCanceled.type, defer.CancelledError)

        # The timeout never happens - if it did, d would have been cancelled
        # again, which would cancel innerDeferred too
        clock.advance(15)
        self.assertNoResult(innerDeferred)

    def test_providedCancelCalledBeforeTimeoutCustom(self) -> None:
        """
        A custom translation function can handle a L{Deferred} with a
        custom cancellation function.
        """
        clock = Clock()
        d: Deferred[None] = Deferred(lambda c: c.errback(ValueError("what!")))
        d.addTimeout(10, clock, onTimeoutCancel=_overrideFunc)
        self.assertNoResult(d)

        clock.advance(15)

        self.assertEqual("OVERRIDDEN", self.successResultOf(d))

    def test_errbackAddedBeforeTimeout(self) -> None:
        """
        An errback added before a timeout is added errbacks with a
        L{defer.CancelledError} when the timeout fires.  If the
        errback returns the L{defer.CancelledError}, it is translated
        to a L{defer.TimeoutError} by the timeout implementation.
        """
        clock = Clock()
        d: Deferred[None] = Deferred()

        dErrbacked = None

        def errback(f: Failure) -> Failure:
            nonlocal dErrbacked
            dErrbacked = f
            return f

        d.addErrback(errback)
        d.addTimeout(10, clock)

        clock.advance(15)

        assert dErrbacked is not None
        self.assertIsInstance(dErrbacked, Failure)
        self.assertIsInstance(dErrbacked.value, defer.CancelledError)

        self.failureResultOf(d, defer.TimeoutError)

    def test_errbackAddedBeforeTimeoutSuppressesCancellation(self) -> None:
        """
        An errback added before a timeout is added errbacks with a
        L{defer.CancelledError} when the timeout fires.  If the
        errback suppresses the L{defer.CancelledError}, the deferred
        successfully completes.
        """
        clock = Clock()
        d: Deferred[None] = Deferred()

        dErrbacked = None

        def errback(f: Failure) -> None:
            nonlocal dErrbacked
            dErrbacked = f
            f.trap(defer.CancelledError)

        d.addErrback(errback)
        d.addTimeout(10, clock)

        clock.advance(15)

        assert dErrbacked is not None
        self.assertIsInstance(dErrbacked, Failure)
        self.assertIsInstance(dErrbacked.value, defer.CancelledError)

        self.successResultOf(d)

    def test_errbackAddedBeforeTimeoutCustom(self) -> None:
        """
        An errback added before a timeout is added with a custom
        timeout function errbacks with a L{defer.CancelledError} when
        the timeout fires.  The timeout function runs if the errback
        returns the L{defer.CancelledError}.
        """
        clock = Clock()
        d: Deferred[None] = Deferred()

        dErrbacked = None

        def errback(f: Failure) -> Failure:
            nonlocal dErrbacked
            dErrbacked = f
            return f

        d.addErrback(errback)
        d.addTimeout(10, clock, _overrideFunc)

        clock.advance(15)

        assert dErrbacked is not None
        self.assertIsInstance(dErrbacked, Failure)
        self.assertIsInstance(dErrbacked.value, defer.CancelledError)

        self.assertEqual("OVERRIDDEN", self.successResultOf(d))

    def test_errbackAddedBeforeTimeoutSuppressesCancellationCustom(self) -> None:
        """
        An errback added before a timeout is added with a custom
        timeout function errbacks with a L{defer.CancelledError} when
        the timeout fires.  The timeout function runs if the errback
        suppresses the L{defer.CancelledError}.
        """
        clock = Clock()
        d: Deferred[None] = Deferred()

        dErrbacked = None

        def errback(f: Failure) -> None:
            nonlocal dErrbacked
            dErrbacked = f

        d.addErrback(errback)
        d.addTimeout(10, clock, _overrideFunc)

        clock.advance(15)

        assert dErrbacked is not None
        self.assertIsInstance(dErrbacked, Failure)
        self.assertIsInstance(dErrbacked.value, defer.CancelledError)

        self.assertEqual("OVERRIDDEN", self.successResultOf(d))

    def test_callbackAddedToCancelerBeforeTimeout(self) -> None:
        """
        Given a deferred with a cancellation function that resumes the
        callback chain, a callback that is added to the deferred
        before a timeout is added to runs when the timeout fires.  The
        deferred completes successfully, without a
        L{defer.TimeoutError}.
        """
        clock = Clock()
        success = "success"
        d: Deferred[str] = Deferred(lambda d: d.callback(success))

        dCallbacked = None

        def callback(value: str) -> str:
            nonlocal dCallbacked
            dCallbacked = value
            return value

        d.addCallback(callback)
        d.addTimeout(10, clock)

        clock.advance(15)

        self.assertEqual(dCallbacked, success)

        self.assertIs(success, self.successResultOf(d))

    def test_callbackAddedToCancelerBeforeTimeoutCustom(self) -> None:
        """
        Given a deferred with a cancellation function that resumes the
        callback chain, a callback that is added to the deferred
        before a timeout is added to runs when the timeout fires.  The
        deferred completes successfully, without a
        L{defer.TimeoutError}.  The timeout's custom timeout function
        also runs.
        """
        clock = Clock()
        success = "success"
        d: Deferred[str] = Deferred(lambda d: d.callback(success))

        dCallbacked = None

        def callback(value: str) -> str:
            nonlocal dCallbacked
            dCallbacked = value
            return value

        d.addCallback(callback)
        d.addTimeout(10, clock, onTimeoutCancel=_overrideFunc)

        clock.advance(15)

        self.assertEqual(dCallbacked, success)

        self.assertEqual("OVERRIDDEN", self.successResultOf(d))


class EnsureDeferredTests(unittest.TestCase):
    """
    Tests for L{ensureDeferred}.
    """

    def test_passesThroughDeferreds(self) -> None:
        """
        L{ensureDeferred} will pass through a Deferred unchanged.
        """
        d1: Deferred[None] = Deferred()
        d2 = ensureDeferred(d1)
        self.assertIs(d1, d2)

    def test_willNotAllowNonDeferredOrCoroutine(self) -> None:
        """
        Passing L{ensureDeferred} a non-coroutine and a non-Deferred will
        raise a L{ValueError}.
        """
        with self.assertRaises(defer.NotACoroutineError):
            ensureDeferred("something")  # type: ignore[arg-type]

    def test_ensureDeferredCoroutine(self) -> None:
        """
        L{ensureDeferred} will turn a coroutine into a L{Deferred}.
        """

        async def run() -> str:
            d = defer.succeed("foo")
            res = await d
            return res

        # It's a coroutine...
        r = run()
        self.assertIsInstance(r, types.CoroutineType)

        # Now it's a Deferred.
        d = ensureDeferred(r)
        assert_type(d, Deferred[str])
        self.assertIsInstance(d, Deferred)

        # The Deferred has the result we want.
        res = self.successResultOf(d)
        self.assertEqual(res, "foo")

    def test_ensureDeferredGenerator(self) -> None:
        """
        L{ensureDeferred} will turn a yield-from coroutine into a L{Deferred}.
        """

        def run() -> Generator[Deferred[str], None, str]:
            d = defer.succeed("foo")
            res = cast(str, (yield from d))
            return res

        # It's a generator...
        r = run()
        self.assertIsInstance(r, types.GeneratorType)

        # Now it's a Deferred.
        d = ensureDeferred(r)
        assert_type(d, Deferred[str])
        self.assertIsInstance(d, Deferred)

        # The Deferred has the result we want.
        res = self.successResultOf(d)
        self.assertEqual(res, "foo")


class TimeoutErrorTests(unittest.TestCase, ImmediateFailureMixin):
    """
    L{twisted.internet.defer} timeout code.
    """

    def test_deprecatedTimeout(self) -> None:
        """
        L{twisted.internet.defer.timeout} is deprecated.
        """
        deferred: Deferred[object] = Deferred()
        defer.timeout(deferred)
        self.assertFailure(deferred, defer.TimeoutError)
        warningsShown = self.flushWarnings([self.test_deprecatedTimeout])
        self.assertEqual(len(warningsShown), 1)
        self.assertIs(warningsShown[0]["category"], DeprecationWarning)
        self.assertEqual(
            warningsShown[0]["message"],
            "twisted.internet.defer.timeout was deprecated in Twisted 17.1.0;"
            " please use twisted.internet.defer.Deferred.addTimeout instead",
        )


def callAllSoonCalls(loop: AbstractEventLoop) -> None:
    """
    Tickle an asyncio event loop to call all of the things scheduled with
    call_soon, inasmuch as this can be done via the public API.

    @param loop: The asyncio event loop to flush the previously-called
        C{call_soon} entries from.
    """
    loop.call_soon(loop.stop)
    loop.run_forever()


class DeferredFutureAdapterTests(unittest.TestCase):
    def newLoop(self) -> AbstractEventLoop:
        """
        Create a new event loop that will be closed at the end of the test.
        """
        result = _new_event_loop()
        self.addCleanup(result.close)
        return result

    def test_asFuture(self) -> None:
        """
        L{Deferred.asFuture} returns a L{asyncio.Future} which fires when
        the given L{Deferred} does.
        """
        d: Deferred[int] = Deferred()
        loop = self.newLoop()
        aFuture = d.asFuture(loop)
        self.assertEqual(aFuture.done(), False)
        d.callback(13)
        callAllSoonCalls(loop)
        self.assertEqual(self.successResultOf(d), None)
        self.assertEqual(aFuture.result(), 13)

    def test_asFutureCancelFuture(self) -> None:
        """
        L{Deferred.asFuture} returns a L{asyncio.Future} which, when
        cancelled, will cancel the original L{Deferred}.
        """

        called = False

        def canceler(dprime: Deferred[object]) -> None:
            nonlocal called
            called = True

        d: Deferred[None] = Deferred(canceler)
        loop = self.newLoop()
        aFuture = d.asFuture(loop)
        aFuture.cancel()
        callAllSoonCalls(loop)
        self.assertTrue(called)
        self.assertEqual(self.successResultOf(d), None)
        self.assertRaises(CancelledError, aFuture.result)

    def test_asFutureSuccessCancel(self) -> None:
        """
        While Futures don't support succeeding in response to cancellation,
        Deferreds do; if a Deferred is coerced into a success by a Future
        cancellation, that should just be ignored.
        """

        def canceler(dprime: Deferred[object]) -> None:
            dprime.callback(9)

        d: Deferred[None] = Deferred(canceler)
        loop = self.newLoop()
        aFuture = d.asFuture(loop)
        aFuture.cancel()
        callAllSoonCalls(loop)
        self.assertEqual(self.successResultOf(d), None)
        self.assertRaises(CancelledError, aFuture.result)

    def test_asFutureFailure(self) -> None:
        """
        L{Deferred.asFuture} makes a L{asyncio.Future} fire with an
        exception when the given L{Deferred} does.
        """
        d: Deferred[None] = Deferred()
        theFailure = Failure(ZeroDivisionError())
        loop = self.newLoop()
        future = d.asFuture(loop)
        callAllSoonCalls(loop)
        d.errback(theFailure)
        callAllSoonCalls(loop)
        self.assertRaises(ZeroDivisionError, future.result)

    def test_fromFuture(self) -> None:
        """
        L{Deferred.fromFuture} returns a L{Deferred} that fires
        when the given L{asyncio.Future} does.
        """
        loop = self.newLoop()
        aFuture: Future[int] = Future(loop=loop)
        d = Deferred.fromFuture(aFuture)
        self.assertNoResult(d)
        aFuture.set_result(7)
        callAllSoonCalls(loop)
        self.assertEqual(self.successResultOf(d), 7)

    def test_fromFutureFutureCancelled(self) -> None:
        """
        L{Deferred.fromFuture} makes a L{Deferred} fire with
        an L{asyncio.CancelledError} when the given
        L{asyncio.Future} is cancelled.
        """
        loop = self.newLoop()
        cancelled: Future[None] = Future(loop=loop)
        d = Deferred.fromFuture(cancelled)
        cancelled.cancel()
        callAllSoonCalls(loop)
        self.assertRaises(CancelledError, cancelled.result)
        self.failureResultOf(d).trap(CancelledError)

    def test_fromFutureDeferredCancelled(self) -> None:
        """
        L{Deferred.fromFuture} makes a L{Deferred} which, when
        cancelled, cancels the L{asyncio.Future} it was created from.
        """
        loop = self.newLoop()
        cancelled: Future[None] = Future(loop=loop)
        d = Deferred.fromFuture(cancelled)
        d.cancel()
        callAllSoonCalls(loop)
        self.assertEqual(cancelled.cancelled(), True)
        self.assertRaises(CancelledError, cancelled.result)
        self.failureResultOf(d).trap(CancelledError)


class CoroutineContextVarsTests(unittest.TestCase):
    def test_withInlineCallbacks(self) -> None:
        """
        When an inlineCallbacks function is called, the context is taken from
        when it was first called. When it resumes, the same context is applied.
        """
        clock = Clock()

        var: contextvars.ContextVar[int] = contextvars.ContextVar("testvar")
        var.set(1)

        # This Deferred will set its own context to 3 when it is called
        mutatingDeferred: Deferred[bool] = Deferred()
        mutatingDeferred.addCallback(lambda _: var.set(3))

        mutatingDeferredThatFails: Deferred[int] = Deferred()
        mutatingDeferredThatFails.addCallback(lambda _: var.set(4))
        mutatingDeferredThatFails.addCallback(lambda _: 1 / 0)

        @defer.inlineCallbacks
        def yieldingDeferred() -> Generator[Deferred[Any], Any, None]:
            d: Deferred[int] = Deferred()
            clock.callLater(1, d.callback, True)
            yield d
            var.set(3)

        assert_type(yieldingDeferred, Callable[[], Deferred[None]])

        # context is 1 when the function is defined
        @defer.inlineCallbacks
        def testFunction() -> Generator[Deferred[Any], Any, None]:
            # Expected to be 2
            self.assertEqual(var.get(), 2)

            # Does not mutate the context
            yield defer.succeed(1)

            # Expected to be 2
            self.assertEqual(var.get(), 2)

            # mutatingDeferred mutates it to 3, but only in its Deferred chain
            clock.callLater(1, mutatingDeferred.callback, True)
            yield mutatingDeferred

            # When it resumes, it should still be 2
            self.assertEqual(var.get(), 2)

            # mutatingDeferredThatFails mutates it to 3, but only in its
            # Deferred chain
            clock.callLater(1, mutatingDeferredThatFails.callback, True)
            try:
                yield mutatingDeferredThatFails
            except Exception:
                self.assertEqual(var.get(), 2)
            else:
                raise Exception("???? should have failed")

            # IMPLEMENTATION DETAIL: Because inlineCallbacks must be at every
            # level, an inlineCallbacks function yielding another
            # inlineCallbacks function will NOT mutate the outer one's context,
            # as it is copied when the inner one is ran and mutated there.
            yield yieldingDeferred()
            self.assertEqual(var.get(), 2)

            defer.returnValue(True)

        assert_type(testFunction, Callable[[], Deferred[None]])
        # The inlineCallbacks context is 2 when it's called
        var.set(2)
        d = testFunction()

        # Advance the clock so mutatingDeferred triggers
        clock.advance(1)

        # Advance the clock so that mutatingDeferredThatFails triggers
        clock.advance(1)

        # Advance the clock so that yieldingDeferred triggers
        clock.advance(1)

        self.assertEqual(self.successResultOf(d), True)

    def test_resetWithInlineCallbacks(self) -> None:
        """
        When an inlineCallbacks function resumes, we should be able to reset() a
        contextvar that was set when it was first called.
        """
        clock = Clock()

        var: contextvars.ContextVar[int] = contextvars.ContextVar("testvar")

        @defer.inlineCallbacks
        def yieldingDeferred() -> Generator[Deferred[Any], Any, None]:
            # first try setting the var
            token = var.set(3)

            # after a sleep, try resetting it
            d: Deferred[int] = Deferred()
            clock.callLater(1, d.callback, True)
            yield d
            self.assertEqual(var.get(), 3)

            var.reset(token)
            # it should have gone back to what we started with (2)
            self.assertEqual(var.get(), 2)

        # we start off with the var set to 2
        var.set(2)
        d = yieldingDeferred()

        # Advance the clock so that yieldingDeferred triggers
        clock.advance(1)
        self.successResultOf(d)

    @ensuringDeferred
    async def test_asyncWithLock(self) -> None:
        """
        L{DeferredLock} can be used as an asynchronous context manager.
        """
        lock = DeferredLock()
        d = None  # This makes mypy check that async with doesn't suppress exceptions.
        async with lock:
            self.assertTrue(lock.locked)
            d = lock.acquire()
            d.addCallback(lambda _: lock.release())
            self.assertTrue(lock.locked)
            self.assertFalse(d.called)
        self.assertTrue(d.called)
        await d
        self.assertFalse(lock.locked)

    @ensuringDeferred
    async def test_asyncWithSemaphore(self) -> None:
        """
        L{DeferredSemaphore} can be used as an asynchronous context
        manager.
        """
        sem = DeferredSemaphore(3)

        async with sem:
            self.assertEqual(sem.tokens, 2)
            async with sem:
                self.assertEqual(sem.tokens, 1)
                d1 = sem.acquire()
                d2 = sem.acquire()
                self.assertEqual(sem.tokens, 0)
                self.assertTrue(d1.called)
                self.assertFalse(d2.called)
            self.assertEqual(sem.tokens, 0)
            self.assertTrue(d2.called)
            d1.addCallback(lambda _: sem.release())
            d2.addCallback(lambda _: sem.release())
            await d1
            await d2
            self.assertEqual(sem.tokens, 2)
        self.assertEqual(sem.tokens, 3)

    @ensuringDeferred
    async def test_asyncWithLockException(self) -> None:
        """
        C{DeferredLock} correctly propagates exceptions when
        used as an asynchronous context manager.
        """
        lock = DeferredLock()
        with self.assertRaisesRegex(Exception, "some specific exception"):
            async with lock:
                self.assertTrue(lock.locked)
                raise Exception("some specific exception")
        self.assertFalse(lock.locked)

    def test_contextvarsWithAsyncAwait(self) -> None:
        """
        When a coroutine is called, the context is taken from when it was first
        called. When it resumes, the same context is applied.
        """
        clock = Clock()

        var: contextvars.ContextVar[int] = contextvars.ContextVar("testvar")
        var.set(1)

        # This Deferred will set its own context to 3 when it is called
        mutatingDeferred: Deferred[bool] = Deferred()
        mutatingDeferred.addCallback(lambda _: var.set(3))

        mutatingDeferredThatFails: Deferred[bool] = Deferred()
        mutatingDeferredThatFails.addCallback(lambda _: var.set(4))
        mutatingDeferredThatFails.addCallback(lambda _: 1 / 0)

        async def asyncFuncAwaitingDeferred() -> None:
            d: Deferred[bool] = Deferred()
            clock.callLater(1, d.callback, True)
            await d
            var.set(3)

        # context is 1 when the function is defined
        async def testFunction() -> bool:
            # Expected to be 2
            self.assertEqual(var.get(), 2)

            # Does not mutate the context
            await defer.succeed(1)

            # Expected to be 2
            self.assertEqual(var.get(), 2)

            # mutatingDeferred mutates it to 3, but only in its Deferred chain
            clock.callLater(0, mutatingDeferred.callback, True)
            await mutatingDeferred

            # When it resumes, it should still be 2
            self.assertEqual(var.get(), 2)

            # mutatingDeferredThatFails mutates it to 3, but only in its
            # Deferred chain
            clock.callLater(1, mutatingDeferredThatFails.callback, True)
            try:
                await mutatingDeferredThatFails
            except Exception:
                self.assertEqual(var.get(), 2)
            else:
                raise Exception("???? should have failed")

            # If we await another async def-defined function, it will be able
            # to mutate the outer function's context, it is *not* frozen and
            # restored inside the function call.
            await asyncFuncAwaitingDeferred()
            self.assertEqual(var.get(), 3)

            return True

        # The inlineCallbacks context is 2 when it's called
        var.set(2)
        d = ensureDeferred(testFunction())

        # Advance the clock so mutatingDeferred triggers
        clock.advance(1)

        # Advance the clock so that mutatingDeferredThatFails triggers
        clock.advance(1)

        # Advance the clock so that asyncFuncAwaitingDeferred triggers
        clock.advance(1)

        self.assertEqual(self.successResultOf(d), True)


class InlineCallbackTests(unittest.SynchronousTestCase):
    def test_inlineCallbacksTracebacks(self) -> None:
        """
        L{defer.inlineCallbacks} that re-raise tracebacks into their deferred
        should not lose their tracebacks.
        """
        f = getDivisionFailure()
        d: Deferred[None] = Deferred()
        try:
            f.raiseException()
        except BaseException:
            d.errback()

        def ic(d: object) -> Generator[Any, Any, None]:
            yield d

        defer.inlineCallbacks(ic)
        newFailure = self.failureResultOf(d)
        tb = traceback.extract_tb(newFailure.getTracebackObject())

        self.assertEqual(len(tb), 3)
        self.assertIn("test_defer", tb[2][0])
        self.assertEqual("getDivisionFailure", tb[2][2])
        self.assertEqual("1 / 0", tb[2][3])

        self.assertIn("test_defer", tb[0][0])
        self.assertEqual("test_inlineCallbacksTracebacks", tb[0][2])
        self.assertEqual("f.raiseException()", tb[0][3])

    def test_fromCoroutineRequiresCoroutine(self) -> None:
        """
        L{Deferred.fromCoroutine} requires a coroutine object or a generator,
        and will reject things that are not that.
        """
        thingsThatAreNotCoroutines = [
            # Lambda
            lambda x: x,
            # Int
            1,
            # Boolean
            True,
            # Function
            self.test_fromCoroutineRequiresCoroutine,
            # None
            None,
            # Module
            defer,
        ]

        for thing in thingsThatAreNotCoroutines:
            self.assertRaises(defer.NotACoroutineError, Deferred.fromCoroutine, thing)

    def test_inlineCallbacksCancelCaptured(self) -> None:
        """
        Cancelling an L{defer.inlineCallbacks} correctly handles the function
        catching the L{defer.CancelledError}.

        The desired behavior is:
            1. If the function is waiting on an inner deferred, that inner
               deferred is cancelled, and a L{defer.CancelledError} is raised
               within the function.
            2. If the function catches that exception, execution continues, and
               the deferred returned by the function is not resolved.
            3. Cancelling the deferred again cancels any deferred the function
               is waiting on, and the exception is raised.
        """
        canceller1Calls: List[Deferred[object]] = []
        canceller2Calls: List[Deferred[object]] = []
        d1: Deferred[object] = Deferred(canceller1Calls.append)
        d2: Deferred[object] = Deferred(canceller2Calls.append)

        @defer.inlineCallbacks
        def testFunc() -> Generator[Deferred[object], object, None]:
            try:
                yield d1
            except Exception:
                pass

            yield d2

        # Call the function, and ensure that none of the deferreds have
        # completed or been cancelled yet.
        funcD = testFunc()

        self.assertNoResult(d1)
        self.assertNoResult(d2)
        self.assertNoResult(funcD)
        self.assertEqual(canceller1Calls, [])
        self.assertEqual(canceller1Calls, [])

        # Cancel the deferred returned by the function, and check that the first
        # inner deferred has been cancelled, but the returned deferred has not
        # completed (as the function catches the raised exception).
        funcD.cancel()

        self.assertEqual(canceller1Calls, [d1])
        self.assertEqual(canceller2Calls, [])
        self.assertNoResult(funcD)

        # Cancel the returned deferred again, this time the returned deferred
        # should have a failure result, as the function did not catch the cancel
        # exception raised by `d2`.
        funcD.cancel()
        failure = self.failureResultOf(funcD)
        self.assertEqual(failure.type, defer.CancelledError)
        self.assertEqual(canceller2Calls, [d2])

    @pyunit.skipIf(_PYPY, "GC works differently on PyPy.")
    def test_inlineCallbacksNoCircularReference(self) -> None:
        """
        When using L{defer.inlineCallbacks}, after the function exits, it will
        not keep references to the function itself or the arguments.

        This ensures that the machinery gets deallocated immediately rather than
        waiting for a GC, on CPython.

        The GC on PyPy works differently (del doesn't immediately deallocate the
        object), so we skip the test.
        """

        # Create an object and weak reference to track if its gotten freed.
        obj: Set[Any] = set()
        objWeakRef = weakref.ref(obj)

        @defer.inlineCallbacks
        def func(a: Any) -> Any:
            yield a
            return a

        # Run the function
        funcD = func(obj)
        self.assertEqual(obj, self.successResultOf(funcD))

        funcDWeakRef = weakref.ref(funcD)

        # Delete the local references to obj and funcD.
        del obj
        del funcD

        # The object has been freed if the weak reference returns None.
        self.assertIsNone(objWeakRef())
        self.assertIsNone(funcDWeakRef())

    @pyunit.skipIf(_PYPY, "GC works differently on PyPy.")
    def test_coroutineNoCircularReference(self) -> None:
        """
        Tests that there is no circular dependency when using
        L{Deferred.fromCoroutine}, so that the machinery gets cleaned up
        immediately rather than waiting for a GC.
        """

        # Create an object and weak reference to track if its gotten freed.
        obj: Set[Any] = set()
        objWeakRef = weakref.ref(obj)

        async def func(a: Any) -> Any:
            return a

        # Run the function
        funcD = Deferred.fromCoroutine(func(obj))
        self.assertEqual(obj, self.successResultOf(funcD))

        funcDWeakRef = weakref.ref(funcD)

        # Delete the local references to obj and funcD.
        del obj
        del funcD

        # The object has been freed if the weak reference returns None.
        self.assertIsNone(objWeakRef())
        self.assertIsNone(funcDWeakRef())<|MERGE_RESOLUTION|>--- conflicted
+++ resolved
@@ -1702,7 +1702,6 @@
         self.assertNotEqual([], localz)
         self.assertNotEqual([], globalz)
 
-<<<<<<< HEAD
     def test_inlineCallbacksTracebacks(self) -> None:
         """
         L{defer.inlineCallbacks} that re-raise tracebacks into their deferred
@@ -1766,8 +1765,6 @@
         for thing in thingsThatAreNotCoroutines:
             self.assertRaises(defer.NotACoroutineError, Deferred.fromCoroutine, thing)
 
-=======
->>>>>>> 0a41d60b
     @pyunit.skipIf(_PYPY, "GC works differently on PyPy.")
     def test_canceller_circular_reference_callback(self) -> None:
         """
