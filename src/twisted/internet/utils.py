--- conflicted
+++ resolved
@@ -8,11 +8,8 @@
 
 
 import sys
-<<<<<<< HEAD
 import contextlib
-=======
 import warnings
->>>>>>> bf8a627f
 from functools import wraps
 from io import BytesIO
 
