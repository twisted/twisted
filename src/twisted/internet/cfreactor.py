--- conflicted
+++ resolved
@@ -53,24 +53,19 @@
 from twisted.python import log
 from twisted.python.failure import Failure
 
+# We know that we're going to run on macOS so we can just pick the
+# POSIX-appropriate waker.  This also avoids having a dynamic base class and
+# so lets more things get type checked.
 # cfreactor is macOS-only so we know we can use _UnixWaker and doing so
 # directly makes it easier to get _WakerPlus to type check.
 from ._signals import _UnixWaker
 
-# We know that we're going to run on macOS so we can just pick the
-# POSIX-appropriate waker.  This also avoids having a dynamic base class and
-# so lets more things get type checked.
-from ._signals import _UnixWaker
-
 _READ = 0
 _WRITE = 1
 _preserveSOError = 1 << 6
 
 
-<<<<<<< HEAD
 @define
-=======
->>>>>>> cd57160d
 class _WakerPlus(_UnixWaker):
     """
     The normal Twisted waker will simply wake up the main loop, which causes an
@@ -96,13 +91,8 @@
         next timed iteration.
         """
         result = super().doRead()
-<<<<<<< HEAD
         self._reactor._scheduleSimulate(True)
         return result  # type: ignore[no-any-return]
-=======
-        self.reactor._scheduleSimulate(True)
-        return result
->>>>>>> cd57160d
 
 
 @implementer(IReactorFDSet)
