--- conflicted
+++ resolved
@@ -66,7 +66,9 @@
         return _NoContext
 
 
-<<<<<<< HEAD
+else:
+    _copy_context = __copy_context  # type: ignore[assignment]
+
 current_async_library_cvar = None
 if _contextvarsSupport:
     try:
@@ -76,10 +78,6 @@
     except ImportError:
         pass
 
-=======
-else:
-    _copy_context = __copy_context  # type: ignore[assignment]
->>>>>>> 65f382f4
 
 log = Logger()
 
