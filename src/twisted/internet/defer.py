--- conflicted
+++ resolved
@@ -12,8 +12,7 @@
 from asyncio import AbstractEventLoop, Future, iscoroutine
 from enum import Enum
 from functools import wraps
-<<<<<<< HEAD
-from sys import exc_info, version_info
+from sys import exc_info, implementation, version_info
 import traceback
 from types import GeneratorType, MappingProxyType
 from typing import (
@@ -35,10 +34,6 @@
 )
 from typing_extensions import Literal
 import warnings
-=======
-from sys import exc_info, implementation, version_info
-from typing import Optional
->>>>>>> a72db25e
 
 import attr
 
