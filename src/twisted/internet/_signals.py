--- conflicted
+++ resolved
@@ -39,19 +39,8 @@
 import os
 import signal
 import socket
-<<<<<<< HEAD
 from types import FrameType
 from typing import Callable, Optional, Sequence
-=======
-
-from zope.interface import Attribute, Interface, implementer
-
-from twisted.python import failure, log, util
-from twisted.python.runtime import platformType
-
-if platformType == "posix":
-    from . import fdesc, process
->>>>>>> cd57160d
 
 from zope.interface import implementer
 
@@ -61,7 +50,9 @@
 from twisted.internet.interfaces import IReadDescriptor
 from twisted.python import failure, log, util
 from twisted.python.runtime import platformType
-from . import fdesc, process
+
+if platformType == "posix":
+    from . import fdesc, process
 
 SignalHandler: TypeAlias = Callable[[int, Optional[FrameType]], None]
 
@@ -99,7 +90,6 @@
     return signal.getsignal(signal.SIGCHLD) == signal.SIG_DFL
 
 
-<<<<<<< HEAD
 @implementer(IReadDescriptor)
 class _FDWaker(log.Logger):
     """
@@ -344,9 +334,6 @@
 
 
 class _Waker(Protocol):
-=======
-class _IWaker(Interface):
->>>>>>> cd57160d
     """
     Interface to wake up the event loop based on the self-pipe trick.
 
@@ -357,42 +344,24 @@
     This is used by threads or signals to wake up the event loop.
     """
 
-<<<<<<< HEAD
     disconnected: int
 
     def wakeUp(self) -> None:
-=======
-    disconnected = Attribute("")
-
-    def wakeUp():
->>>>>>> cd57160d
         """
         Called when the event should be wake up.
         """
 
-<<<<<<< HEAD
     def doRead(self) -> None:
-=======
-    def doRead():
->>>>>>> cd57160d
         """
         Read some data from my connection and discard it.
         """
 
-<<<<<<< HEAD
     def connectionLost(self, reason: failure.Failure) -> None:
-=======
-    def connectionLost(reason: failure.Failure) -> None:
->>>>>>> cd57160d
         """
         Called when connection was closed and the pipes.
         """
 
 
-<<<<<<< HEAD
-=======
-@implementer(_IWaker)
->>>>>>> cd57160d
 class _SocketWaker(log.Logger):
     """
     The I{self-pipe trick<http://cr.yp.to/docs/selfpipe.html>}, implemented
@@ -403,14 +372,8 @@
 
     disconnected = 0
 
-<<<<<<< HEAD
     def __init__(self):
         """Initialize."""
-=======
-    def __init__(self, reactor):
-        """Initialize."""
-        self.reactor = reactor
->>>>>>> cd57160d
         # Following select_trigger (from asyncore)'s example;
         client = socket.socket(socket.AF_INET, socket.SOCK_STREAM)
         client.setsockopt(socket.IPPROTO_TCP, socket.TCP_NODELAY, 1)
@@ -449,58 +412,6 @@
         self.w.close()
 
 
-<<<<<<< HEAD
-=======
-class _FDWaker(log.Logger):
-    """
-    The I{self-pipe trick<http://cr.yp.to/docs/selfpipe.html>}, used to wake
-    up the main loop from another thread or a signal handler.
-
-    L{_FDWaker} is a base class for waker implementations based on
-    writing to a pipe being monitored by the reactor.
-
-    @ivar o: The file descriptor for the end of the pipe which can be
-        written to wake up a reactor monitoring this waker.
-
-    @ivar i: The file descriptor which should be monitored in order to
-        be awoken by this waker.
-    """
-
-    disconnected = 0
-
-    i = None
-    o = None
-
-    def __init__(self, reactor):
-        """Initialize."""
-        self.reactor = reactor
-        self.i, self.o = os.pipe()
-        fdesc.setNonBlocking(self.i)
-        fdesc._setCloseOnExec(self.i)
-        fdesc.setNonBlocking(self.o)
-        fdesc._setCloseOnExec(self.o)
-        self.fileno = lambda: self.i
-
-    def doRead(self):
-        """
-        Read some bytes from the pipe and discard them.
-        """
-        fdesc.readFromFD(self.fileno(), lambda data: None)
-
-    def connectionLost(self, reason):
-        """Close both ends of my pipe."""
-        if not hasattr(self, "o"):
-            return
-        for fd in self.i, self.o:
-            try:
-                os.close(fd)
-            except OSError:
-                pass
-        del self.i, self.o
-
-
-@implementer(_IWaker)
->>>>>>> cd57160d
 class _UnixWaker(_FDWaker):
     """
     This class provides a simple interface to wake up the event loop.
@@ -522,7 +433,6 @@
                     raise
 
 
-<<<<<<< HEAD
 Waker: type[_Waker]
 if platformType == "posix":
     # On POSIX we use the self-pipe trick (http://cr.yp.to/docs/selfpipe.html)
@@ -530,45 +440,4 @@
     Waker = _UnixWaker
 else:
     # Elsewhere (primarily Windows and Jython) we use a pair of sockets.
-    Waker = _SocketWaker
-=======
-if platformType == "posix":
-    _Waker = _UnixWaker
-else:
-    # Primarily Windows and Jython.
-    _Waker = _SocketWaker  # type: ignore[misc,assignment]
-
-
-class _SIGCHLDWaker(_FDWaker):
-    """
-    L{_SIGCHLDWaker} can wake up a reactor whenever C{SIGCHLD} is
-    received.
-    """
-
-    def __init__(self, reactor):
-        _FDWaker.__init__(self, reactor)
-
-    def install(self):
-        """
-        Install the handler necessary to make this waker active.
-        """
-        installHandler(self.o)
-
-    def uninstall(self):
-        """
-        Remove the handler which makes this waker active.
-        """
-        installHandler(-1)
-
-    def doRead(self):
-        """
-        Having woken up the reactor in response to receipt of
-        C{SIGCHLD}, reap the process which exited.
-
-        This is called whenever the reactor notices the waker pipe is
-        writeable, which happens soon after any call to the C{wakeUp}
-        method.
-        """
-        _FDWaker.doRead(self)
-        process.reapAllProcesses()
->>>>>>> cd57160d
+    Waker = _SocketWaker