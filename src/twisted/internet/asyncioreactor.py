# -*- test-case-name: twisted.test.test_internet -*-
# Copyright (c) Twisted Matrix Laboratories.
# See LICENSE for details.

"""
asyncio-based reactor implementation.
"""


import errno

from typing import Dict, Optional, Type

from zope.interface import implementer

from twisted.logger import Logger
from twisted.internet.posixbase import (
    PosixReactorBase,
    _NO_FILEDESC,
    _ContinuousPolling,
)
from twisted.python.log import callWithLogger
from twisted.python.runtime import seconds as runtimeSeconds
from twisted.internet.abstract import FileDescriptor
from twisted.internet.interfaces import IReactorFDSet

<<<<<<< HEAD
try:
    from asyncio import get_event_loop, tasks
except ImportError:
    raise ImportError("Requires asyncio.")

# As per ImportError above, this module is never imported on python 2, but
# pyflakes still runs on python 2, so let's tell it where the errors come from.
from builtins import PermissionError, BrokenPipeError
=======
from asyncio import get_event_loop, AbstractEventLoop, SelectorEventLoop
>>>>>>> ba58dab2

try:
    from contextvars import copy_context

    _contextvarsSupport = True
except ImportError:
    _contextvarsSupport = False

current_async_library_cvar = None
if _contextvarsSupport:
    try:
        import sniffio

        current_async_library_cvar = sniffio.current_async_library_cvar
    except ImportError:
        pass


def sniffioTaskFactory(loop, coro):
    current_context = copy_context()
    current_context.run(current_async_library_cvar.set, None)

    return current_context.run(tasks.Task, coro=coro, loop=loop)


@implementer(IReactorFDSet)
class AsyncioSelectorReactor(PosixReactorBase):
    """
    Reactor running on top of L{asyncio.SelectorEventLoop}.

    On POSIX platforms, the default event loop is
    L{asyncio.SelectorEventLoop}.
    On Windows, the default event loop on Python 3.7 and older
    is L{asyncio.WindowsSelectorEventLoop}, but on Python 3.8 and newer
    the default event loop is L{asyncio.WindowsProactorEventLoop} which
    is incompatible with L{AsyncioSelectorReactor}.
    Applications that use L{AsyncioSelectorReactor} on Windows
    with Python 3.8+ must call
    C{asyncio.set_event_loop_policy(asyncio.WindowsSelectorEventLoopPolicy())}
    before instantiating and running L{AsyncioSelectorReactor}.
    """

    _asyncClosed = False
    _log = Logger()

    def __init__(self, eventloop: Optional[SelectorEventLoop] = None):
        if eventloop is None:
<<<<<<< HEAD
            eventloop = get_event_loop()
            if current_async_library_cvar is not None:
                eventloop.set_task_factory(factory=sniffioTaskFactory)
=======
            _eventloop = get_event_loop()  # type: AbstractEventLoop
        else:
            _eventloop = eventloop

        # On Python 3.8+, asyncio.get_event_loop() on
        # Windows was changed to return a ProactorEventLoop
        # unless the loop policy has been changed.
        if not isinstance(_eventloop, SelectorEventLoop):
            raise TypeError(
                "SelectorEventLoop required, instead got: {}".format(_eventloop)
            )
>>>>>>> ba58dab2

        self._asyncioEventloop = _eventloop  # type: SelectorEventLoop
        self._writers = {}  # type: Dict[Type[FileDescriptor], int]
        self._readers = {}  # type: Dict[Type[FileDescriptor], int]
        self._continuousPolling = _ContinuousPolling(self)

        self._scheduledAt = None
        self._timerHandle = None

        super().__init__()

    def _unregisterFDInAsyncio(self, fd):
        """
        Compensate for a bug in asyncio where it will not unregister a FD that
        it cannot handle in the epoll loop. It touches internal asyncio code.

        A description of the bug by markrwilliams:

        The C{add_writer} method of asyncio event loops isn't atomic because
        all the Selector classes in the selector module internally record a
        file object before passing it to the platform's selector
        implementation. If the platform's selector decides the file object
        isn't acceptable, the resulting exception doesn't cause the Selector to
        un-track the file object.

        The failing/hanging stdio test goes through the following sequence of
        events (roughly):

        * The first C{connection.write(intToByte(value))} call hits the asyncio
        reactor's C{addWriter} method.

        * C{addWriter} calls the asyncio loop's C{add_writer} method, which
        happens to live on C{_BaseSelectorEventLoop}.

        * The asyncio loop's C{add_writer} method checks if the file object has
        been registered before via the selector's C{get_key} method.

        * It hasn't, so the KeyError block runs and calls the selector's
        register method

        * Code examples that follow use EpollSelector, but the code flow holds
        true for any other selector implementation. The selector's register
        method first calls through to the next register method in the MRO

        * That next method is always C{_BaseSelectorImpl.register} which
        creates a C{SelectorKey} instance for the file object, stores it under
        the file object's file descriptor, and then returns it.

        * Control returns to the concrete selector implementation, which asks
        the operating system to track the file descriptor using the right API.

        * The operating system refuses! An exception is raised that, in this
        case, the asyncio reactor handles by creating a C{_ContinuousPolling}
        object to watch the file descriptor.

        * The second C{connection.write(intToByte(value))} call hits the
        asyncio reactor's C{addWriter} method, which hits the C{add_writer}
        method. But the loop's selector's get_key method now returns a
        C{SelectorKey}! Now the asyncio reactor's C{addWriter} method thinks
        the asyncio loop will watch the file descriptor, even though it won't.
        """
        try:
            self._asyncioEventloop._selector.unregister(fd)
        except:
            pass

    def _readOrWrite(self, selectable, read):
        method = selectable.doRead if read else selectable.doWrite

        if selectable.fileno() == -1:
            self._disconnectSelectable(selectable, _NO_FILEDESC, read)
            return

        try:
            why = method()
        except Exception as e:
            why = e
            self._log.failure(None)
        if why:
            self._disconnectSelectable(selectable, why, read)

    def addReader(self, reader):
        if reader in self._readers.keys() or reader in self._continuousPolling._readers:
            return

        fd = reader.fileno()
        try:
            self._asyncioEventloop.add_reader(
                fd, callWithLogger, reader, self._readOrWrite, reader, True
            )
            self._readers[reader] = fd
        except IOError as e:
            self._unregisterFDInAsyncio(fd)
            if e.errno == errno.EPERM:
                # epoll(7) doesn't support certain file descriptors,
                # e.g. filesystem files, so for those we just poll
                # continuously:
                self._continuousPolling.addReader(reader)
            else:
                raise

    def addWriter(self, writer):
        if writer in self._writers.keys() or writer in self._continuousPolling._writers:
            return

        fd = writer.fileno()
        try:
            self._asyncioEventloop.add_writer(
                fd, callWithLogger, writer, self._readOrWrite, writer, False
            )
            self._writers[writer] = fd
        except PermissionError:
            self._unregisterFDInAsyncio(fd)
            # epoll(7) doesn't support certain file descriptors,
            # e.g. filesystem files, so for those we just poll
            # continuously:
            self._continuousPolling.addWriter(writer)
        except BrokenPipeError:
            # The kqueuereactor will raise this if there is a broken pipe
            self._unregisterFDInAsyncio(fd)
        except:
            self._unregisterFDInAsyncio(fd)
            raise

    def removeReader(self, reader):

        # First, see if they're trying to remove a reader that we don't have.
        if not (
            reader in self._readers.keys() or self._continuousPolling.isReading(reader)
        ):
            # We don't have it, so just return OK.
            return

        # If it was a cont. polling reader, check there first.
        if self._continuousPolling.isReading(reader):
            self._continuousPolling.removeReader(reader)
            return

        fd = reader.fileno()
        if fd == -1:
            # If the FD is -1, we want to know what its original FD was, to
            # remove it.
            fd = self._readers.pop(reader)
        else:
            self._readers.pop(reader)

        self._asyncioEventloop.remove_reader(fd)

    def removeWriter(self, writer):

        # First, see if they're trying to remove a writer that we don't have.
        if not (
            writer in self._writers.keys() or self._continuousPolling.isWriting(writer)
        ):
            # We don't have it, so just return OK.
            return

        # If it was a cont. polling writer, check there first.
        if self._continuousPolling.isWriting(writer):
            self._continuousPolling.removeWriter(writer)
            return

        fd = writer.fileno()

        if fd == -1:
            # If the FD is -1, we want to know what its original FD was, to
            # remove it.
            fd = self._writers.pop(writer)
        else:
            self._writers.pop(writer)

        self._asyncioEventloop.remove_writer(fd)

    def removeAll(self):
        return (
            self._removeAll(self._readers.keys(), self._writers.keys())
            + self._continuousPolling.removeAll()
        )

    def getReaders(self):
        return list(self._readers.keys()) + self._continuousPolling.getReaders()

    def getWriters(self):
        return list(self._writers.keys()) + self._continuousPolling.getWriters()

    def iterate(self, timeout):
        self._asyncioEventloop.call_later(timeout + 0.01, self._asyncioEventloop.stop)
        self._asyncioEventloop.run_forever()

    def run(self, installSignalHandlers=True):
        self.startRunning(installSignalHandlers=installSignalHandlers)
        self._asyncioEventloop.run_forever()
        if self._justStopped:
            self._justStopped = False

    def stop(self):
        super().stop()
        # This will cause runUntilCurrent which in its turn
        # will call fireSystemEvent("shutdown")
        self.callLater(0, lambda: None)

    def crash(self):
        super().crash()
        self._asyncioEventloop.stop()

    seconds = staticmethod(runtimeSeconds)

    def _onTimer(self):
        self._scheduledAt = None
        self.runUntilCurrent()
        self._reschedule()

    def _reschedule(self):
        timeout = self.timeout()
        if timeout is not None:
            abs_time = self._asyncioEventloop.time() + timeout
            self._scheduledAt = abs_time
            if self._timerHandle is not None:
                self._timerHandle.cancel()
            self._timerHandle = self._asyncioEventloop.call_at(abs_time, self._onTimer)

    def _moveCallLaterSooner(self, tple):
        PosixReactorBase._moveCallLaterSooner(self, tple)
        self._reschedule()

    def callLater(self, seconds, f, *args, **kwargs):
        dc = PosixReactorBase.callLater(self, seconds, f, *args, **kwargs)
        abs_time = self._asyncioEventloop.time() + self.timeout()
        if self._scheduledAt is None or abs_time < self._scheduledAt:
            self._reschedule()
        return dc

    def callFromThread(self, f, *args, **kwargs):
        g = lambda: self.callLater(0, f, *args, **kwargs)
        self._asyncioEventloop.call_soon_threadsafe(g)


def install(eventloop=None):
    """
    Install an asyncio-based reactor.

    @param eventloop: The asyncio eventloop to wrap. If default, the global one
        is selected.
    """
    reactor = AsyncioSelectorReactor(eventloop)
    from twisted.internet.main import installReactor

    installReactor(reactor)<|MERGE_RESOLUTION|>--- conflicted
+++ resolved
@@ -24,18 +24,7 @@
 from twisted.internet.abstract import FileDescriptor
 from twisted.internet.interfaces import IReactorFDSet
 
-<<<<<<< HEAD
-try:
-    from asyncio import get_event_loop, tasks
-except ImportError:
-    raise ImportError("Requires asyncio.")
-
-# As per ImportError above, this module is never imported on python 2, but
-# pyflakes still runs on python 2, so let's tell it where the errors come from.
-from builtins import PermissionError, BrokenPipeError
-=======
-from asyncio import get_event_loop, AbstractEventLoop, SelectorEventLoop
->>>>>>> ba58dab2
+from asyncio import get_event_loop, tasks, AbstractEventLoop, SelectorEventLoop
 
 try:
     from contextvars import copy_context
@@ -83,12 +72,9 @@
 
     def __init__(self, eventloop: Optional[SelectorEventLoop] = None):
         if eventloop is None:
-<<<<<<< HEAD
-            eventloop = get_event_loop()
+            _eventloop = get_event_loop()  # type: AbstractEventLoop
             if current_async_library_cvar is not None:
                 eventloop.set_task_factory(factory=sniffioTaskFactory)
-=======
-            _eventloop = get_event_loop()  # type: AbstractEventLoop
         else:
             _eventloop = eventloop
 
@@ -99,7 +85,6 @@
             raise TypeError(
                 "SelectorEventLoop required, instead got: {}".format(_eventloop)
             )
->>>>>>> ba58dab2
 
         self._asyncioEventloop = _eventloop  # type: SelectorEventLoop
         self._writers = {}  # type: Dict[Type[FileDescriptor], int]
