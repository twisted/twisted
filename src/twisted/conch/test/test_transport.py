# Copyright (c) Twisted Matrix Laboratories.
# See LICENSE for details.

"""
Tests for ssh/transport.py and the classes therein.
"""

from __future__ import absolute_import, division
from twisted.python.reflect import requireModule

import struct
import binascii

from twisted.python.reflect import requireModule

pyasn1 = requireModule("pyasn1")
cryptography = requireModule("cryptography")

if pyasn1 is not None and cryptography is not None:
    dependencySkip = None
    from twisted.conch.ssh import common, transport, keys, factory
    from twisted.conch.test import keydata
    from cryptography.hazmat.backends import default_backend
    from cryptography.hazmat.primitives.asymmetric import ec
    from cryptography.exceptions import UnsupportedAlgorithm
else:
    if pyasn1 is None:
        dependencySkip = "Cannot run without PyASN1"
    elif cryptography is None:
        dependencySkip = "can't run without cryptography"


    class transport: # fictional modules to make classes work
        class SSHTransportBase: pass
        class SSHServerTransport: pass
        class SSHClientTransport: pass


    class factory:
        class SSHFactory:
            pass

<<<<<<< HEAD
if requireModule('nacl'):
    skipNacl = None
else:
    skipNacl = 'Cannot run without pynacl.'

from hashlib import md5, sha1, sha256, sha384, sha512
=======
    class common:
        @classmethod
        def NS(self, arg): return b''
>>>>>>> 727e1e75

from hashlib import md5, sha1, sha256, sha384, sha512
from twisted.trial import unittest
from twisted.internet import defer
from twisted.protocols import loopback
from twisted.python import randbytes
from twisted.python.randbytes import insecureRandom
from twisted.python.compat import iterbytes, _bytesChr as chr
from twisted.conch.ssh import address, service, _kex
from twisted.test import proto_helpers

from twisted.conch.error import ConchError


class MockTransportBase(transport.SSHTransportBase):
    """
    A base class for the client and server protocols.  Stores the messages
    it receives instead of ignoring them.

    @ivar errors: a list of tuples: (reasonCode, description)
    @ivar unimplementeds: a list of integers: sequence number
    @ivar debugs: a list of tuples: (alwaysDisplay, message, lang)
    @ivar ignoreds: a list of strings: ignored data
    """

    def connectionMade(self):
        """
        Set up instance variables.
        """
        transport.SSHTransportBase.connectionMade(self)
        self.errors = []
        self.unimplementeds = []
        self.debugs = []
        self.ignoreds = []
        self.gotUnsupportedVersion = None


    def _unsupportedVersionReceived(self, remoteVersion):
        """
        Intercept unsupported version call.

        @type remoteVersion: L{str}
        """
        self.gotUnsupportedVersion = remoteVersion
        return transport.SSHTransportBase._unsupportedVersionReceived(
            self, remoteVersion)


    def receiveError(self, reasonCode, description):
        """
        Store any errors received.

        @type reasonCode: L{int}
        @type description: L{str}
        """
        self.errors.append((reasonCode, description))


    def receiveUnimplemented(self, seqnum):
        """
        Store any unimplemented packet messages.

        @type seqnum: L{int}
        """
        self.unimplementeds.append(seqnum)


    def receiveDebug(self, alwaysDisplay, message, lang):
        """
        Store any debug messages.

        @type alwaysDisplay: L{bool}
        @type message: L{str}
        @type lang: L{str}
        """
        self.debugs.append((alwaysDisplay, message, lang))


    def ssh_IGNORE(self, packet):
        """
        Store any ignored data.

        @type packet: L{str}
        """
        self.ignoreds.append(packet)



class MockCipher(object):
    """
    A mocked-up version of twisted.conch.ssh.transport.SSHCiphers.
    """
    outCipType = b'test'
    encBlockSize = 6
    inCipType = b'test'
    decBlockSize = 6
    inMACType = b'test'
    outMACType = b'test'
    verifyDigestSize = 1
    usedEncrypt = False
    usedDecrypt = False
    outMAC = (None, b'', b'', 1)
    inMAC = (None, b'', b'', 1)
    keys = ()


    def encrypt(self, x):
        """
        Called to encrypt the packet.  Simply record that encryption was used
        and return the data unchanged.
        """
        self.usedEncrypt = True
        if (len(x) % self.encBlockSize) != 0:
            raise RuntimeError("length %i modulo blocksize %i is not 0: %i" %
                    (len(x), self.encBlockSize, len(x) % self.encBlockSize))
        return x


    def decrypt(self, x):
        """
        Called to decrypt the packet.  Simply record that decryption was used
        and return the data unchanged.
        """
        self.usedDecrypt = True
        if (len(x) % self.encBlockSize) != 0:
            raise RuntimeError("length %i modulo blocksize %i is not 0: %i" %
                    (len(x), self.decBlockSize, len(x) % self.decBlockSize))
        return x


    def makeMAC(self, outgoingPacketSequence, payload):
        """
        Make a Message Authentication Code by sending the character value of
        the outgoing packet.
        """
        return chr(outgoingPacketSequence)


    def verify(self, incomingPacketSequence, packet, macData):
        """
        Verify the Message Authentication Code by checking that the packet
        sequence number is the same.
        """
        return chr(incomingPacketSequence) == macData


    def setKeys(self, ivOut, keyOut, ivIn, keyIn, macIn, macOut):
        """
        Record the keys.
        """
        self.keys = (ivOut, keyOut, ivIn, keyIn, macIn, macOut)



class MockCompression:
    """
    A mocked-up compression, based on the zlib interface.  Instead of
    compressing, it reverses the data and adds a 0x66 byte to the end.
    """

    def compress(self, payload):
        return payload[::-1] # reversed


    def decompress(self, payload):
        return payload[:-1][::-1]


    def flush(self, kind):
        return b'\x66'



class MockService(service.SSHService):
    """
    A mocked-up service, based on twisted.conch.ssh.service.SSHService.

    @ivar started: True if this service has been started.
    @ivar stopped: True if this service has been stopped.
    """
    name = b"MockService"
    started = False
    stopped = False
    protocolMessages = {0xff: "MSG_TEST", 71: "MSG_fiction"}


    def logPrefix(self):
        return "MockService"


    def serviceStarted(self):
        """
        Record that the service was started.
        """
        self.started = True


    def serviceStopped(self):
        """
        Record that the service was stopped.
        """
        self.stopped = True


    def ssh_TEST(self, packet):
        """
        A message that this service responds to.
        """
        self.transport.sendPacket(0xff, packet)



class MockFactory(factory.SSHFactory):
    """
    A mocked-up factory based on twisted.conch.ssh.factory.SSHFactory.
    """
    services = {
        b'ssh-userauth': MockService}


    def getPublicKeys(self):
        """
        Return the public keys that authenticate this server.
        """
        return {
            b'ssh-rsa': keys.Key.fromString(keydata.publicRSA_openssh),
            b'ssh-dsa': keys.Key.fromString(keydata.publicDSA_openssh)}


    def getPrivateKeys(self):
        """
        Return the private keys that authenticate this server.
        """
        return {
            b'ssh-rsa': keys.Key.fromString(keydata.privateRSA_openssh),
            b'ssh-dsa': keys.Key.fromString(keydata.privateDSA_openssh)}


    def getPrimes(self):
        """
        Diffie-Hellman primes that can be used for key exchange algorithms
        that use group exchange to establish a prime / generator group.

        @return: The primes and generators.
        @rtype: L{dict} mapping the key size to a C{list} of
            C{(generator, prime)} tuple.
        """
        # In these tests, we hardwire the prime values to those defined by the
        # diffie-hellman-group14-sha1 key exchange algorithm, to avoid requiring
        # a moduli file when running tests.
        # See OpenSSHFactory.getPrimes.
        return {
            2048: ((3, _kex.getDHGeneratorAndPrime(
                b'diffie-hellman-group14-sha1')[1]),),
            4096: ((5, 7),)}



class MockOldFactoryPublicKeys(MockFactory):
    """
    The old SSHFactory returned mappings from key names to strings from
    getPublicKeys().  We return those here for testing.
    """

    def getPublicKeys(self):
        """
        We used to map key types to public key blobs as strings.
        """
        keys = MockFactory.getPublicKeys(self)
        for name, key in keys.items()[:]:
            keys[name] = key.blob()
        return keys



class MockOldFactoryPrivateKeys(MockFactory):
    """
    The old SSHFactory returned mappings from key names to cryptography key
    objects from getPrivateKeys().  We return those here for testing.
    """

    def getPrivateKeys(self):
        """
        We used to map key types to cryptography key objects.
        """
        keys = MockFactory.getPrivateKeys(self)
        for name, key in keys.items()[:]:
            keys[name] = key.keyObject
        return keys



class TransportTestCase(unittest.TestCase):
    """
    Base class for transport test cases.
    """
    klass = None

    if dependencySkip:
        skip = dependencySkip


    def setUp(self):
        self.transport = proto_helpers.StringTransport()
        self.proto = self.klass()
        self.packets = []
        def secureRandom(len):
            """
            Return a consistent entropy value
            """
            return b'\x99' * len
        self.patch(randbytes, 'secureRandom', secureRandom)
        def stubSendPacket(messageType, payload):
            self.packets.append((messageType, payload))
        self.proto.makeConnection(self.transport)
        # we just let the kex packet go into the transport
        self.proto.sendPacket = stubSendPacket


    def finishKeyExchange(self, proto):
        """
        Deliver enough additional messages to C{proto} so that the key exchange
        which is started in L{SSHTransportBase.connectionMade} completes and
        non-key exchange messages can be sent and received.
        """
        proto.dataReceived(b"SSH-2.0-BogoClient-1.2i\r\n")
        proto.dispatchMessage(
            transport.MSG_KEXINIT, self._A_KEXINIT_MESSAGE)
        proto._keySetup(b"foo", b"bar")
        # SSHTransportBase can't handle MSG_NEWKEYS, or it would be the right
        # thing to deliver next.  _newKeys won't work either, because
        # sendKexInit (probably) hasn't been called.  sendKexInit is
        # responsible for setting up certain state _newKeys relies on.  So,
        # just change the key exchange state to what it would be when key
        # exchange is finished.
        proto._keyExchangeState = proto._KEY_EXCHANGE_NONE


    def simulateKeyExchange(self, sharedSecret, exchangeHash):
        """
        Finish a key exchange by calling C{_keySetup} with the given arguments.
        Also do extra whitebox stuff to satisfy that method's assumption that
        some kind of key exchange has actually taken place.
        """
        self.proto._keyExchangeState = self.proto._KEY_EXCHANGE_REQUESTED
        self.proto._blockedByKeyExchange = []
        self.proto._keySetup(sharedSecret, exchangeHash)



class DHGroupExchangeSHA1Mixin:
    """
    Mixin for diffie-hellman-group-exchange-sha1 tests.
    """

    kexAlgorithm = b'diffie-hellman-group-exchange-sha1'
    hashProcessor = sha1



class DHGroupExchangeSHA256Mixin:
    """
    Mixin for diffie-hellman-group-exchange-sha256 tests.
    """

    kexAlgorithm = b'diffie-hellman-group-exchange-sha256'
    hashProcessor = sha256



class ECDHMixin:
    """
    Mixin for elliptic curve diffie-hellman tests.
    """

    kexAlgorithm = b'ecdh-sha2-nistp256'
    hashProcessor = sha256



class BaseSSHTransportBaseCase:
    """
    Base case for TransportBase tests.
    """

    klass = MockTransportBase



class BaseSSHTransportTests(BaseSSHTransportBaseCase, TransportTestCase):
    """
    Test TransportBase. It implements the non-server/client specific
    parts of the SSH transport protocol.
    """
    if dependencySkip:
        skip = dependencySkip

    _A_KEXINIT_MESSAGE = (
        b"\xAA" * 16 +
        common.NS(b'diffie-hellman-group14-sha1') +
        common.NS(b'ssh-rsa') +
        common.NS(b'aes256-ctr') +
        common.NS(b'aes256-ctr') +
        common.NS(b'hmac-sha1') +
        common.NS(b'hmac-sha1') +
        common.NS(b'none') +
        common.NS(b'none') +
        common.NS(b'') +
        common.NS(b'') +
        b'\x00' + b'\x00\x00\x00\x00')

    def test_sendVersion(self):
        """
        Test that the first thing sent over the connection is the version
        string.
        """
        # the other setup was done in the setup method
        self.assertEqual(self.transport.value().split(b'\r\n', 1)[0],
                         b"SSH-2.0-Twisted")


    def test_sendPacketPlain(self):
        """
        Test that plain (unencrypted, uncompressed) packets are sent
        correctly.  The format is::
            uint32 length (including type and padding length)
            byte padding length
            byte type
            bytes[length-padding length-2] data
            bytes[padding length] padding
        """
        proto = MockTransportBase()
        proto.makeConnection(self.transport)
        self.finishKeyExchange(proto)
        self.transport.clear()
        message = ord('A')
        payload = b'BCDEFG'
        proto.sendPacket(message, payload)
        value = self.transport.value()
        self.assertEqual(value, b'\x00\x00\x00\x0c\x04ABCDEFG\x99\x99\x99\x99')


    def test_sendPacketEncrypted(self):
        """
        Test that packets sent while encryption is enabled are sent
        correctly.  The whole packet should be encrypted.
        """
        proto = MockTransportBase()
        proto.makeConnection(self.transport)
        self.finishKeyExchange(proto)
        proto.currentEncryptions = testCipher = MockCipher()
        message = ord('A')
        payload = b'BC'
        self.transport.clear()
        proto.sendPacket(message, payload)
        self.assertTrue(testCipher.usedEncrypt)
        value = self.transport.value()
        self.assertEqual(
            value,
            # Four byte length prefix
            b'\x00\x00\x00\x08'
            # One byte padding length
            b'\x04'
            # The actual application data
            b'ABC'
            # "Random" padding - see the secureRandom monkeypatch in setUp
            b'\x99\x99\x99\x99'
            # The MAC
            b'\x02')


    def test_sendPacketCompressed(self):
        """
        Test that packets sent while compression is enabled are sent
        correctly.  The packet type and data should be encrypted.
        """
        proto = MockTransportBase()
        proto.makeConnection(self.transport)
        self.finishKeyExchange(proto)
        proto.outgoingCompression = MockCompression()
        self.transport.clear()
        proto.sendPacket(ord('A'), b'B')
        value = self.transport.value()
        self.assertEqual(
            value,
            b'\x00\x00\x00\x0c\x08BA\x66\x99\x99\x99\x99\x99\x99\x99\x99')


    def test_sendPacketBoth(self):
        """
        Test that packets sent while compression and encryption are
        enabled are sent correctly.  The packet type and data should be
        compressed and then the whole packet should be encrypted.
        """
        proto = MockTransportBase()
        proto.makeConnection(self.transport)
        self.finishKeyExchange(proto)
        proto.currentEncryptions = testCipher = MockCipher()
        proto.outgoingCompression = MockCompression()
        message = ord('A')
        payload = b'BC'
        self.transport.clear()
        proto.sendPacket(message, payload)
        self.assertTrue(testCipher.usedEncrypt)
        value = self.transport.value()
        self.assertEqual(
            value,
            # Four byte length prefix
            b'\x00\x00\x00\x0e'
            # One byte padding length
            b'\x09'
            # Compressed application data
            b'CBA\x66'
            # "Random" padding - see the secureRandom monkeypatch in setUp
            b'\x99\x99\x99\x99\x99\x99\x99\x99\x99'
            # The MAC
            b'\x02')


    def test_getPacketPlain(self):
        """
        Test that packets are retrieved correctly out of the buffer when
        no encryption is enabled.
        """
        proto = MockTransportBase()
        proto.makeConnection(self.transport)
        self.finishKeyExchange(proto)
        self.transport.clear()
        proto.sendPacket(ord('A'), b'BC')
        proto.buf = self.transport.value() + b'extra'
        self.assertEqual(proto.getPacket(), b'ABC')
        self.assertEqual(proto.buf, b'extra')


    def test_getPacketEncrypted(self):
        """
        Test that encrypted packets are retrieved correctly.
        See test_sendPacketEncrypted.
        """
        proto = MockTransportBase()
        proto.sendKexInit = lambda: None # don't send packets
        proto.makeConnection(self.transport)
        self.transport.clear()
        proto.currentEncryptions = testCipher = MockCipher()
        proto.sendPacket(ord('A'), b'BCD')
        value = self.transport.value()
        proto.buf = value[:MockCipher.decBlockSize]
        self.assertIsNone(proto.getPacket())
        self.assertTrue(testCipher.usedDecrypt)
        self.assertEqual(proto.first, b'\x00\x00\x00\x0e\x09A')
        proto.buf += value[MockCipher.decBlockSize:]
        self.assertEqual(proto.getPacket(), b'ABCD')
        self.assertEqual(proto.buf, b'')


    def test_getPacketCompressed(self):
        """
        Test that compressed packets are retrieved correctly.  See
        test_sendPacketCompressed.
        """
        proto = MockTransportBase()
        proto.makeConnection(self.transport)
        self.finishKeyExchange(proto)
        self.transport.clear()
        proto.outgoingCompression = MockCompression()
        proto.incomingCompression = proto.outgoingCompression
        proto.sendPacket(ord('A'), b'BCD')
        proto.buf = self.transport.value()
        self.assertEqual(proto.getPacket(), b'ABCD')


    def test_getPacketBoth(self):
        """
        Test that compressed and encrypted packets are retrieved correctly.
        See test_sendPacketBoth.
        """
        proto = MockTransportBase()
        proto.sendKexInit = lambda: None
        proto.makeConnection(self.transport)
        self.transport.clear()
        proto.currentEncryptions = MockCipher()
        proto.outgoingCompression = MockCompression()
        proto.incomingCompression = proto.outgoingCompression
        proto.sendPacket(ord('A'), b'BCDEFG')
        proto.buf = self.transport.value()
        self.assertEqual(proto.getPacket(), b'ABCDEFG')


    def test_ciphersAreValid(self):
        """
        Test that all the supportedCiphers are valid.
        """
        ciphers = transport.SSHCiphers(b'A', b'B', b'C', b'D')
        iv = key = b'\x00' * 16
        for cipName in self.proto.supportedCiphers:
            self.assertTrue(ciphers._getCipher(cipName, iv, key))


    def test_sendKexInit(self):
        """
        Test that the KEXINIT (key exchange initiation) message is sent
        correctly.  Payload::
            bytes[16] cookie
            string key exchange algorithms
            string public key algorithms
            string outgoing ciphers
            string incoming ciphers
            string outgoing MACs
            string incoming MACs
            string outgoing compressions
            string incoming compressions
            bool first packet follows
            uint32 0
        """
        value = self.transport.value().split(b'\r\n', 1)[1]
        self.proto.buf = value
        packet = self.proto.getPacket()
        self.assertEqual(packet[0:1], chr(transport.MSG_KEXINIT))
        self.assertEqual(packet[1:17], b'\x99' * 16)
        (keyExchanges, pubkeys, ciphers1, ciphers2, macs1, macs2,
         compressions1, compressions2, languages1, languages2,
         buf) = common.getNS(packet[17:], 10)

        self.assertEqual(
            keyExchanges, b','.join(self.proto.supportedKeyExchanges))
        self.assertEqual(pubkeys, b','.join(self.proto.supportedPublicKeys))
        self.assertEqual(ciphers1, b','.join(self.proto.supportedCiphers))
        self.assertEqual(ciphers2, b','.join(self.proto.supportedCiphers))
        self.assertEqual(macs1, b','.join(self.proto.supportedMACs))
        self.assertEqual(macs2, b','.join(self.proto.supportedMACs))
        self.assertEqual(compressions1,
                         b','.join(self.proto.supportedCompressions))
        self.assertEqual(compressions2,
                         b','.join(self.proto.supportedCompressions))
        self.assertEqual(languages1, b','.join(self.proto.supportedLanguages))
        self.assertEqual(languages2, b','.join(self.proto.supportedLanguages))
        self.assertEqual(buf, b'\x00' * 5)


    def test_receiveKEXINITReply(self):
        """
        Immediately after connecting, the transport expects a KEXINIT message
        and does not reply to it.
        """
        self.transport.clear()
        self.proto.dispatchMessage(
            transport.MSG_KEXINIT, self._A_KEXINIT_MESSAGE)
        self.assertEqual(self.packets, [])


    def test_sendKEXINITReply(self):
        """
        When a KEXINIT message is received which is not a reply to an earlier
        KEXINIT message which was sent, a KEXINIT reply is sent.
        """
        self.finishKeyExchange(self.proto)
        del self.packets[:]

        self.proto.dispatchMessage(
            transport.MSG_KEXINIT, self._A_KEXINIT_MESSAGE)
        self.assertEqual(len(self.packets), 1)
        self.assertEqual(self.packets[0][0], transport.MSG_KEXINIT)


    def test_sendKexInitTwiceFails(self):
        """
        A new key exchange cannot be started while a key exchange is already in
        progress.  If an attempt is made to send a I{KEXINIT} message using
        L{SSHTransportBase.sendKexInit} while a key exchange is in progress
        causes that method to raise a L{RuntimeError}.
        """
        self.assertRaises(RuntimeError, self.proto.sendKexInit)


    def test_sendKexInitBlocksOthers(self):
        """
        After L{SSHTransportBase.sendKexInit} has been called, messages types
        other than the following are queued and not sent until after I{NEWKEYS}
        is sent by L{SSHTransportBase._keySetup}.

        RFC 4253, section 7.1.
        """
        # sendKexInit is called by connectionMade, which is called in setUp.
        # So we're in the state already.
        disallowedMessageTypes = [
            transport.MSG_SERVICE_REQUEST,
            transport.MSG_KEXINIT,
            ]

        # Drop all the bytes sent by setUp, they're not relevant to this test.
        self.transport.clear()

        # Get rid of the sendPacket monkey patch, we are testing the behavior
        # of sendPacket.
        del self.proto.sendPacket

        for messageType in disallowedMessageTypes:
            self.proto.sendPacket(messageType, b'foo')
            self.assertEqual(self.transport.value(), b"")

        self.finishKeyExchange(self.proto)
        # Make the bytes written to the transport cleartext so it's easier to
        # make an assertion about them.
        self.proto.nextEncryptions = MockCipher()

        # Pseudo-deliver the peer's NEWKEYS message, which should flush the
        # messages which were queued above.
        self.proto._newKeys()
        self.assertEqual(self.transport.value().count(b"foo"), 2)


    def test_sendDebug(self):
        """
        Test that debug messages are sent correctly.  Payload::
            bool always display
            string debug message
            string language
        """
        self.proto.sendDebug(b"test", True, b'en')
        self.assertEqual(
            self.packets,
            [(transport.MSG_DEBUG,
              b"\x01\x00\x00\x00\x04test\x00\x00\x00\x02en")])


    def test_receiveDebug(self):
        """
        Test that debug messages are received correctly.  See test_sendDebug.
        """
        self.proto.dispatchMessage(
            transport.MSG_DEBUG,
            b'\x01\x00\x00\x00\x04test\x00\x00\x00\x02en')
        self.assertEqual(self.proto.debugs, [(True, b'test', b'en')])


    def test_sendIgnore(self):
        """
        Test that ignored messages are sent correctly.  Payload::
            string ignored data
        """
        self.proto.sendIgnore(b"test")
        self.assertEqual(
            self.packets, [(transport.MSG_IGNORE,
                            b'\x00\x00\x00\x04test')])


    def test_receiveIgnore(self):
        """
        Test that ignored messages are received correctly.  See
        test_sendIgnore.
        """
        self.proto.dispatchMessage(transport.MSG_IGNORE, b'test')
        self.assertEqual(self.proto.ignoreds, [b'test'])


    def test_sendUnimplemented(self):
        """
        Test that unimplemented messages are sent correctly.  Payload::
            uint32 sequence number
        """
        self.proto.sendUnimplemented()
        self.assertEqual(
            self.packets, [(transport.MSG_UNIMPLEMENTED,
                            b'\x00\x00\x00\x00')])


    def test_receiveUnimplemented(self):
        """
        Test that unimplemented messages are received correctly.  See
        test_sendUnimplemented.
        """
        self.proto.dispatchMessage(transport.MSG_UNIMPLEMENTED,
                                   b'\x00\x00\x00\xff')
        self.assertEqual(self.proto.unimplementeds, [255])


    def test_sendDisconnect(self):
        """
        Test that disconnection messages are sent correctly.  Payload::
            uint32 reason code
            string reason description
            string language
        """
        disconnected = [False]
        def stubLoseConnection():
            disconnected[0] = True
        self.transport.loseConnection = stubLoseConnection
        self.proto.sendDisconnect(0xff, b"test")
        self.assertEqual(
            self.packets,
            [(transport.MSG_DISCONNECT,
              b"\x00\x00\x00\xff\x00\x00\x00\x04test\x00\x00\x00\x00")])
        self.assertTrue(disconnected[0])


    def test_receiveDisconnect(self):
        """
        Test that disconnection messages are received correctly.  See
        test_sendDisconnect.
        """
        disconnected = [False]
        def stubLoseConnection():
            disconnected[0] = True
        self.transport.loseConnection = stubLoseConnection
        self.proto.dispatchMessage(transport.MSG_DISCONNECT,
                                   b'\x00\x00\x00\xff\x00\x00\x00\x04test')
        self.assertEqual(self.proto.errors, [(255, b'test')])
        self.assertTrue(disconnected[0])


    def test_dataReceived(self):
        """
        Test that dataReceived parses packets and dispatches them to
        ssh_* methods.
        """
        kexInit = [False]
        def stubKEXINIT(packet):
            kexInit[0] = True
        self.proto.ssh_KEXINIT = stubKEXINIT
        self.proto.dataReceived(self.transport.value())
        self.assertTrue(self.proto.gotVersion)
        self.assertEqual(self.proto.ourVersionString,
                         self.proto.otherVersionString)
        self.assertTrue(kexInit[0])


    def test_service(self):
        """
        Test that the transport can set the running service and dispatches
        packets to the service's packetReceived method.
        """
        service = MockService()
        self.proto.setService(service)
        self.assertEqual(self.proto.service, service)
        self.assertTrue(service.started)
        self.proto.dispatchMessage(0xff, b"test")
        self.assertEqual(self.packets, [(0xff, b"test")])

        service2 = MockService()
        self.proto.setService(service2)
        self.assertTrue(service2.started)
        self.assertTrue(service.stopped)

        self.proto.connectionLost(None)
        self.assertTrue(service2.stopped)


    def test_avatar(self):
        """
        Test that the transport notifies the avatar of disconnections.
        """
        disconnected = [False]
        def logout():
            disconnected[0] = True
        self.proto.logoutFunction = logout
        self.proto.avatar = True

        self.proto.connectionLost(None)
        self.assertTrue(disconnected[0])


    def test_isEncrypted(self):
        """
        Test that the transport accurately reflects its encrypted status.
        """
        self.assertFalse(self.proto.isEncrypted('in'))
        self.assertFalse(self.proto.isEncrypted('out'))
        self.assertFalse(self.proto.isEncrypted('both'))
        self.proto.currentEncryptions = MockCipher()
        self.assertTrue(self.proto.isEncrypted('in'))
        self.assertTrue(self.proto.isEncrypted('out'))
        self.assertTrue(self.proto.isEncrypted('both'))
        self.proto.currentEncryptions = transport.SSHCiphers(b'none', b'none',
                                                             b'none', b'none')
        self.assertFalse(self.proto.isEncrypted('in'))
        self.assertFalse(self.proto.isEncrypted('out'))
        self.assertFalse(self.proto.isEncrypted('both'))

        self.assertRaises(TypeError, self.proto.isEncrypted, 'bad')


    def test_isVerified(self):
        """
        Test that the transport accurately reflects its verified status.
        """
        self.assertFalse(self.proto.isVerified('in'))
        self.assertFalse(self.proto.isVerified('out'))
        self.assertFalse(self.proto.isVerified('both'))
        self.proto.currentEncryptions = MockCipher()
        self.assertTrue(self.proto.isVerified('in'))
        self.assertTrue(self.proto.isVerified('out'))
        self.assertTrue(self.proto.isVerified('both'))
        self.proto.currentEncryptions = transport.SSHCiphers(b'none', b'none',
                                                             b'none', b'none')
        self.assertFalse(self.proto.isVerified('in'))
        self.assertFalse(self.proto.isVerified('out'))
        self.assertFalse(self.proto.isVerified('both'))

        self.assertRaises(TypeError, self.proto.isVerified, 'bad')


    def test_loseConnection(self):
        """
        Test that loseConnection sends a disconnect message and closes the
        connection.
        """
        disconnected = [False]
        def stubLoseConnection():
            disconnected[0] = True
        self.transport.loseConnection = stubLoseConnection
        self.proto.loseConnection()
        self.assertEqual(self.packets[0][0], transport.MSG_DISCONNECT)
        self.assertEqual(self.packets[0][1][3:4],
                         chr(transport.DISCONNECT_CONNECTION_LOST))


    def test_badVersion(self):
        """
        Test that the transport disconnects when it receives a bad version.
        """
        def testBad(version):
            self.packets = []
            self.proto.gotVersion = False
            disconnected = [False]
            def stubLoseConnection():
                disconnected[0] = True
            self.transport.loseConnection = stubLoseConnection
            for c in iterbytes(version + b'\r\n'):
                self.proto.dataReceived(c)
            self.assertTrue(disconnected[0])
            self.assertEqual(self.packets[0][0], transport.MSG_DISCONNECT)
            self.assertEqual(
                self.packets[0][1][3:4],
                chr(transport.DISCONNECT_PROTOCOL_VERSION_NOT_SUPPORTED))
        testBad(b'SSH-1.5-OpenSSH')
        testBad(b'SSH-3.0-Twisted')
        testBad(b'GET / HTTP/1.1')


    def test_dataBeforeVersion(self):
        """
        Test that the transport ignores data sent before the version string.
        """
        proto = MockTransportBase()
        proto.makeConnection(proto_helpers.StringTransport())
        data = (b"""here's some stuff beforehand
here's some other stuff
""" + proto.ourVersionString + b"\r\n")
        [proto.dataReceived(c) for c in iterbytes(data)]
        self.assertTrue(proto.gotVersion)
        self.assertEqual(proto.otherVersionString, proto.ourVersionString)


    def test_compatabilityVersion(self):
        """
        Test that the transport treats the compatibility version (1.99)
        as equivalent to version 2.0.
        """
        proto = MockTransportBase()
        proto.makeConnection(proto_helpers.StringTransport())
        proto.dataReceived(b"SSH-1.99-OpenSSH\n")
        self.assertTrue(proto.gotVersion)
        self.assertEqual(proto.otherVersionString, b"SSH-1.99-OpenSSH")


    def test_supportedVersionsAreAllowed(self):
        """
        If an unusual SSH version is received and is included in
        C{supportedVersions}, an unsupported version error is not emitted.
        """
        proto = MockTransportBase()
        proto.supportedVersions = (b"9.99", )
        proto.makeConnection(proto_helpers.StringTransport())
        proto.dataReceived(b"SSH-9.99-OpenSSH\n")
        self.assertFalse(proto.gotUnsupportedVersion)


    def test_unsupportedVersionsCallUnsupportedVersionReceived(self):
        """
        If an unusual SSH version is received and is not included in
        C{supportedVersions}, an unsupported version error is emitted.
        """
        proto = MockTransportBase()
        proto.supportedVersions = (b"2.0", )
        proto.makeConnection(proto_helpers.StringTransport())
        proto.dataReceived(b"SSH-9.99-OpenSSH\n")
        self.assertEqual(b"9.99", proto.gotUnsupportedVersion)


    def test_badPackets(self):
        """
        Test that the transport disconnects with an error when it receives
        bad packets.
        """
        def testBad(packet, error=transport.DISCONNECT_PROTOCOL_ERROR):
            self.packets = []
            self.proto.buf = packet
            self.assertIsNone(self.proto.getPacket())
            self.assertEqual(len(self.packets), 1)
            self.assertEqual(self.packets[0][0], transport.MSG_DISCONNECT)
            self.assertEqual(self.packets[0][1][3:4], chr(error))

        testBad(b'\xff' * 8) # big packet
        testBad(b'\x00\x00\x00\x05\x00BCDE') # length not modulo blocksize
        oldEncryptions = self.proto.currentEncryptions
        self.proto.currentEncryptions = MockCipher()
        testBad(b'\x00\x00\x00\x08\x06AB123456', # bad MAC
                transport.DISCONNECT_MAC_ERROR)
        self.proto.currentEncryptions.decrypt = lambda x: x[:-1]
        testBad(b'\x00\x00\x00\x08\x06BCDEFGHIJK') # bad decryption
        self.proto.currentEncryptions = oldEncryptions
        self.proto.incomingCompression = MockCompression()
        def stubDecompress(payload):
            raise Exception('bad compression')
        self.proto.incomingCompression.decompress = stubDecompress
        testBad(b'\x00\x00\x00\x04\x00BCDE', # bad decompression
                transport.DISCONNECT_COMPRESSION_ERROR)
        self.flushLoggedErrors()


    def test_unimplementedPackets(self):
        """
        Test that unimplemented packet types cause MSG_UNIMPLEMENTED packets
        to be sent.
        """
        seqnum = self.proto.incomingPacketSequence
        def checkUnimplemented(seqnum=seqnum):
            self.assertEqual(self.packets[0][0],
                             transport.MSG_UNIMPLEMENTED)
            self.assertEqual(self.packets[0][1][3:4], chr(seqnum))
            self.proto.packets = []
            seqnum += 1

        self.proto.dispatchMessage(40, b'')
        checkUnimplemented()
        transport.messages[41] = b'MSG_fiction'
        self.proto.dispatchMessage(41, b'')
        checkUnimplemented()
        self.proto.dispatchMessage(60, b'')
        checkUnimplemented()
        self.proto.setService(MockService())
        self.proto.dispatchMessage(70, b'')
        checkUnimplemented()
        self.proto.dispatchMessage(71, b'')
        checkUnimplemented()


    def test_multipleClasses(self):
        """
        Test that multiple instances have distinct states.
        """
        proto = self.proto
        proto.dataReceived(self.transport.value())
        proto.currentEncryptions = MockCipher()
        proto.outgoingCompression = MockCompression()
        proto.incomingCompression = MockCompression()
        proto.setService(MockService())
        proto2 = MockTransportBase()
        proto2.makeConnection(proto_helpers.StringTransport())
        proto2.sendIgnore(b'')
        self.assertNotEqual(proto.gotVersion, proto2.gotVersion)
        self.assertNotEqual(proto.transport, proto2.transport)
        self.assertNotEqual(proto.outgoingPacketSequence,
                            proto2.outgoingPacketSequence)
        self.assertNotEqual(proto.incomingPacketSequence,
                            proto2.incomingPacketSequence)
        self.assertNotEqual(proto.currentEncryptions,
                            proto2.currentEncryptions)
        self.assertNotEqual(proto.service, proto2.service)



class BaseSSHTransportDHGroupExchangeBaseCase(BaseSSHTransportBaseCase):
    """
    Diffie-Hellman group exchange tests for TransportBase.
    """

    def test_getKey(self):
        """
        Test that _getKey generates the correct keys.
        """
        self.proto.kexAlg = self.kexAlgorithm
        self.proto.sessionID = b'EF'

        k1 = self.hashProcessor(
            b'AB' + b'CD' + b'K' + self.proto.sessionID).digest()
        k2 = self.hashProcessor(b'ABCD' + k1).digest()
        self.assertEqual(self.proto._getKey(b'K', b'AB', b'CD'), k1 + k2)



class BaseSSHTransportDHGroupExchangeSHA1Tests(
        BaseSSHTransportDHGroupExchangeBaseCase, DHGroupExchangeSHA1Mixin,
        TransportTestCase):
    """
    diffie-hellman-group-exchange-sha1 tests for TransportBase.
    """



class BaseSSHTransportDHGroupExchangeSHA256Tests(
        BaseSSHTransportDHGroupExchangeBaseCase, DHGroupExchangeSHA256Mixin,
        TransportTestCase):
    """
    diffie-hellman-group-exchange-sha256 tests for TransportBase.
    """



class BaseSSHTransportEllipticCurveTests(
        BaseSSHTransportDHGroupExchangeBaseCase, ECDHMixin,
        TransportTestCase):
    """
    ecdh-sha2-nistp256 tests for TransportBase
    """



class ServerAndClientSSHTransportBaseCase:
    """
    Tests that need to be run on both the server and the client.
    """

    def checkDisconnected(self, kind=None):
        """
        Helper function to check if the transport disconnected.
        """
        if kind is None:
            kind = transport.DISCONNECT_PROTOCOL_ERROR
        self.assertEqual(self.packets[-1][0], transport.MSG_DISCONNECT)
        self.assertEqual(self.packets[-1][1][3:4], chr(kind))


    def connectModifiedProtocol(self, protoModification,
            kind=None):
        """
        Helper function to connect a modified protocol to the test protocol
        and test for disconnection.
        """
        if kind is None:
            kind = transport.DISCONNECT_KEY_EXCHANGE_FAILED
        proto2 = self.klass()
        protoModification(proto2)
        proto2.makeConnection(proto_helpers.StringTransport())
        self.proto.dataReceived(proto2.transport.value())
        if kind:
            self.checkDisconnected(kind)
        return proto2


    def test_disconnectIfCantMatchKex(self):
        """
        Test that the transport disconnects if it can't match the key
        exchange
        """
        def blankKeyExchanges(proto2):
            proto2.supportedKeyExchanges = []
        self.connectModifiedProtocol(blankKeyExchanges)


    def test_disconnectIfCantMatchKeyAlg(self):
        """
        Like test_disconnectIfCantMatchKex, but for the key algorithm.
        """
        def blankPublicKeys(proto2):
            proto2.supportedPublicKeys = []
        self.connectModifiedProtocol(blankPublicKeys)


    def test_disconnectIfCantMatchCompression(self):
        """
        Like test_disconnectIfCantMatchKex, but for the compression.
        """
        def blankCompressions(proto2):
            proto2.supportedCompressions = []
        self.connectModifiedProtocol(blankCompressions)


    def test_disconnectIfCantMatchCipher(self):
        """
        Like test_disconnectIfCantMatchKex, but for the encryption.
        """
        def blankCiphers(proto2):
            proto2.supportedCiphers = []
        self.connectModifiedProtocol(blankCiphers)


    def test_disconnectIfCantMatchMAC(self):
        """
        Like test_disconnectIfCantMatchKex, but for the MAC.
        """
        def blankMACs(proto2):
            proto2.supportedMACs = []
        self.connectModifiedProtocol(blankMACs)


    def test_getPeer(self):
        """
        Test that the transport's L{getPeer} method returns an
        L{SSHTransportAddress} with the L{IAddress} of the peer.
        """
        self.assertEqual(self.proto.getPeer(),
                         address.SSHTransportAddress(
                             self.proto.transport.getPeer()))


    def test_getHost(self):
        """
        Test that the transport's L{getHost} method returns an
        L{SSHTransportAddress} with the L{IAddress} of the host.
        """
        self.assertEqual(self.proto.getHost(),
                         address.SSHTransportAddress(
                             self.proto.transport.getHost()))



class ServerSSHTransportBaseCase(ServerAndClientSSHTransportBaseCase):
    """
    Base case for SSHServerTransport tests.
    """

    klass = transport.SSHServerTransport


    def setUp(self):
        TransportTestCase.setUp(self)
        self.proto.factory = MockFactory()
        self.proto.factory.startFactory()


    def tearDown(self):
        TransportTestCase.tearDown(self)
        self.proto.factory.stopFactory()
        del self.proto.factory



class ServerSSHTransportTests(ServerSSHTransportBaseCase, TransportTestCase):
    """
    Tests for SSHServerTransport.
    """

    def test_KEXINITMultipleAlgorithms(self):
        """
        Receiving a KEXINIT packet listing multiple supported algorithms will
        set up the first common algorithm found in the client's preference
        list.
        """
        self.proto.dataReceived(
            b'SSH-2.0-Twisted\r\n\x00\x00\x01\xf4\x04\x14'
            b'\x99\x99\x99\x99\x99\x99\x99\x99\x99\x99\x99\x99\x99\x99\x99'
            b'\x99\x00\x00\x00bdiffie-hellman-group1-sha1,diffie-hellman-g'
            b'roup-exchange-sha1,diffie-hellman-group-exchange-sha256\x00'
            b'\x00\x00\x0fssh-dss,ssh-rsa\x00\x00\x00\x85aes128-ctr,aes128-'
            b'cbc,aes192-ctr,aes192-cbc,aes256-ctr,aes256-cbc,cast128-ctr,c'
            b'ast128-cbc,blowfish-ctr,blowfish-cbc,3des-ctr,3des-cbc\x00'
            b'\x00\x00\x85aes128-ctr,aes128-cbc,aes192-ctr,aes192-cbc,aes25'
            b'6-ctr,aes256-cbc,cast128-ctr,cast128-cbc,blowfish-ctr,blowfis'
            b'h-cbc,3des-ctr,3des-cbc\x00\x00\x00\x12hmac-md5,hmac-sha1\x00'
            b'\x00\x00\x12hmac-md5,hmac-sha1\x00\x00\x00\tnone,zlib\x00\x00'
            b'\x00\tnone,zlib\x00\x00\x00\x00\x00\x00\x00\x00\x00\x00\x00'
            b'\x00\x00\x99\x99\x99\x99')

        # Even if as server we prefer diffie-hellman-group-exchange-sha256 the
        # client preference is used, after skipping diffie-hellman-group1-sha1
        self.assertEqual(self.proto.kexAlg,
                         b'diffie-hellman-group-exchange-sha1')
        self.assertEqual(self.proto.keyAlg,
                         b'ssh-dss')
        self.assertEqual(self.proto.outgoingCompressionType,
                         b'none')
        self.assertEqual(self.proto.incomingCompressionType,
                         b'none')
        ne = self.proto.nextEncryptions
        self.assertEqual(ne.outCipType, b'aes128-ctr')
        self.assertEqual(ne.inCipType, b'aes128-ctr')
        self.assertEqual(ne.outMACType, b'hmac-md5')
        self.assertEqual(ne.inMACType, b'hmac-md5')


    def test_ignoreGuessPacketKex(self):
        """
        The client is allowed to send a guessed key exchange packet
        after it sends the KEXINIT packet.  However, if the key exchanges
        do not match, that guess packet must be ignored.  This tests that
        the packet is ignored in the case of the key exchange method not
        matching.
        """
        kexInitPacket = b'\x00' * 16 + (
            b''.join([common.NS(x) for x in
                     [b','.join(y) for y in
                      [self.proto.supportedKeyExchanges[::-1],
                       self.proto.supportedPublicKeys,
                       self.proto.supportedCiphers,
                       self.proto.supportedCiphers,
                       self.proto.supportedMACs,
                       self.proto.supportedMACs,
                       self.proto.supportedCompressions,
                       self.proto.supportedCompressions,
                       self.proto.supportedLanguages,
                       self.proto.supportedLanguages]]])) + (
            b'\xff\x00\x00\x00\x00')
        self.proto.ssh_KEXINIT(kexInitPacket)
        self.assertTrue(self.proto.ignoreNextPacket)
        self.proto.ssh_DEBUG(b"\x01\x00\x00\x00\x04test\x00\x00\x00\x00")
        self.assertTrue(self.proto.ignoreNextPacket)

        self.proto.ssh_KEX_DH_GEX_REQUEST_OLD(b'\x00\x00\x08\x00')
        self.assertFalse(self.proto.ignoreNextPacket)
        self.assertEqual(self.packets, [])
        self.proto.ignoreNextPacket = True

        self.proto.ssh_KEX_DH_GEX_REQUEST(b'\x00\x00\x08\x00' * 3)
        self.assertFalse(self.proto.ignoreNextPacket)
        self.assertEqual(self.packets, [])


    def test_ignoreGuessPacketKey(self):
        """
        Like test_ignoreGuessPacketKex, but for an incorrectly guessed
        public key format.
        """
        kexInitPacket = b'\x00' * 16 + (
            b''.join([common.NS(x) for x in
                     [b','.join(y) for y in
                      [self.proto.supportedKeyExchanges,
                       self.proto.supportedPublicKeys[::-1],
                       self.proto.supportedCiphers,
                       self.proto.supportedCiphers,
                       self.proto.supportedMACs,
                       self.proto.supportedMACs,
                       self.proto.supportedCompressions,
                       self.proto.supportedCompressions,
                       self.proto.supportedLanguages,
                       self.proto.supportedLanguages]]])) + (
            b'\xff\x00\x00\x00\x00')
        self.proto.ssh_KEXINIT(kexInitPacket)
        self.assertTrue(self.proto.ignoreNextPacket)
        self.proto.ssh_DEBUG(b"\x01\x00\x00\x00\x04test\x00\x00\x00\x00")
        self.assertTrue(self.proto.ignoreNextPacket)

        self.proto.ssh_KEX_DH_GEX_REQUEST_OLD(b'\x00\x00\x08\x00')
        self.assertFalse(self.proto.ignoreNextPacket)
        self.assertEqual(self.packets, [])
        self.proto.ignoreNextPacket = True

        self.proto.ssh_KEX_DH_GEX_REQUEST(b'\x00\x00\x08\x00' * 3)
        self.assertFalse(self.proto.ignoreNextPacket)
        self.assertEqual(self.packets, [])


    def assertKexDHInitResponse(self, kexAlgorithm):
        """
        Test that the KEXDH_INIT packet causes the server to send a
        KEXDH_REPLY with the server's public key and a signature.

        @param kexAlgorithm: The key exchange algorithm to use.
        @type kexAlgorithm: L{str}
        """
        self.proto.supportedKeyExchanges = [kexAlgorithm]
        self.proto.supportedPublicKeys = [b'ssh-rsa']
        self.proto.dataReceived(self.transport.value())

        g, p = _kex.getDHGeneratorAndPrime(kexAlgorithm)
        e = pow(g, 5000, p)

        self.proto.ssh_KEX_DH_GEX_REQUEST_OLD(common.MP(e))
        y = common.getMP(b'\x00\x00\x00\x40' + b'\x99' * 64)[0]
        f = common._MPpow(self.proto.g, y, self.proto.p)
        sharedSecret = common._MPpow(e, y, self.proto.p)

        h = sha1()
        h.update(common.NS(self.proto.ourVersionString) * 2)
        h.update(common.NS(self.proto.ourKexInitPayload) * 2)
        h.update(common.NS(self.proto.factory.publicKeys[b'ssh-rsa'].blob()))
        h.update(common.MP(e))
        h.update(f)
        h.update(sharedSecret)
        exchangeHash = h.digest()

        signature = self.proto.factory.privateKeys[b'ssh-rsa'].sign(
            exchangeHash)

        self.assertEqual(
            self.packets,
            [(transport.MSG_KEXDH_REPLY,
              common.NS(self.proto.factory.publicKeys[b'ssh-rsa'].blob())
              + f + common.NS(signature)),
             (transport.MSG_NEWKEYS, b'')])


    def test_checkBad_KEX_ECDH_INIT_CurveName(self):
        """
        Test that if the server receives a KEX_DH_GEX_REQUEST_OLD message
        and the key exchange algorithm is not set, we raise a ConchError.
        """
        self.proto.kexAlg = b'bad-curve'
        self.proto.keyAlg = b'ssh-rsa'
        self.assertRaises(UnsupportedAlgorithm,
                          self.proto._ssh_KEX_ECDH_INIT,
                          common.NS(b'unused-key'))


    def test_checkBad_KEX_INIT_CurveName(self):
        """
        Test that if the server received a bad name for a curve
        we raise an UnsupportedAlgorithm error.
        """
        kexmsg = (
            b"\xAA" * 16 +
            common.NS(b'ecdh-sha2-nistp256') +
            common.NS(b'ssh-rsa') +
            common.NS(b'aes256-ctr') +
            common.NS(b'aes256-ctr') +
            common.NS(b'hmac-sha1') +
            common.NS(b'hmac-sha1') +
            common.NS(b'none') +
            common.NS(b'none') +
            common.NS(b'') +
            common.NS(b'') +
            b'\x00' + b'\x00\x00\x00\x00')

        self.proto.ssh_KEXINIT(kexmsg)
        self.assertRaises(AttributeError)
        self.assertRaises(UnsupportedAlgorithm)


    def test_KEXDH_INIT_GROUP14(self):
        """
        KEXDH_INIT messages are processed when the
        diffie-hellman-group14-sha1 key exchange algorithm is requested.
        """
        self.assertKexDHInitResponse(b'diffie-hellman-group14-sha1')


    def test_keySetup(self):
        """
        Test that _keySetup sets up the next encryption keys.
        """
        self.proto.kexAlg = b'diffie-hellman-group14-sha1'
        self.proto.nextEncryptions = MockCipher()
        self.simulateKeyExchange(b'AB', b'CD')
        self.assertEqual(self.proto.sessionID, b'CD')
        self.simulateKeyExchange(b'AB', b'EF')
        self.assertEqual(self.proto.sessionID, b'CD')
        self.assertEqual(self.packets[-1], (transport.MSG_NEWKEYS, b''))
        newKeys = [self.proto._getKey(c, b'AB', b'EF')
                   for c in iterbytes(b'ABCDEF')]
        self.assertEqual(
            self.proto.nextEncryptions.keys,
            (newKeys[1], newKeys[3], newKeys[0], newKeys[2], newKeys[5],
             newKeys[4]))


    def test_ECDH_keySetup(self):
        """
        Test that _keySetup sets up the next encryption keys.
        """
        self.proto.kexAlg = b'ecdh-sha2-nistp256'
        self.proto.nextEncryptions = MockCipher()
        self.simulateKeyExchange(b'AB', b'CD')
        self.assertEqual(self.proto.sessionID, b'CD')
        self.simulateKeyExchange(b'AB', b'EF')
        self.assertEqual(self.proto.sessionID, b'CD')
        self.assertEqual(self.packets[-1], (transport.MSG_NEWKEYS, b''))
        newKeys = [self.proto._getKey(c, b'AB', b'EF')
                   for c in iterbytes(b'ABCDEF')]
        self.assertEqual(
            self.proto.nextEncryptions.keys,
            (newKeys[1], newKeys[3], newKeys[0], newKeys[2], newKeys[5],
             newKeys[4]))


    def test_NEWKEYS(self):
        """
        Test that NEWKEYS transitions the keys in nextEncryptions to
        currentEncryptions.
        """
        self.test_KEXINITMultipleAlgorithms()

        self.proto.nextEncryptions = transport.SSHCiphers(b'none', b'none',
                                                          b'none', b'none')
        self.proto.ssh_NEWKEYS(b'')
        self.assertIs(self.proto.currentEncryptions,
                      self.proto.nextEncryptions)
        self.assertIsNone(self.proto.outgoingCompression)
        self.assertIsNone(self.proto.incomingCompression)
        self.proto.outgoingCompressionType = b'zlib'
        self.simulateKeyExchange(b'AB', b'CD')
        self.proto.ssh_NEWKEYS(b'')
        self.assertIsNotNone(self.proto.outgoingCompression)
        self.proto.incomingCompressionType = b'zlib'
        self.simulateKeyExchange(b'AB', b'EF')
        self.proto.ssh_NEWKEYS(b'')
        self.assertIsNotNone(self.proto.incomingCompression)


    def test_SERVICE_REQUEST(self):
        """
        Test that the SERVICE_REQUEST message requests and starts a
        service.
        """
        self.proto.ssh_SERVICE_REQUEST(common.NS(b'ssh-userauth'))
        self.assertEqual(self.packets, [(transport.MSG_SERVICE_ACCEPT,
                                         common.NS(b'ssh-userauth'))])
        self.assertEqual(self.proto.service.name, b'MockService')


    def test_disconnectNEWKEYSData(self):
        """
        Test that NEWKEYS disconnects if it receives data.
        """
        self.proto.ssh_NEWKEYS(b"bad packet")
        self.checkDisconnected()


    def test_disconnectSERVICE_REQUESTBadService(self):
        """
        Test that SERVICE_REQUESTS disconnects if an unknown service is
        requested.
        """
        self.proto.ssh_SERVICE_REQUEST(common.NS(b'no service'))
        self.checkDisconnected(transport.DISCONNECT_SERVICE_NOT_AVAILABLE)



class ServerSSHTransportDHGroupExchangeBaseCase(ServerSSHTransportBaseCase):
    """
    Diffie-Hellman group exchange tests for SSHServerTransport.
    """

    def test_KEX_DH_GEX_REQUEST_OLD(self):
        """
        Test that the KEX_DH_GEX_REQUEST_OLD message causes the server
        to reply with a KEX_DH_GEX_GROUP message with the correct
        Diffie-Hellman group.
        """
        self.proto.supportedKeyExchanges = [self.kexAlgorithm]
        self.proto.supportedPublicKeys = [b'ssh-rsa']
        self.proto.dataReceived(self.transport.value())
        self.proto.ssh_KEX_DH_GEX_REQUEST_OLD(b'\x00\x00\x04\x00')
        dhGenerator, dhPrime = self.proto.factory.getPrimes().get(2048)[0]
        self.assertEqual(
            self.packets,
            [(transport.MSG_KEX_DH_GEX_GROUP,
              common.MP(dhPrime) + b'\x00\x00\x00\x01\x03')])
        self.assertEqual(self.proto.g, 3)
        self.assertEqual(self.proto.p, dhPrime)


    def test_KEX_DH_GEX_REQUEST_OLD_badKexAlg(self):
        """
        Test that if the server receives a KEX_DH_GEX_REQUEST_OLD message
        and the key exchange algorithm is not set, we raise a ConchError.
        """
        self.proto.kexAlg = None
        self.assertRaises(ConchError, self.proto.ssh_KEX_DH_GEX_REQUEST_OLD,
                None)


    def test_KEX_DH_GEX_REQUEST(self):
        """
        Test that the KEX_DH_GEX_REQUEST message causes the server to reply
        with a KEX_DH_GEX_GROUP message with the correct Diffie-Hellman
        group.
        """
        self.proto.supportedKeyExchanges = [self.kexAlgorithm]
        self.proto.supportedPublicKeys = [b'ssh-rsa']
        self.proto.dataReceived(self.transport.value())
        self.proto.ssh_KEX_DH_GEX_REQUEST(b'\x00\x00\x04\x00\x00\x00\x08\x00' +
                                          b'\x00\x00\x0c\x00')
        dhGenerator, dhPrime = self.proto.factory.getPrimes().get(2048)[0]
        self.assertEqual(
            self.packets,
            [(transport.MSG_KEX_DH_GEX_GROUP,
              common.MP(dhPrime) + b'\x00\x00\x00\x01\x03')])
        self.assertEqual(self.proto.g, 3)
        self.assertEqual(self.proto.p, dhPrime)


    def test_KEX_DH_GEX_INIT_after_REQUEST_OLD(self):
        """
        Test that the KEX_DH_GEX_INIT message after the client sends
        KEX_DH_GEX_REQUEST_OLD causes the server to send a KEX_DH_GEX_INIT
        message with a public key and signature.
        """
        self.test_KEX_DH_GEX_REQUEST_OLD()
        e = pow(self.proto.g, 3, self.proto.p)
        y = common.getMP(b'\x00\x00\x01\x00' + b'\x99' * 256)[0]
        f = common._MPpow(self.proto.g, y, self.proto.p)
        sharedSecret = common._MPpow(e, y, self.proto.p)
        h = self.hashProcessor()
        h.update(common.NS(self.proto.ourVersionString) * 2)
        h.update(common.NS(self.proto.ourKexInitPayload) * 2)
        h.update(common.NS(self.proto.factory.publicKeys[b'ssh-rsa'].blob()))
        h.update(b'\x00\x00\x04\x00')
        h.update(common.MP(self.proto.p))
        h.update(common.MP(self.proto.g))
        h.update(common.MP(e))
        h.update(f)
        h.update(sharedSecret)
        exchangeHash = h.digest()
        self.proto.ssh_KEX_DH_GEX_INIT(common.MP(e))
        self.assertEqual(
            self.packets[1:],
            [(transport.MSG_KEX_DH_GEX_REPLY,
              common.NS(self.proto.factory.publicKeys[b'ssh-rsa'].blob()) +
              f + common.NS(self.proto.factory.privateKeys[b'ssh-rsa'].sign(
                            exchangeHash))),
             (transport.MSG_NEWKEYS, b'')])


    def test_KEX_DH_GEX_INIT_after_REQUEST(self):
        """
        Test that the KEX_DH_GEX_INIT message after the client sends
        KEX_DH_GEX_REQUEST causes the server to send a KEX_DH_GEX_INIT message
        with a public key and signature.
        """
        self.test_KEX_DH_GEX_REQUEST()
        e = pow(self.proto.g, 3, self.proto.p)
        y = common.getMP(b'\x00\x00\x01\x00' + b'\x99' * 256)[0]
        f = common._MPpow(self.proto.g, y, self.proto.p)
        sharedSecret = common._MPpow(e, y, self.proto.p)

        h = self.hashProcessor()

        h.update(common.NS(self.proto.ourVersionString) * 2)
        h.update(common.NS(self.proto.ourKexInitPayload) * 2)
        h.update(common.NS(self.proto.factory.publicKeys[b'ssh-rsa'].blob()))
        h.update(b'\x00\x00\x04\x00\x00\x00\x08\x00\x00\x00\x0c\x00')
        h.update(common.MP(self.proto.p))
        h.update(common.MP(self.proto.g))
        h.update(common.MP(e))
        h.update(f)
        h.update(sharedSecret)
        exchangeHash = h.digest()
        self.proto.ssh_KEX_DH_GEX_INIT(common.MP(e))
        self.assertEqual(
            self.packets[1],
            (transport.MSG_KEX_DH_GEX_REPLY,
             common.NS(self.proto.factory.publicKeys[b'ssh-rsa'].blob()) +
             f + common.NS(self.proto.factory.privateKeys[b'ssh-rsa'].sign(
                 exchangeHash))))



class ServerSSHTransportDHGroupExchangeSHA1Tests(
        ServerSSHTransportDHGroupExchangeBaseCase, DHGroupExchangeSHA1Mixin,
        TransportTestCase):
    """
    diffie-hellman-group-exchange-sha1 tests for SSHServerTransport.
    """



class ServerSSHTransportDHGroupExchangeSHA256Tests(
        ServerSSHTransportDHGroupExchangeBaseCase, DHGroupExchangeSHA256Mixin,
        TransportTestCase):
    """
    diffie-hellman-group-exchange-sha256 tests for SSHServerTransport.
    """



class ClientSSHTransportBaseCase(ServerAndClientSSHTransportBaseCase):
    """
    Base case for SSHClientTransport tests.
    """

    klass = transport.SSHClientTransport


    def verifyHostKey(self, pubKey, fingerprint):
        """
        Mock version of SSHClientTransport.verifyHostKey.
        """
        self.calledVerifyHostKey = True
        self.assertEqual(pubKey, self.blob)
        self.assertEqual(fingerprint.replace(b':', b''),
                         binascii.hexlify(md5(pubKey).digest()))
        return defer.succeed(True)


    def setUp(self):
        TransportTestCase.setUp(self)
        self.blob = keys.Key.fromString(keydata.publicRSA_openssh).blob()
        self.privObj = keys.Key.fromString(keydata.privateRSA_openssh)
        self.calledVerifyHostKey = False
        self.proto.verifyHostKey = self.verifyHostKey



class ClientSSHTransportTests(ClientSSHTransportBaseCase, TransportTestCase):
    """
    Tests for SSHClientTransport.
    """

    def test_KEXINITMultipleAlgorithms(self):
        """
        Receiving a KEXINIT packet listing multiple supported
        algorithms will set up the first common algorithm, ordered after our
        preference.
        """
        self.proto.dataReceived(
            b'SSH-2.0-Twisted\r\n\x00\x00\x01\xf4\x04\x14'
            b'\x99\x99\x99\x99\x99\x99\x99\x99\x99\x99\x99\x99\x99\x99\x99'
            b'\x99\x00\x00\x00bdiffie-hellman-group1-sha1,diffie-hellman-g'
            b'roup-exchange-sha1,diffie-hellman-group-exchange-sha256\x00'
            b'\x00\x00\x0fssh-dss,ssh-rsa\x00\x00\x00\x85aes128-ctr,aes128-'
            b'cbc,aes192-ctr,aes192-cbc,aes256-ctr,aes256-cbc,cast128-ctr,c'
            b'ast128-cbc,blowfish-ctr,blowfish-cbc,3des-ctr,3des-cbc\x00'
            b'\x00\x00\x85aes128-ctr,aes128-cbc,aes192-ctr,aes192-cbc,aes25'
            b'6-ctr,aes256-cbc,cast128-ctr,cast128-cbc,blowfish-ctr,blowfis'
            b'h-cbc,3des-ctr,3des-cbc\x00\x00\x00\x12hmac-md5,hmac-sha1\x00'
            b'\x00\x00\x12hmac-md5,hmac-sha1\x00\x00\x00\tzlib,none\x00\x00'
            b'\x00\tzlib,none\x00\x00\x00\x00\x00\x00\x00\x00\x00\x00\x00'
            b'\x00\x00\x99\x99\x99\x99')
        # Even if client prefer diffie-hellman-group1-sha1, we will go for
        # diffie-hellman-group-exchange-sha256 as this what we prefer and is
        # also supported by the server.
        self.assertEqual(self.proto.kexAlg,
                         b'diffie-hellman-group-exchange-sha256')
        self.assertEqual(self.proto.keyAlg,
                         b'ssh-rsa')
        self.assertEqual(self.proto.outgoingCompressionType,
                         b'none')
        self.assertEqual(self.proto.incomingCompressionType,
                         b'none')
        ne = self.proto.nextEncryptions
        self.assertEqual(ne.outCipType, b'aes256-ctr')
        self.assertEqual(ne.inCipType, b'aes256-ctr')
        self.assertEqual(ne.outMACType, b'hmac-sha1')
        self.assertEqual(ne.inMACType, b'hmac-sha1')


    def test_notImplementedClientMethods(self):
        """
        verifyHostKey() should return a Deferred which fails with a
        NotImplementedError exception.  connectionSecure() should raise
        NotImplementedError().
        """
        self.assertRaises(NotImplementedError, self.klass().connectionSecure)
        def _checkRaises(f):
            f.trap(NotImplementedError)
        d = self.klass().verifyHostKey(None, None)
        return d.addCallback(self.fail).addErrback(_checkRaises)


    def assertKexInitResponseForDH(self, kexAlgorithm):
        """
        Test that a KEXINIT packet with a group1 or group14 key exchange
        results in a correct KEXDH_INIT response.

        @param kexAlgorithm: The key exchange algorithm to use
        @type kexAlgorithm: L{str}
        """
        self.proto.supportedKeyExchanges = [kexAlgorithm]

        # Imitate reception of server key exchange request contained
        # in data returned by self.transport.value()
        self.proto.dataReceived(self.transport.value())

        self.assertEqual(common.MP(self.proto.x)[5:], b'\x99' * 64)

        # Data sent to server should be a transport.MSG_KEXDH_INIT
        # message containing our public key.
        self.assertEqual(
            self.packets, [(transport.MSG_KEXDH_INIT, self.proto.e)])


    def test_KEXINIT_group14(self):
        """
        KEXINIT messages requesting diffie-hellman-group14-sha1 result in
        KEXDH_INIT responses.
        """
        self.assertKexInitResponseForDH(b'diffie-hellman-group14-sha1')


    def test_KEXINIT_badKexAlg(self):
        """
        Test that the client raises a ConchError if it receives a
        KEXINIT message but doesn't have a key exchange algorithm that we
        understand.
        """
        self.proto.supportedKeyExchanges = [b'diffie-hellman-group24-sha1']
        data = self.transport.value().replace(b'group14', b'group24')
        self.assertRaises(ConchError, self.proto.dataReceived, data)


    def test_KEXDH_REPLY(self):
        """
        Test that the KEXDH_REPLY message verifies the server.
        """
        self.test_KEXINIT_group14()

        sharedSecret = common._MPpow(self.proto.g, self.proto.x,
                                        self.proto.p)
        h = sha1()
        h.update(common.NS(self.proto.ourVersionString) * 2)
        h.update(common.NS(self.proto.ourKexInitPayload) * 2)
        h.update(common.NS(self.blob))
        h.update(self.proto.e)
        h.update(b'\x00\x00\x00\x01\x02') # f
        h.update(sharedSecret)
        exchangeHash = h.digest()

        def _cbTestKEXDH_REPLY(value):
            self.assertIsNone(value)
            self.assertTrue(self.calledVerifyHostKey)
            self.assertEqual(self.proto.sessionID, exchangeHash)

        signature = self.privObj.sign(exchangeHash)

        d = self.proto.ssh_KEX_DH_GEX_GROUP(
            (common.NS(self.blob) + b'\x00\x00\x00\x01\x02' +
             common.NS(signature)))
        d.addCallback(_cbTestKEXDH_REPLY)

        return d


    def test_keySetup(self):
        """
        Test that _keySetup sets up the next encryption keys.
        """
        self.proto.kexAlg = b'diffie-hellman-group14-sha1'
        self.proto.nextEncryptions = MockCipher()
        self.simulateKeyExchange(b'AB', b'CD')
        self.assertEqual(self.proto.sessionID, b'CD')
        self.simulateKeyExchange(b'AB', b'EF')
        self.assertEqual(self.proto.sessionID, b'CD')
        self.assertEqual(self.packets[-1], (transport.MSG_NEWKEYS, b''))
        newKeys = [self.proto._getKey(c, b'AB', b'EF')
                   for c in iterbytes(b'ABCDEF')]
        self.assertEqual(self.proto.nextEncryptions.keys,
                          (newKeys[0], newKeys[2], newKeys[1], newKeys[3],
                           newKeys[4], newKeys[5]))


    def test_NEWKEYS(self):
        """
        Test that NEWKEYS transitions the keys from nextEncryptions to
        currentEncryptions.
        """
        self.test_KEXINITMultipleAlgorithms()
        secure = [False]
        def stubConnectionSecure():
            secure[0] = True
        self.proto.connectionSecure = stubConnectionSecure

        self.proto.nextEncryptions = transport.SSHCiphers(
            b'none', b'none', b'none', b'none')
        self.simulateKeyExchange(b'AB', b'CD')
        self.assertIsNot(self.proto.currentEncryptions,
                         self.proto.nextEncryptions)

        self.proto.nextEncryptions = MockCipher()
        self.proto.ssh_NEWKEYS(b'')
        self.assertIsNone(self.proto.outgoingCompression)
        self.assertIsNone(self.proto.incomingCompression)
        self.assertIs(self.proto.currentEncryptions,
                      self.proto.nextEncryptions)
        self.assertTrue(secure[0])
        self.proto.outgoingCompressionType = b'zlib'
        self.simulateKeyExchange(b'AB', b'GH')
        self.proto.ssh_NEWKEYS(b'')
        self.assertIsNotNone(self.proto.outgoingCompression)
        self.proto.incomingCompressionType = b'zlib'
        self.simulateKeyExchange(b'AB', b'IJ')
        self.proto.ssh_NEWKEYS(b'')
        self.assertIsNotNone(self.proto.incomingCompression)


    def test_SERVICE_ACCEPT(self):
        """
        Test that the SERVICE_ACCEPT packet starts the requested service.
        """
        self.proto.instance = MockService()
        self.proto.ssh_SERVICE_ACCEPT(b'\x00\x00\x00\x0bMockService')
        self.assertTrue(self.proto.instance.started)


    def test_requestService(self):
        """
        Test that requesting a service sends a SERVICE_REQUEST packet.
        """
        self.proto.requestService(MockService())
        self.assertEqual(self.packets, [(transport.MSG_SERVICE_REQUEST,
                                         b'\x00\x00\x00\x0bMockService')])


    def test_disconnectKEXDH_REPLYBadSignature(self):
        """
        Test that KEXDH_REPLY disconnects if the signature is bad.
        """
        self.test_KEXDH_REPLY()
        self.proto._continueKEXDH_REPLY(None, self.blob, 3, b"bad signature")
        self.checkDisconnected(transport.DISCONNECT_KEY_EXCHANGE_FAILED)


    def test_disconnectKEX_ECDH_REPLYBadSignature(self):
        """
        Test that KEX_ECDH_REPLY disconnects if the signature is bad.
        """
        kexmsg = (
            b"\xAA" * 16 +
            common.NS(b'ecdh-sha2-nistp256') +
            common.NS(b'ssh-rsa') +
            common.NS(b'aes256-ctr') +
            common.NS(b'aes256-ctr') +
            common.NS(b'hmac-sha1') +
            common.NS(b'hmac-sha1') +
            common.NS(b'none') +
            common.NS(b'none') +
            common.NS(b'') +
            common.NS(b'') +
            b'\x00' + b'\x00\x00\x00\x00')

        self.proto.ssh_KEXINIT(kexmsg)

        self.proto.dataReceived(b"SSH-2.0-OpenSSH\r\n")

        self.proto.ecPriv = ec.generate_private_key(ec.SECP256R1(),
                                                    default_backend())
        self.proto.ecPub = self.proto.ecPriv.public_key()

        # Generate the private key
        thisPriv = ec.generate_private_key(ec.SECP256R1(), default_backend())
        # Get the public key
        thisPub = thisPriv.public_key()
        encPub = thisPub.public_numbers().encode_point()
        self.proto.curve = ec.SECP256R1()

        self.proto.kexAlg = b'ecdh-sha2-nistp256'

        self.proto._ssh_KEX_ECDH_REPLY(
             common.NS(MockFactory().getPublicKeys()[b'ssh-rsa'].blob()) +
                       common.NS(encPub) + common.NS(b'bad-signature'))

        self.checkDisconnected(transport.DISCONNECT_KEY_EXCHANGE_FAILED)


    def test_disconnectNEWKEYSData(self):
        """
        Test that NEWKEYS disconnects if it receives data.
        """
        self.proto.ssh_NEWKEYS(b"bad packet")
        self.checkDisconnected()


    def test_disconnectSERVICE_ACCEPT(self):
        """
        Test that SERVICE_ACCEPT disconnects if the accepted protocol is
        differet from the asked-for protocol.
        """
        self.proto.instance = MockService()
        self.proto.ssh_SERVICE_ACCEPT(b'\x00\x00\x00\x03bad')
        self.checkDisconnected()


    def test_noPayloadSERVICE_ACCEPT(self):
        """
        Some commercial SSH servers don't send a payload with the
        SERVICE_ACCEPT message.  Conch pretends that it got the correct
        name of the service.
        """
        self.proto.instance = MockService()
        self.proto.ssh_SERVICE_ACCEPT(b'') # no payload
        self.assertTrue(self.proto.instance.started)
        self.assertEqual(len(self.packets), 0) # not disconnected



class ClientSSHTransportDHGroupExchangeBaseCase(ClientSSHTransportBaseCase):
    """
    Diffie-Hellman group exchange tests for SSHClientTransport.
    """

    def test_KEXINIT_groupexchange(self):
        """
        KEXINIT packet with a group-exchange key exchange results
        in a KEX_DH_GEX_REQUEST message.
        """
        self.proto.supportedKeyExchanges = [self.kexAlgorithm]
        self.proto.dataReceived(self.transport.value())
        # The response will include our advertised group sizes.
        self.assertEqual(self.packets, [(
            transport.MSG_KEX_DH_GEX_REQUEST,
            b'\x00\x00\x04\x00\x00\x00\x08\x00\x00\x00\x20\x00')])


    def test_KEX_DH_GEX_GROUP(self):
        """
        Test that the KEX_DH_GEX_GROUP message results in a
        KEX_DH_GEX_INIT message with the client's Diffie-Hellman public key.
        """
        self.test_KEXINIT_groupexchange()
        self.proto.ssh_KEX_DH_GEX_GROUP(
            b'\x00\x00\x00\x01\x0f\x00\x00\x00\x01\x02')
        self.assertEqual(self.proto.p, 15)
        self.assertEqual(self.proto.g, 2)
        self.assertEqual(common.MP(self.proto.x)[5:], b'\x99' * 40)
        self.assertEqual(self.proto.e,
                          common.MP(pow(2, self.proto.x, 15)))
        self.assertEqual(self.packets[1:], [(transport.MSG_KEX_DH_GEX_INIT,
                                              self.proto.e)])


    def test_KEX_DH_GEX_REPLY(self):
        """
        Test that the KEX_DH_GEX_REPLY message results in a verified
        server.
        """
        self.test_KEX_DH_GEX_GROUP()
        sharedSecret = common._MPpow(3, self.proto.x, self.proto.p)
        h = self.hashProcessor()
        h.update(common.NS(self.proto.ourVersionString) * 2)
        h.update(common.NS(self.proto.ourKexInitPayload) * 2)
        h.update(common.NS(self.blob))
        # Here is the wire format for advertised min, pref and max DH sizes.
        h.update(b'\x00\x00\x04\x00\x00\x00\x08\x00\x00\x00\x20\x00')
        h.update(b'\x00\x00\x00\x01\x0f\x00\x00\x00\x01\x02')
        h.update(self.proto.e)
        h.update(b'\x00\x00\x00\x01\x03') # f
        h.update(sharedSecret)
        exchangeHash = h.digest()

        def _cbTestKEX_DH_GEX_REPLY(value):
            self.assertIsNone(value)
            self.assertTrue(self.calledVerifyHostKey)
            self.assertEqual(self.proto.sessionID, exchangeHash)

        signature = self.privObj.sign(exchangeHash)

        d = self.proto.ssh_KEX_DH_GEX_REPLY(
            common.NS(self.blob) +
            b'\x00\x00\x00\x01\x03' +
            common.NS(signature))
        d.addCallback(_cbTestKEX_DH_GEX_REPLY)
        return d


    def test_disconnectGEX_REPLYBadSignature(self):
        """
        Test that KEX_DH_GEX_REPLY disconnects if the signature is bad.
        """
        self.test_KEX_DH_GEX_REPLY()
        self.proto._continueGEX_REPLY(None, self.blob, 3, b"bad signature")
        self.checkDisconnected(transport.DISCONNECT_KEY_EXCHANGE_FAILED)


    def test_disconnectKEX_ECDH_REPLYBadSignature(self):
        """
        Test that KEX_ECDH_REPLY disconnects if the signature is bad.
        """
        kexmsg = (
            b"\xAA" * 16 +
            common.NS(b'ecdh-sha2-nistp256') +
            common.NS(b'ssh-rsa') +
            common.NS(b'aes256-ctr') +
            common.NS(b'aes256-ctr') +
            common.NS(b'hmac-sha1') +
            common.NS(b'hmac-sha1') +
            common.NS(b'none') +
            common.NS(b'none') +
            common.NS(b'') +
            common.NS(b'') +
            b'\x00' + b'\x00\x00\x00\x00')

        self.proto.ssh_KEXINIT(kexmsg)

        self.proto.dataReceived(b"SSH-2.0-OpenSSH\r\n")

        self.proto.ecPriv = ec.generate_private_key(ec.SECP256R1(),
                                                    default_backend())
        self.proto.ecPub = self.proto.ecPriv.public_key()

        # Generate the private key
        thisPriv = ec.generate_private_key(ec.SECP256R1(), default_backend())
        # Get the public key
        thisPub = thisPriv.public_key()
        encPub = thisPub.public_numbers().encode_point()
        self.proto.curve = ec.SECP256R1()

        self.proto.kexAlg = b'ecdh-sha2-nistp256'

        self.proto._ssh_KEX_ECDH_REPLY(
            common.NS(MockFactory().getPublicKeys()[b'ssh-rsa'].blob()) +
            common.NS(encPub) + common.NS(b'bad-signature'))

        self.checkDisconnected(transport.DISCONNECT_KEY_EXCHANGE_FAILED)



class ClientSSHTransportDHGroupExchangeSHA1Tests(
        ClientSSHTransportDHGroupExchangeBaseCase, DHGroupExchangeSHA1Mixin,
        TransportTestCase):
    """
    diffie-hellman-group-exchange-sha1 tests for SSHClientTransport.
    """



class ClientSSHTransportDHGroupExchangeSHA256Tests(
        ClientSSHTransportDHGroupExchangeBaseCase, DHGroupExchangeSHA256Mixin,
        TransportTestCase):
    """
    diffie-hellman-group-exchange-sha256 tests for SSHClientTransport.
    """



class GetMACTests(unittest.TestCase):
    """
    Tests for L{SSHCiphers._getMAC}.
    """
    if dependencySkip:
        skip = dependencySkip


    def setUp(self):
        self.ciphers = transport.SSHCiphers(b'A', b'B', b'C', b'D')


    def getSharedSecret(self):
        """
        Generate a new shared secret to be used with the tests.

        @return: A new secret.
        @rtype: L{bytes}
        """
        return insecureRandom(64)


    def assertGetMAC(self, hmacName, hashProcessor, digestSize, blockPadSize):
        """
        Check that when L{SSHCiphers._getMAC} is called with a supportd HMAC
        algorithm name it returns a tuple of
        (digest object, inner pad, outer pad, digest size) with a C{key}
        attribute set to the value of the key supplied.

        @param hmacName: Identifier of HMAC algorithm.
        @type hmacName: L{bytes}

        @param hashProcessor: Callable for the hash algorithm.
        @type hashProcessor: C{callable}

        @param digestSize: Size of the digest for algorithm.
        @type digestSize: L{int}

        @param blockPadSize: Size of padding applied to the shared secret to
            match the block size.
        @type blockPadSize: L{int}
        """
        secret = self.getSharedSecret()

        params = self.ciphers._getMAC(hmacName, secret)

        key = secret[:digestSize] + b'\x00' * blockPadSize
        innerPad = b''.join(chr(ord(b) ^ 0x36) for b in iterbytes(key))
        outerPad = b''.join(chr(ord(b) ^ 0x5c) for b in iterbytes(key))
        self.assertEqual(
            (hashProcessor, innerPad, outerPad, digestSize), params)
        self.assertEqual(key, params.key)


    def test_hmacsha2512(self):
        """
        When L{SSHCiphers._getMAC} is called with the C{b"hmac-sha2-512"} MAC
        algorithm name it returns a tuple of (sha512 digest object, inner pad,
        outer pad, sha512 digest size) with a C{key} attribute set to the
        value of the key supplied.
        """
        self.assertGetMAC(
            b"hmac-sha2-512", sha512, digestSize=64, blockPadSize=64)


    def test_hmacsha2384(self):
        """
        When L{SSHCiphers._getMAC} is called with the C{b"hmac-sha2-384"} MAC
        algorithm name it returns a tuple of (sha384 digest object, inner pad,
        outer pad, sha384 digest size) with a C{key} attribute set to the
        value of the key supplied.
        """
        self.assertGetMAC(
            b"hmac-sha2-384", sha384, digestSize=48, blockPadSize=80)


    def test_hmacsha2256(self):
        """
        When L{SSHCiphers._getMAC} is called with the C{b"hmac-sha2-256"} MAC
        algorithm name it returns a tuple of (sha256 digest object, inner pad,
        outer pad, sha256 digest size) with a C{key} attribute set to the
        value of the key supplied.
        """
        self.assertGetMAC(
            b"hmac-sha2-256", sha256, digestSize=32, blockPadSize=32)


    def test_hmacsha1(self):
        """
        When L{SSHCiphers._getMAC} is called with the C{b"hmac-sha1"} MAC
        algorithm name it returns a tuple of (sha1 digest object, inner pad,
        outer pad, sha1 digest size) with a C{key} attribute set to the value
        of the key supplied.
        """
        self.assertGetMAC(b"hmac-sha1", sha1, digestSize=20, blockPadSize=44)


    def test_hmacmd5(self):
        """
        When L{SSHCiphers._getMAC} is called with the C{b"hmac-md5"} MAC
        algorithm name it returns a tuple of (md5 digest object, inner pad,
        outer pad, md5 digest size) with a C{key} attribute set to the value of
        the key supplied.
        """
        self.assertGetMAC(b"hmac-md5", md5, digestSize=16, blockPadSize=48)


    def test_none(self):
        """
        When L{SSHCiphers._getMAC} is called with the C{b"none"} MAC algorithm
        name it returns a tuple of (None, "", "", 0).
        """
        key = self.getSharedSecret()

        params = self.ciphers._getMAC(b"none", key)

        self.assertEqual((None, b"", b"", 0), params)



class SSHCiphersTests(unittest.TestCase):
    """
    Tests for the SSHCiphers helper class.
    """
    if dependencySkip:
        skip = dependencySkip


    def test_init(self):
        """
        Test that the initializer sets up the SSHCiphers object.
        """
        ciphers = transport.SSHCiphers(b'A', b'B', b'C', b'D')
        self.assertEqual(ciphers.outCipType, b'A')
        self.assertEqual(ciphers.inCipType, b'B')
        self.assertEqual(ciphers.outMACType, b'C')
        self.assertEqual(ciphers.inMACType, b'D')


    def test_getCipher(self):
        """
        Test that the _getCipher method returns the correct cipher.
        """
        ciphers = transport.SSHCiphers(b'A', b'B', b'C', b'D')
        iv = key = b'\x00' * 16
        for cipName, (algClass, keySize, counter) in ciphers.cipherMap.items():
            cip = ciphers._getCipher(cipName, iv, key)
            if cipName == b'none':
                self.assertIsInstance(cip, transport._DummyCipher)
            else:
                self.assertIsInstance(cip.algorithm, algClass)


    def test_setKeysCiphers(self):
        """
        Test that setKeys sets up the ciphers.
        """
        key = b'\x00' * 64
        for cipName in transport.SSHTransportBase.supportedCiphers:
            modName, keySize, counter = transport.SSHCiphers.cipherMap[cipName]
            encCipher = transport.SSHCiphers(cipName, b'none', b'none',
                                             b'none')
            decCipher = transport.SSHCiphers(b'none', cipName, b'none',
                                             b'none')
            cip = encCipher._getCipher(cipName, key, key)
            bs = cip.algorithm.block_size // 8
            encCipher.setKeys(key, key, b'', b'', b'', b'')
            decCipher.setKeys(b'', b'', key, key, b'', b'')
            self.assertEqual(encCipher.encBlockSize, bs)
            self.assertEqual(decCipher.decBlockSize, bs)
            encryptor = cip.encryptor()
            enc = encryptor.update(key[:bs])
            enc2 = encryptor.update(key[:bs])
            self.assertEqual(encCipher.encrypt(key[:bs]), enc)
            self.assertEqual(encCipher.encrypt(key[:bs]), enc2)
            self.assertEqual(decCipher.decrypt(enc), key[:bs])
            self.assertEqual(decCipher.decrypt(enc2), key[:bs])


    def test_setKeysMACs(self):
        """
        Test that setKeys sets up the MACs.
        """
        key = b'\x00' * 64
        for macName, mod in transport.SSHCiphers.macMap.items():
            outMac = transport.SSHCiphers(b'none', b'none', macName, b'none')
            inMac = transport.SSHCiphers(b'none', b'none', b'none', macName)
            outMac.setKeys(b'', b'', b'', b'', key, b'')
            inMac.setKeys(b'', b'', b'', b'', b'', key)
            if mod:
                ds = mod().digest_size
            else:
                ds = 0
            self.assertEqual(inMac.verifyDigestSize, ds)
            if mod:
                mod, i, o, ds = outMac._getMAC(macName, key)
            seqid = 0
            data = key
            packet = b'\x00' * 4 + key
            if mod:
                mac = mod(o + mod(i + packet).digest()).digest()
            else:
                mac = b''
            self.assertEqual(outMac.makeMAC(seqid, data), mac)
            self.assertTrue(inMac.verify(seqid, data, mac))


    def test_makeMAC(self):
        """
        L{SSHCiphers.makeMAC} computes the HMAC of an outgoing SSH message with
        a particular sequence id and content data.
        """
        # Use the test vectors given in the appendix of RFC 2104.
        vectors = [
            (b"\x0b" * 16, b"Hi There",
             b"9294727a3638bb1c13f48ef8158bfc9d"),
            (b"Jefe", b"what do ya want for nothing?",
             b"750c783e6ab0b503eaa86e310a5db738"),
            (b"\xAA" * 16, b"\xDD" * 50,
             b"56be34521d144c88dbb8c733f0e8b3f6"),
            ]

        for key, data, mac in vectors:
            outMAC = transport.SSHCiphers(b'none', b'none', b'hmac-md5',
                                          b'none')
            outMAC.outMAC = outMAC._getMAC(b"hmac-md5", key)
            (seqid,) = struct.unpack('>L', data[:4])
            shortened = data[4:]
            self.assertEqual(
                mac, binascii.hexlify(outMAC.makeMAC(seqid, shortened)),
                "Failed HMAC test vector; key=%r data=%r" % (key, data))



class TransportLoopbackTests(unittest.TestCase):
    """
    Test the server transport and client transport against each other,
    """
    if dependencySkip:
        skip = dependencySkip


    def _runClientServer(self, mod):
        """
        Run an async client and server, modifying each using the mod function
        provided.  Returns a Deferred called back when both Protocols have
        disconnected.

        @type mod: C{func}
        @rtype: C{defer.Deferred}
        """
        factory = MockFactory()
        server = transport.SSHServerTransport()
        server.factory = factory
        factory.startFactory()
        server.errors = []
        server.receiveError = lambda code, desc: server.errors.append((
                code, desc))
        client = transport.SSHClientTransport()
        client.verifyHostKey = lambda x, y: defer.succeed(None)
        client.errors = []
        client.receiveError = lambda code, desc: client.errors.append((
                code, desc))
        client.connectionSecure = lambda: client.loseConnection()
        server.supportedPublicKeys = list(
                server.factory.getPublicKeys().keys())
        server = mod(server)
        client = mod(client)
        def check(ignored, server, client):
            name = repr([server.supportedCiphers[0],
                         server.supportedMACs[0],
                         server.supportedKeyExchanges[0],
                         server.supportedCompressions[0]])
            self.assertEqual(client.errors, [])
            self.assertEqual(server.errors, [(
                        transport.DISCONNECT_CONNECTION_LOST,
                        b"user closed connection")])
            if server.supportedCiphers[0] == b'none':
                self.assertFalse(server.isEncrypted(), name)
                self.assertFalse(client.isEncrypted(), name)
            else:
                self.assertTrue(server.isEncrypted(), name)
                self.assertTrue(client.isEncrypted(), name)
            if server.supportedMACs[0] == b'none':
                self.assertFalse(server.isVerified(), name)
                self.assertFalse(client.isVerified(), name)
            else:
                self.assertTrue(server.isVerified(), name)
                self.assertTrue(client.isVerified(), name)

        d = loopback.loopbackAsync(server, client)
        d.addCallback(check, server, client)
        return d


    def test_ciphers(self):
        """
        Test that the client and server play nicely together, in all
        the various combinations of ciphers.
        """
        deferreds = []
        for cipher in transport.SSHTransportBase.supportedCiphers + [b'none']:
            def setCipher(proto):
                proto.supportedCiphers = [cipher]
                return proto
            deferreds.append(self._runClientServer(setCipher))
        return defer.DeferredList(deferreds, fireOnOneErrback=True)


    def test_macs(self):
        """
        Like test_ciphers, but for the various MACs.
        """
        deferreds = []
        for mac in transport.SSHTransportBase.supportedMACs + [b'none']:
            def setMAC(proto):
                proto.supportedMACs = [mac]
                return proto
            deferreds.append(self._runClientServer(setMAC))
        return defer.DeferredList(deferreds, fireOnOneErrback=True)


    def test_keyexchanges(self):
        """
        Like test_ciphers, but for the various key exchanges.
        """
        deferreds = []
        for kexAlgorithm in transport.SSHTransportBase.supportedKeyExchanges:
            def setKeyExchange(proto):
                proto.supportedKeyExchanges = [kexAlgorithm]
                return proto
            deferreds.append(self._runClientServer(setKeyExchange))
        return defer.DeferredList(deferreds, fireOnOneErrback=True)


    def test_compressions(self):
        """
        Like test_ciphers, but for the various compressions.
        """
        deferreds = []
        for compression in transport.SSHTransportBase.supportedCompressions:
            def setCompression(proto):
                proto.supportedCompressions = [compression]
                return proto
            deferreds.append(self._runClientServer(setCompression))
        return defer.DeferredList(deferreds, fireOnOneErrback=True)



class RandomNumberTests(unittest.TestCase):
    """
    Tests for the random number generator L{_getRandomNumber} and private
    key generator L{_generateX}.
    """
    if dependencySkip:
        skip = dependencySkip


    def test_usesSuppliedRandomFunction(self):
        """
        L{_getRandomNumber} returns an integer constructed directly from the
        bytes returned by the random byte generator passed to it.
        """
        def random(data):
            # The number of bytes requested will be the value of each byte
            # we return.
            return chr(data) * data
        self.assertEqual(
            transport._getRandomNumber(random, 32),
            4 << 24 | 4 << 16 | 4 << 8 | 4)


    def test_rejectsNonByteMultiples(self):
        """
        L{_getRandomNumber} raises L{ValueError} if the number of bits
        passed to L{_getRandomNumber} is not a multiple of 8.
        """
        self.assertRaises(
            ValueError,
            transport._getRandomNumber, None, 9)


    def test_excludesSmall(self):
        """
        If the random byte generator passed to L{_generateX} produces bytes
        which would result in 0 or 1 being returned, these bytes are
        discarded and another attempt is made to produce a larger value.
        """
        results = [chr(0), chr(1), chr(127)]
        def random(data):
            return results.pop(0) * data
        self.assertEqual(
            transport._generateX(random, 8),
            127)


    def test_excludesLarge(self):
        """
        If the random byte generator passed to L{_generateX} produces bytes
        which would result in C{(2 ** bits) - 1} being returned, these bytes
        are discarded and another attempt is made to produce a smaller
        value.
        """
        results = [chr(255), chr(64)]
        def random(data):
            return results.pop(0) * data
        self.assertEqual(
            transport._generateX(random, 8),
            64)

class ServerSSHTransportTests25519(ServerSSHTransportBaseCase, TransportTestCase):
    if skipNacl:
        skip = skipNacl

    def test_checkBad_25519_Size(self):
        """
        Test that if the server receives an ed25519 key that is smaller
        than 32 bits, we raise a ValueError.
        """
        self.proto.kexAlg = b"curve25519-sha256@libssh.org"
        self.proto.keyAlg = b'ssh-rsa'
        self.assertRaises(ValueError, self.proto._ssh_KEX_ECDH_INIT,
                          common.NS(keydata.publicED25519openssh[12:20]))

class ClientSSHTransportTests25519(ClientSSHTransportBaseCase, TransportTestCase):
    if skipNacl:
        skip = skipNacl

    def test_checkBad_25519_Size(self):
        """
        Test that KEX_ECDH_REPLY disconnects if the ed25519 keysize is bad.
        """
        kexmsg = (
            b"\xAA" * 16 +
            common.NS(b"curve25519-sha256@libssh.org") +
            common.NS(b'ssh-rsa') +
            common.NS(b'aes256-ctr') +
            common.NS(b'aes256-ctr') +
            common.NS(b'hmac-sha1') +
            common.NS(b'hmac-sha1') +
            common.NS(b'none') +
            common.NS(b'none') +
            common.NS(b'') +
            common.NS(b'') +
            b'\x00' + b'\x00\x00\x00\x00')

        self.proto.ssh_KEXINIT(kexmsg)

        self.proto.dataReceived(b"SSH-2.0-OpenSSH\r\n")

        self.proto.ecPriv = ec.generate_private_key(ec.SECP256R1(),
                                                    default_backend())
        self.proto.ecPub = self.proto.ecPriv.public_key()

        self.proto.kexAlg = b"curve25519-sha256@libssh.org"
        self.proto._ssh_KEX_ECDH_REPLY(
            common.NS(MockFactory().getPublicKeys()[b'ssh-rsa'].blob()) +
            common.NS(keydata.publicED25519openssh[12:20])
            + common.NS(b'bad-signature'))
        self.checkDisconnected(transport.DISCONNECT_HOST_KEY_NOT_VERIFIABLE)<|MERGE_RESOLUTION|>--- conflicted
+++ resolved
@@ -40,18 +40,15 @@
         class SSHFactory:
             pass
 
-<<<<<<< HEAD
+
+    class common:
+        @classmethod
+        def NS(self, arg): return b''
+
 if requireModule('nacl'):
     skipNacl = None
 else:
     skipNacl = 'Cannot run without pynacl.'
-
-from hashlib import md5, sha1, sha256, sha384, sha512
-=======
-    class common:
-        @classmethod
-        def NS(self, arg): return b''
->>>>>>> 727e1e75
 
 from hashlib import md5, sha1, sha256, sha384, sha512
 from twisted.trial import unittest
