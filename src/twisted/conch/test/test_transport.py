--- conflicted
+++ resolved
@@ -1994,11 +1994,7 @@
 
         self.proto.kexAlg = b'ecdh-sha2-nistp256'
 
-<<<<<<< HEAD
-        self.proto.ssh_KEX_ECDH_REPLY(
-=======
         self.proto._ssh_KEX_ECDH_REPLY(
->>>>>>> 9e1b0c49
              common.NS(MockFactory().getPublicKeys()[b'ssh-rsa'].blob()) +
                        common.NS(encPub) + common.NS(b'bad-signature'))
 
@@ -2149,11 +2145,7 @@
 
         self.proto.kexAlg = b'ecdh-sha2-nistp256'
 
-<<<<<<< HEAD
-        self.proto.ssh_KEX_ECDH_REPLY(
-=======
         self.proto._ssh_KEX_ECDH_REPLY(
->>>>>>> 9e1b0c49
             common.NS(MockFactory().getPublicKeys()[b'ssh-rsa'].blob()) +
             common.NS(encPub) + common.NS(b'bad-signature'))
 
