# Copyright (c) Twisted Matrix Laboratories.
# See LICENSE for details.

"""
Tests for ssh/transport.py and the classes therein.
"""

from __future__ import absolute_import, division

import struct
import binascii

try:
    import pyasn1
except ImportError:
    pyasn1 = None

try:
    import cryptography
except ImportError:
    cryptography = None

if pyasn1 is not None and cryptography is not None:
    dependencySkip = None
    from twisted.conch.ssh import transport, keys, factory
    from twisted.conch.test import keydata
    from cryptography.hazmat.backends import default_backend
    from cryptography.hazmat.primitives.asymmetric import ec
<<<<<<< HEAD
=======
    from cryptography.exceptions import UnsupportedAlgorithm
>>>>>>> 5f7d6770
else:
    if pyasn1 is None:
        dependencySkip = "Cannot run without PyASN1"
    elif cryptography is None:
        dependencySkip = "can't run without cryptography"

    class transport: # fictional modules to make classes work
        class SSHTransportBase: pass
        class SSHServerTransport: pass
        class SSHClientTransport: pass
    class factory:
        class SSHFactory:
            pass

from hashlib import md5, sha1, sha256, sha384, sha512

from twisted.trial import unittest
from twisted.internet import defer
from twisted.protocols import loopback
from twisted.python import randbytes
from twisted.python.randbytes import insecureRandom
from twisted.python.compat import iterbytes, _bytesChr as chr
from twisted.conch.ssh import address, service, common, _kex
from twisted.test import proto_helpers

from twisted.conch.error import ConchError


class MockTransportBase(transport.SSHTransportBase):
    """
    A base class for the client and server protocols.  Stores the messages
    it receives instead of ignoring them.

    @ivar errors: a list of tuples: (reasonCode, description)
    @ivar unimplementeds: a list of integers: sequence number
    @ivar debugs: a list of tuples: (alwaysDisplay, message, lang)
    @ivar ignoreds: a list of strings: ignored data
    """

    def connectionMade(self):
        """
        Set up instance variables.
        """
        transport.SSHTransportBase.connectionMade(self)
        self.errors = []
        self.unimplementeds = []
        self.debugs = []
        self.ignoreds = []
        self.gotUnsupportedVersion = None


    def _unsupportedVersionReceived(self, remoteVersion):
        """
        Intercept unsupported version call.

        @type remoteVersion: L{str}
        """
        self.gotUnsupportedVersion = remoteVersion
        return transport.SSHTransportBase._unsupportedVersionReceived(
            self, remoteVersion)


    def receiveError(self, reasonCode, description):
        """
        Store any errors received.

        @type reasonCode: L{int}
        @type description: L{str}
        """
        self.errors.append((reasonCode, description))


    def receiveUnimplemented(self, seqnum):
        """
        Store any unimplemented packet messages.

        @type seqnum: L{int}
        """
        self.unimplementeds.append(seqnum)


    def receiveDebug(self, alwaysDisplay, message, lang):
        """
        Store any debug messages.

        @type alwaysDisplay: L{bool}
        @type message: L{str}
        @type lang: L{str}
        """
        self.debugs.append((alwaysDisplay, message, lang))


    def ssh_IGNORE(self, packet):
        """
        Store any ignored data.

        @type packet: L{str}
        """
        self.ignoreds.append(packet)



class MockCipher(object):
    """
    A mocked-up version of twisted.conch.ssh.transport.SSHCiphers.
    """
    outCipType = b'test'
    encBlockSize = 6
    inCipType = b'test'
    decBlockSize = 6
    inMACType = b'test'
    outMACType = b'test'
    verifyDigestSize = 1
    usedEncrypt = False
    usedDecrypt = False
    outMAC = (None, b'', b'', 1)
    inMAC = (None, b'', b'', 1)
    keys = ()


    def encrypt(self, x):
        """
        Called to encrypt the packet.  Simply record that encryption was used
        and return the data unchanged.
        """
        self.usedEncrypt = True
        if (len(x) % self.encBlockSize) != 0:
            raise RuntimeError("length %i modulo blocksize %i is not 0: %i" %
                    (len(x), self.encBlockSize, len(x) % self.encBlockSize))
        return x


    def decrypt(self, x):
        """
        Called to decrypt the packet.  Simply record that decryption was used
        and return the data unchanged.
        """
        self.usedDecrypt = True
        if (len(x) % self.encBlockSize) != 0:
            raise RuntimeError("length %i modulo blocksize %i is not 0: %i" %
                    (len(x), self.decBlockSize, len(x) % self.decBlockSize))
        return x


    def makeMAC(self, outgoingPacketSequence, payload):
        """
        Make a Message Authentication Code by sending the character value of
        the outgoing packet.
        """
        return chr(outgoingPacketSequence)


    def verify(self, incomingPacketSequence, packet, macData):
        """
        Verify the Message Authentication Code by checking that the packet
        sequence number is the same.
        """
        return chr(incomingPacketSequence) == macData


    def setKeys(self, ivOut, keyOut, ivIn, keyIn, macIn, macOut):
        """
        Record the keys.
        """
        self.keys = (ivOut, keyOut, ivIn, keyIn, macIn, macOut)



class MockCompression:
    """
    A mocked-up compression, based on the zlib interface.  Instead of
    compressing, it reverses the data and adds a 0x66 byte to the end.
    """

    def compress(self, payload):
        return payload[::-1] # reversed


    def decompress(self, payload):
        return payload[:-1][::-1]


    def flush(self, kind):
        return b'\x66'



class MockService(service.SSHService):
    """
    A mocked-up service, based on twisted.conch.ssh.service.SSHService.

    @ivar started: True if this service has been started.
    @ivar stopped: True if this service has been stopped.
    """
    name = b"MockService"
    started = False
    stopped = False
    protocolMessages = {0xff: "MSG_TEST", 71: "MSG_fiction"}


    def logPrefix(self):
        return "MockService"


    def serviceStarted(self):
        """
        Record that the service was started.
        """
        self.started = True


    def serviceStopped(self):
        """
        Record that the service was stopped.
        """
        self.stopped = True


    def ssh_TEST(self, packet):
        """
        A message that this service responds to.
        """
        self.transport.sendPacket(0xff, packet)



class MockFactory(factory.SSHFactory):
    """
    A mocked-up factory based on twisted.conch.ssh.factory.SSHFactory.
    """
    services = {
        b'ssh-userauth': MockService}


    def getPublicKeys(self):
        """
        Return the public keys that authenticate this server.
        """
        return {
            b'ssh-rsa': keys.Key.fromString(keydata.publicRSA_openssh),
            b'ssh-dsa': keys.Key.fromString(keydata.publicDSA_openssh)}


    def getPrivateKeys(self):
        """
        Return the private keys that authenticate this server.
        """
        return {
            b'ssh-rsa': keys.Key.fromString(keydata.privateRSA_openssh),
            b'ssh-dsa': keys.Key.fromString(keydata.privateDSA_openssh)}


    def getPrimes(self):
        """
        Diffie-Hellman primes that can be used for key exchange algorithms
        that use group exchange to establish a prime / generator group.

        @return: The primes and generators.
        @rtype: L{dict} mapping the key size to a C{list} of
            C{(generator, prime)} tuple.
        """
        # In these tests, we hardwire the prime values to those defined by the
        # diffie-hellman-group1-sha1 key exchange algorithm, to avoid requiring
        # a moduli file when running tests.
        # See OpenSSHFactory.getPrimes.
        return {
            1024: ((2, _kex.getDHGeneratorAndPrime(
                b'diffie-hellman-group1-sha1')[1]),),
            2048: ((3, _kex.getDHGeneratorAndPrime(
                b'diffie-hellman-group1-sha1')[1]),),
            4096: ((5, 7),)}



class MockOldFactoryPublicKeys(MockFactory):
    """
    The old SSHFactory returned mappings from key names to strings from
    getPublicKeys().  We return those here for testing.
    """

    def getPublicKeys(self):
        """
        We used to map key types to public key blobs as strings.
        """
        keys = MockFactory.getPublicKeys(self)
        for name, key in keys.items()[:]:
            keys[name] = key.blob()
        return keys



class MockOldFactoryPrivateKeys(MockFactory):
    """
    The old SSHFactory returned mappings from key names to cryptography key
    objects from getPrivateKeys().  We return those here for testing.
    """

    def getPrivateKeys(self):
        """
        We used to map key types to cryptography key objects.
        """
        keys = MockFactory.getPrivateKeys(self)
        for name, key in keys.items()[:]:
            keys[name] = key.keyObject
        return keys



class TransportTestCase(unittest.TestCase):
    """
    Base class for transport test cases.
    """
    klass = None

    if dependencySkip:
        skip = dependencySkip


    def setUp(self):
        self.transport = proto_helpers.StringTransport()
        self.proto = self.klass()
        self.packets = []
        def secureRandom(len):
            """
            Return a consistent entropy value
            """
            return b'\x99' * len
        self.patch(randbytes, 'secureRandom', secureRandom)
        def stubSendPacket(messageType, payload):
            self.packets.append((messageType, payload))
        self.proto.makeConnection(self.transport)
        # we just let the kex packet go into the transport
        self.proto.sendPacket = stubSendPacket


    def finishKeyExchange(self, proto):
        """
        Deliver enough additional messages to C{proto} so that the key exchange
        which is started in L{SSHTransportBase.connectionMade} completes and
        non-key exchange messages can be sent and received.
        """
        proto.dataReceived(b"SSH-2.0-BogoClient-1.2i\r\n")
        proto.dispatchMessage(
            transport.MSG_KEXINIT, self._A_KEXINIT_MESSAGE)
        proto._keySetup(b"foo", b"bar")
        # SSHTransportBase can't handle MSG_NEWKEYS, or it would be the right
        # thing to deliver next.  _newKeys won't work either, because
        # sendKexInit (probably) hasn't been called.  sendKexInit is
        # responsible for setting up certain state _newKeys relies on.  So,
        # just change the key exchange state to what it would be when key
        # exchange is finished.
        proto._keyExchangeState = proto._KEY_EXCHANGE_NONE


    def simulateKeyExchange(self, sharedSecret, exchangeHash):
        """
        Finish a key exchange by calling C{_keySetup} with the given arguments.
        Also do extra whitebox stuff to satisfy that method's assumption that
        some kind of key exchange has actually taken place.
        """
        self.proto._keyExchangeState = self.proto._KEY_EXCHANGE_REQUESTED
        self.proto._blockedByKeyExchange = []
        self.proto._keySetup(sharedSecret, exchangeHash)



class DHGroupExchangeSHA1Mixin:
    """
    Mixin for diffie-hellman-group-exchange-sha1 tests.
    """

    kexAlgorithm = b'diffie-hellman-group-exchange-sha1'
    hashProcessor = sha1



class DHGroupExchangeSHA256Mixin:
    """
    Mixin for diffie-hellman-group-exchange-sha256 tests.
    """

    kexAlgorithm = b'diffie-hellman-group-exchange-sha256'
    hashProcessor = sha256



class BaseSSHTransportBaseCase:
    """
    Base case for TransportBase tests.
    """

    klass = MockTransportBase



class BaseSSHTransportTests(BaseSSHTransportBaseCase, TransportTestCase):
    """
    Test TransportBase. It implements the non-server/client specific
    parts of the SSH transport protocol.
    """

    _A_KEXINIT_MESSAGE = (
        b"\xAA" * 16 +
        common.NS(b'diffie-hellman-group1-sha1') +
        common.NS(b'ssh-rsa') +
        common.NS(b'aes256-ctr') +
        common.NS(b'aes256-ctr') +
        common.NS(b'hmac-sha1') +
        common.NS(b'hmac-sha1') +
        common.NS(b'none') +
        common.NS(b'none') +
        common.NS(b'') +
        common.NS(b'') +
        b'\x00' + b'\x00\x00\x00\x00')

    def test_sendVersion(self):
        """
        Test that the first thing sent over the connection is the version
        string.
        """
        # the other setup was done in the setup method
        self.assertEqual(self.transport.value().split(b'\r\n', 1)[0],
                         b"SSH-2.0-Twisted")


    def test_sendPacketPlain(self):
        """
        Test that plain (unencrypted, uncompressed) packets are sent
        correctly.  The format is::
            uint32 length (including type and padding length)
            byte padding length
            byte type
            bytes[length-padding length-2] data
            bytes[padding length] padding
        """
        proto = MockTransportBase()
        proto.makeConnection(self.transport)
        self.finishKeyExchange(proto)
        self.transport.clear()
        message = ord('A')
        payload = b'BCDEFG'
        proto.sendPacket(message, payload)
        value = self.transport.value()
        self.assertEqual(value, b'\x00\x00\x00\x0c\x04ABCDEFG\x99\x99\x99\x99')


    def test_sendPacketEncrypted(self):
        """
        Test that packets sent while encryption is enabled are sent
        correctly.  The whole packet should be encrypted.
        """
        proto = MockTransportBase()
        proto.makeConnection(self.transport)
        self.finishKeyExchange(proto)
        proto.currentEncryptions = testCipher = MockCipher()
        message = ord('A')
        payload = b'BC'
        self.transport.clear()
        proto.sendPacket(message, payload)
        self.assertTrue(testCipher.usedEncrypt)
        value = self.transport.value()
        self.assertEqual(
            value,
            # Four byte length prefix
            b'\x00\x00\x00\x08'
            # One byte padding length
            b'\x04'
            # The actual application data
            b'ABC'
            # "Random" padding - see the secureRandom monkeypatch in setUp
            b'\x99\x99\x99\x99'
            # The MAC
            b'\x02')


    def test_sendPacketCompressed(self):
        """
        Test that packets sent while compression is enabled are sent
        correctly.  The packet type and data should be encrypted.
        """
        proto = MockTransportBase()
        proto.makeConnection(self.transport)
        self.finishKeyExchange(proto)
        proto.outgoingCompression = MockCompression()
        self.transport.clear()
        proto.sendPacket(ord('A'), b'B')
        value = self.transport.value()
        self.assertEqual(
            value,
            b'\x00\x00\x00\x0c\x08BA\x66\x99\x99\x99\x99\x99\x99\x99\x99')


    def test_sendPacketBoth(self):
        """
        Test that packets sent while compression and encryption are
        enabled are sent correctly.  The packet type and data should be
        compressed and then the whole packet should be encrypted.
        """
        proto = MockTransportBase()
        proto.makeConnection(self.transport)
        self.finishKeyExchange(proto)
        proto.currentEncryptions = testCipher = MockCipher()
        proto.outgoingCompression = MockCompression()
        message = ord('A')
        payload = b'BC'
        self.transport.clear()
        proto.sendPacket(message, payload)
        self.assertTrue(testCipher.usedEncrypt)
        value = self.transport.value()
        self.assertEqual(
            value,
            # Four byte length prefix
            b'\x00\x00\x00\x0e'
            # One byte padding length
            b'\x09'
            # Compressed application data
            b'CBA\x66'
            # "Random" padding - see the secureRandom monkeypatch in setUp
            b'\x99\x99\x99\x99\x99\x99\x99\x99\x99'
            # The MAC
            b'\x02')


    def test_getPacketPlain(self):
        """
        Test that packets are retrieved correctly out of the buffer when
        no encryption is enabled.
        """
        proto = MockTransportBase()
        proto.makeConnection(self.transport)
        self.finishKeyExchange(proto)
        self.transport.clear()
        proto.sendPacket(ord('A'), b'BC')
        proto.buf = self.transport.value() + b'extra'
        self.assertEqual(proto.getPacket(), b'ABC')
        self.assertEqual(proto.buf, b'extra')


    def test_getPacketEncrypted(self):
        """
        Test that encrypted packets are retrieved correctly.
        See test_sendPacketEncrypted.
        """
        proto = MockTransportBase()
        proto.sendKexInit = lambda: None # don't send packets
        proto.makeConnection(self.transport)
        self.transport.clear()
        proto.currentEncryptions = testCipher = MockCipher()
        proto.sendPacket(ord('A'), b'BCD')
        value = self.transport.value()
        proto.buf = value[:MockCipher.decBlockSize]
        self.assertIsNone(proto.getPacket())
        self.assertTrue(testCipher.usedDecrypt)
        self.assertEqual(proto.first, b'\x00\x00\x00\x0e\x09A')
        proto.buf += value[MockCipher.decBlockSize:]
        self.assertEqual(proto.getPacket(), b'ABCD')
        self.assertEqual(proto.buf, b'')


    def test_getPacketCompressed(self):
        """
        Test that compressed packets are retrieved correctly.  See
        test_sendPacketCompressed.
        """
        proto = MockTransportBase()
        proto.makeConnection(self.transport)
        self.finishKeyExchange(proto)
        self.transport.clear()
        proto.outgoingCompression = MockCompression()
        proto.incomingCompression = proto.outgoingCompression
        proto.sendPacket(ord('A'), b'BCD')
        proto.buf = self.transport.value()
        self.assertEqual(proto.getPacket(), b'ABCD')


    def test_getPacketBoth(self):
        """
        Test that compressed and encrypted packets are retrieved correctly.
        See test_sendPacketBoth.
        """
        proto = MockTransportBase()
        proto.sendKexInit = lambda: None
        proto.makeConnection(self.transport)
        self.transport.clear()
        proto.currentEncryptions = MockCipher()
        proto.outgoingCompression = MockCompression()
        proto.incomingCompression = proto.outgoingCompression
        proto.sendPacket(ord('A'), b'BCDEFG')
        proto.buf = self.transport.value()
        self.assertEqual(proto.getPacket(), b'ABCDEFG')


    def test_ciphersAreValid(self):
        """
        Test that all the supportedCiphers are valid.
        """
        ciphers = transport.SSHCiphers(b'A', b'B', b'C', b'D')
        iv = key = b'\x00' * 16
        for cipName in self.proto.supportedCiphers:
            self.assertTrue(ciphers._getCipher(cipName, iv, key))


    def test_sendKexInit(self):
        """
        Test that the KEXINIT (key exchange initiation) message is sent
        correctly.  Payload::
            bytes[16] cookie
            string key exchange algorithms
            string public key algorithms
            string outgoing ciphers
            string incoming ciphers
            string outgoing MACs
            string incoming MACs
            string outgoing compressions
            string incoming compressions
            bool first packet follows
            uint32 0
        """
        value = self.transport.value().split(b'\r\n', 1)[1]
        self.proto.buf = value
        packet = self.proto.getPacket()
        self.assertEqual(packet[0:1], chr(transport.MSG_KEXINIT))
        self.assertEqual(packet[1:17], b'\x99' * 16)
        (keyExchanges, pubkeys, ciphers1, ciphers2, macs1, macs2,
         compressions1, compressions2, languages1, languages2,
         buf) = common.getNS(packet[17:], 10)

        self.assertEqual(
            keyExchanges, b','.join(self.proto.supportedKeyExchanges))
        self.assertEqual(pubkeys, b','.join(self.proto.supportedPublicKeys))
        self.assertEqual(ciphers1, b','.join(self.proto.supportedCiphers))
        self.assertEqual(ciphers2, b','.join(self.proto.supportedCiphers))
        self.assertEqual(macs1, b','.join(self.proto.supportedMACs))
        self.assertEqual(macs2, b','.join(self.proto.supportedMACs))
        self.assertEqual(compressions1,
                         b','.join(self.proto.supportedCompressions))
        self.assertEqual(compressions2,
                         b','.join(self.proto.supportedCompressions))
        self.assertEqual(languages1, b','.join(self.proto.supportedLanguages))
        self.assertEqual(languages2, b','.join(self.proto.supportedLanguages))
        self.assertEqual(buf, b'\x00' * 5)


    def test_receiveKEXINITReply(self):
        """
        Immediately after connecting, the transport expects a KEXINIT message
        and does not reply to it.
        """
        self.transport.clear()
        self.proto.dispatchMessage(
            transport.MSG_KEXINIT, self._A_KEXINIT_MESSAGE)
        self.assertEqual(self.packets, [])


    def test_sendKEXINITReply(self):
        """
        When a KEXINIT message is received which is not a reply to an earlier
        KEXINIT message which was sent, a KEXINIT reply is sent.
        """
        self.finishKeyExchange(self.proto)
        del self.packets[:]

        self.proto.dispatchMessage(
            transport.MSG_KEXINIT, self._A_KEXINIT_MESSAGE)
        self.assertEqual(len(self.packets), 1)
        self.assertEqual(self.packets[0][0], transport.MSG_KEXINIT)


    def test_sendKexInitTwiceFails(self):
        """
        A new key exchange cannot be started while a key exchange is already in
        progress.  If an attempt is made to send a I{KEXINIT} message using
        L{SSHTransportBase.sendKexInit} while a key exchange is in progress
        causes that method to raise a L{RuntimeError}.
        """
        self.assertRaises(RuntimeError, self.proto.sendKexInit)


    def test_sendKexInitBlocksOthers(self):
        """
        After L{SSHTransportBase.sendKexInit} has been called, messages types
        other than the following are queued and not sent until after I{NEWKEYS}
        is sent by L{SSHTransportBase._keySetup}.

        RFC 4253, section 7.1.
        """
        # sendKexInit is called by connectionMade, which is called in setUp.
        # So we're in the state already.
        disallowedMessageTypes = [
            transport.MSG_SERVICE_REQUEST,
            transport.MSG_KEXINIT,
            ]

        # Drop all the bytes sent by setUp, they're not relevant to this test.
        self.transport.clear()

        # Get rid of the sendPacket monkey patch, we are testing the behavior
        # of sendPacket.
        del self.proto.sendPacket

        for messageType in disallowedMessageTypes:
            self.proto.sendPacket(messageType, b'foo')
            self.assertEqual(self.transport.value(), b"")

        self.finishKeyExchange(self.proto)
        # Make the bytes written to the transport cleartext so it's easier to
        # make an assertion about them.
        self.proto.nextEncryptions = MockCipher()

        # Pseudo-deliver the peer's NEWKEYS message, which should flush the
        # messages which were queued above.
        self.proto._newKeys()
        self.assertEqual(self.transport.value().count(b"foo"), 2)


    def test_sendDebug(self):
        """
        Test that debug messages are sent correctly.  Payload::
            bool always display
            string debug message
            string language
        """
        self.proto.sendDebug(b"test", True, b'en')
        self.assertEqual(
            self.packets,
            [(transport.MSG_DEBUG,
              b"\x01\x00\x00\x00\x04test\x00\x00\x00\x02en")])


    def test_receiveDebug(self):
        """
        Test that debug messages are received correctly.  See test_sendDebug.
        """
        self.proto.dispatchMessage(
            transport.MSG_DEBUG,
            b'\x01\x00\x00\x00\x04test\x00\x00\x00\x02en')
        self.assertEqual(self.proto.debugs, [(True, b'test', b'en')])


    def test_sendIgnore(self):
        """
        Test that ignored messages are sent correctly.  Payload::
            string ignored data
        """
        self.proto.sendIgnore(b"test")
        self.assertEqual(
            self.packets, [(transport.MSG_IGNORE,
                            b'\x00\x00\x00\x04test')])


    def test_receiveIgnore(self):
        """
        Test that ignored messages are received correctly.  See
        test_sendIgnore.
        """
        self.proto.dispatchMessage(transport.MSG_IGNORE, b'test')
        self.assertEqual(self.proto.ignoreds, [b'test'])


    def test_sendUnimplemented(self):
        """
        Test that unimplemented messages are sent correctly.  Payload::
            uint32 sequence number
        """
        self.proto.sendUnimplemented()
        self.assertEqual(
            self.packets, [(transport.MSG_UNIMPLEMENTED,
                            b'\x00\x00\x00\x00')])


    def test_receiveUnimplemented(self):
        """
        Test that unimplemented messages are received correctly.  See
        test_sendUnimplemented.
        """
        self.proto.dispatchMessage(transport.MSG_UNIMPLEMENTED,
                                   b'\x00\x00\x00\xff')
        self.assertEqual(self.proto.unimplementeds, [255])


    def test_sendDisconnect(self):
        """
        Test that disconnection messages are sent correctly.  Payload::
            uint32 reason code
            string reason description
            string language
        """
        disconnected = [False]
        def stubLoseConnection():
            disconnected[0] = True
        self.transport.loseConnection = stubLoseConnection
        self.proto.sendDisconnect(0xff, b"test")
        self.assertEqual(
            self.packets,
            [(transport.MSG_DISCONNECT,
              b"\x00\x00\x00\xff\x00\x00\x00\x04test\x00\x00\x00\x00")])
        self.assertTrue(disconnected[0])


    def test_receiveDisconnect(self):
        """
        Test that disconnection messages are received correctly.  See
        test_sendDisconnect.
        """
        disconnected = [False]
        def stubLoseConnection():
            disconnected[0] = True
        self.transport.loseConnection = stubLoseConnection
        self.proto.dispatchMessage(transport.MSG_DISCONNECT,
                                   b'\x00\x00\x00\xff\x00\x00\x00\x04test')
        self.assertEqual(self.proto.errors, [(255, b'test')])
        self.assertTrue(disconnected[0])


    def test_dataReceived(self):
        """
        Test that dataReceived parses packets and dispatches them to
        ssh_* methods.
        """
        kexInit = [False]
        def stubKEXINIT(packet):
            kexInit[0] = True
        self.proto.ssh_KEXINIT = stubKEXINIT
        self.proto.dataReceived(self.transport.value())
        self.assertTrue(self.proto.gotVersion)
        self.assertEqual(self.proto.ourVersionString,
                         self.proto.otherVersionString)
        self.assertTrue(kexInit[0])


    def test_service(self):
        """
        Test that the transport can set the running service and dispatches
        packets to the service's packetReceived method.
        """
        service = MockService()
        self.proto.setService(service)
        self.assertEqual(self.proto.service, service)
        self.assertTrue(service.started)
        self.proto.dispatchMessage(0xff, b"test")
        self.assertEqual(self.packets, [(0xff, b"test")])

        service2 = MockService()
        self.proto.setService(service2)
        self.assertTrue(service2.started)
        self.assertTrue(service.stopped)

        self.proto.connectionLost(None)
        self.assertTrue(service2.stopped)


    def test_avatar(self):
        """
        Test that the transport notifies the avatar of disconnections.
        """
        disconnected = [False]
        def logout():
            disconnected[0] = True
        self.proto.logoutFunction = logout
        self.proto.avatar = True

        self.proto.connectionLost(None)
        self.assertTrue(disconnected[0])


    def test_isEncrypted(self):
        """
        Test that the transport accurately reflects its encrypted status.
        """
        self.assertFalse(self.proto.isEncrypted('in'))
        self.assertFalse(self.proto.isEncrypted('out'))
        self.assertFalse(self.proto.isEncrypted('both'))
        self.proto.currentEncryptions = MockCipher()
        self.assertTrue(self.proto.isEncrypted('in'))
        self.assertTrue(self.proto.isEncrypted('out'))
        self.assertTrue(self.proto.isEncrypted('both'))
        self.proto.currentEncryptions = transport.SSHCiphers(b'none', b'none',
                                                             b'none', b'none')
        self.assertFalse(self.proto.isEncrypted('in'))
        self.assertFalse(self.proto.isEncrypted('out'))
        self.assertFalse(self.proto.isEncrypted('both'))

        self.assertRaises(TypeError, self.proto.isEncrypted, 'bad')


    def test_isVerified(self):
        """
        Test that the transport accurately reflects its verified status.
        """
        self.assertFalse(self.proto.isVerified('in'))
        self.assertFalse(self.proto.isVerified('out'))
        self.assertFalse(self.proto.isVerified('both'))
        self.proto.currentEncryptions = MockCipher()
        self.assertTrue(self.proto.isVerified('in'))
        self.assertTrue(self.proto.isVerified('out'))
        self.assertTrue(self.proto.isVerified('both'))
        self.proto.currentEncryptions = transport.SSHCiphers(b'none', b'none',
                                                             b'none', b'none')
        self.assertFalse(self.proto.isVerified('in'))
        self.assertFalse(self.proto.isVerified('out'))
        self.assertFalse(self.proto.isVerified('both'))

        self.assertRaises(TypeError, self.proto.isVerified, 'bad')


    def test_loseConnection(self):
        """
        Test that loseConnection sends a disconnect message and closes the
        connection.
        """
        disconnected = [False]
        def stubLoseConnection():
            disconnected[0] = True
        self.transport.loseConnection = stubLoseConnection
        self.proto.loseConnection()
        self.assertEqual(self.packets[0][0], transport.MSG_DISCONNECT)
        self.assertEqual(self.packets[0][1][3:4],
                         chr(transport.DISCONNECT_CONNECTION_LOST))


    def test_badVersion(self):
        """
        Test that the transport disconnects when it receives a bad version.
        """
        def testBad(version):
            self.packets = []
            self.proto.gotVersion = False
            disconnected = [False]
            def stubLoseConnection():
                disconnected[0] = True
            self.transport.loseConnection = stubLoseConnection
            for c in iterbytes(version + b'\r\n'):
                self.proto.dataReceived(c)
            self.assertTrue(disconnected[0])
            self.assertEqual(self.packets[0][0], transport.MSG_DISCONNECT)
            self.assertEqual(
                self.packets[0][1][3:4],
                chr(transport.DISCONNECT_PROTOCOL_VERSION_NOT_SUPPORTED))
        testBad(b'SSH-1.5-OpenSSH')
        testBad(b'SSH-3.0-Twisted')
        testBad(b'GET / HTTP/1.1')


    def test_dataBeforeVersion(self):
        """
        Test that the transport ignores data sent before the version string.
        """
        proto = MockTransportBase()
        proto.makeConnection(proto_helpers.StringTransport())
        data = (b"""here's some stuff beforehand
here's some other stuff
""" + proto.ourVersionString + b"\r\n")
        [proto.dataReceived(c) for c in iterbytes(data)]
        self.assertTrue(proto.gotVersion)
        self.assertEqual(proto.otherVersionString, proto.ourVersionString)


    def test_compatabilityVersion(self):
        """
        Test that the transport treats the compatibility version (1.99)
        as equivalent to version 2.0.
        """
        proto = MockTransportBase()
        proto.makeConnection(proto_helpers.StringTransport())
        proto.dataReceived(b"SSH-1.99-OpenSSH\n")
        self.assertTrue(proto.gotVersion)
        self.assertEqual(proto.otherVersionString, b"SSH-1.99-OpenSSH")


    def test_supportedVersionsAreAllowed(self):
        """
        If an unusual SSH version is received and is included in
        C{supportedVersions}, an unsupported version error is not emitted.
        """
        proto = MockTransportBase()
        proto.supportedVersions = (b"9.99", )
        proto.makeConnection(proto_helpers.StringTransport())
        proto.dataReceived(b"SSH-9.99-OpenSSH\n")
        self.assertFalse(proto.gotUnsupportedVersion)


    def test_unsupportedVersionsCallUnsupportedVersionReceived(self):
        """
        If an unusual SSH version is received and is not included in
        C{supportedVersions}, an unsupported version error is emitted.
        """
        proto = MockTransportBase()
        proto.supportedVersions = (b"2.0", )
        proto.makeConnection(proto_helpers.StringTransport())
        proto.dataReceived(b"SSH-9.99-OpenSSH\n")
        self.assertEqual(b"9.99", proto.gotUnsupportedVersion)


    def test_badPackets(self):
        """
        Test that the transport disconnects with an error when it receives
        bad packets.
        """
        def testBad(packet, error=transport.DISCONNECT_PROTOCOL_ERROR):
            self.packets = []
            self.proto.buf = packet
            self.assertIsNone(self.proto.getPacket())
            self.assertEqual(len(self.packets), 1)
            self.assertEqual(self.packets[0][0], transport.MSG_DISCONNECT)
            self.assertEqual(self.packets[0][1][3:4], chr(error))

        testBad(b'\xff' * 8) # big packet
        testBad(b'\x00\x00\x00\x05\x00BCDE') # length not modulo blocksize
        oldEncryptions = self.proto.currentEncryptions
        self.proto.currentEncryptions = MockCipher()
        testBad(b'\x00\x00\x00\x08\x06AB123456', # bad MAC
                transport.DISCONNECT_MAC_ERROR)
        self.proto.currentEncryptions.decrypt = lambda x: x[:-1]
        testBad(b'\x00\x00\x00\x08\x06BCDEFGHIJK') # bad decryption
        self.proto.currentEncryptions = oldEncryptions
        self.proto.incomingCompression = MockCompression()
        def stubDecompress(payload):
            raise Exception('bad compression')
        self.proto.incomingCompression.decompress = stubDecompress
        testBad(b'\x00\x00\x00\x04\x00BCDE', # bad decompression
                transport.DISCONNECT_COMPRESSION_ERROR)
        self.flushLoggedErrors()


    def test_unimplementedPackets(self):
        """
        Test that unimplemented packet types cause MSG_UNIMPLEMENTED packets
        to be sent.
        """
        seqnum = self.proto.incomingPacketSequence
        def checkUnimplemented(seqnum=seqnum):
            self.assertEqual(self.packets[0][0],
                             transport.MSG_UNIMPLEMENTED)
            self.assertEqual(self.packets[0][1][3:4], chr(seqnum))
            self.proto.packets = []
            seqnum += 1

        self.proto.dispatchMessage(40, b'')
        checkUnimplemented()
        transport.messages[41] = b'MSG_fiction'
        self.proto.dispatchMessage(41, b'')
        checkUnimplemented()
        self.proto.dispatchMessage(60, b'')
        checkUnimplemented()
        self.proto.setService(MockService())
        self.proto.dispatchMessage(70, b'')
        checkUnimplemented()
        self.proto.dispatchMessage(71, b'')
        checkUnimplemented()


    def test_multipleClasses(self):
        """
        Test that multiple instances have distinct states.
        """
        proto = self.proto
        proto.dataReceived(self.transport.value())
        proto.currentEncryptions = MockCipher()
        proto.outgoingCompression = MockCompression()
        proto.incomingCompression = MockCompression()
        proto.setService(MockService())
        proto2 = MockTransportBase()
        proto2.makeConnection(proto_helpers.StringTransport())
        proto2.sendIgnore(b'')
        self.assertNotEqual(proto.gotVersion, proto2.gotVersion)
        self.assertNotEqual(proto.transport, proto2.transport)
        self.assertNotEqual(proto.outgoingPacketSequence,
                            proto2.outgoingPacketSequence)
        self.assertNotEqual(proto.incomingPacketSequence,
                            proto2.incomingPacketSequence)
        self.assertNotEqual(proto.currentEncryptions,
                            proto2.currentEncryptions)
        self.assertNotEqual(proto.service, proto2.service)



class BaseSSHTransportDHGroupExchangeBaseCase(BaseSSHTransportBaseCase):
    """
    Diffie-Hellman group exchange tests for TransportBase.
    """

    def test_getKey(self):
        """
        Test that _getKey generates the correct keys.
        """
        self.proto.kexAlg = self.kexAlgorithm
        self.proto.sessionID = b'EF'

        k1 = self.hashProcessor(
            b'AB' + b'CD' + b'K' + self.proto.sessionID).digest()
        k2 = self.hashProcessor(b'ABCD' + k1).digest()
        self.assertEqual(self.proto._getKey(b'K', b'AB', b'CD'), k1 + k2)



class BaseSSHTransportDHGroupExchangeSHA1Tests(
        BaseSSHTransportDHGroupExchangeBaseCase, DHGroupExchangeSHA1Mixin,
        TransportTestCase):
    """
    diffie-hellman-group-exchange-sha1 tests for TransportBase.
    """



class BaseSSHTransportDHGroupExchangeSHA256Tests(
        BaseSSHTransportDHGroupExchangeBaseCase, DHGroupExchangeSHA256Mixin,
        TransportTestCase):
    """
    diffie-hellman-group-exchange-sha256 tests for TransportBase.
    """



class ServerAndClientSSHTransportBaseCase:
    """
    Tests that need to be run on both the server and the client.
    """

    def checkDisconnected(self, kind=None):
        """
        Helper function to check if the transport disconnected.
        """
        if kind is None:
            kind = transport.DISCONNECT_PROTOCOL_ERROR
        self.assertEqual(self.packets[-1][0], transport.MSG_DISCONNECT)
        self.assertEqual(self.packets[-1][1][3:4], chr(kind))


    def connectModifiedProtocol(self, protoModification,
            kind=None):
        """
        Helper function to connect a modified protocol to the test protocol
        and test for disconnection.
        """
        if kind is None:
            kind = transport.DISCONNECT_KEY_EXCHANGE_FAILED
        proto2 = self.klass()
        protoModification(proto2)
        proto2.makeConnection(proto_helpers.StringTransport())
        self.proto.dataReceived(proto2.transport.value())
        if kind:
            self.checkDisconnected(kind)
        return proto2


    def test_disconnectIfCantMatchKex(self):
        """
        Test that the transport disconnects if it can't match the key
        exchange
        """
        def blankKeyExchanges(proto2):
            proto2.supportedKeyExchanges = []
        self.connectModifiedProtocol(blankKeyExchanges)


    def test_disconnectIfCantMatchKeyAlg(self):
        """
        Like test_disconnectIfCantMatchKex, but for the key algorithm.
        """
        def blankPublicKeys(proto2):
            proto2.supportedPublicKeys = []
        self.connectModifiedProtocol(blankPublicKeys)


    def test_disconnectIfCantMatchCompression(self):
        """
        Like test_disconnectIfCantMatchKex, but for the compression.
        """
        def blankCompressions(proto2):
            proto2.supportedCompressions = []
        self.connectModifiedProtocol(blankCompressions)


    def test_disconnectIfCantMatchCipher(self):
        """
        Like test_disconnectIfCantMatchKex, but for the encryption.
        """
        def blankCiphers(proto2):
            proto2.supportedCiphers = []
        self.connectModifiedProtocol(blankCiphers)


    def test_disconnectIfCantMatchMAC(self):
        """
        Like test_disconnectIfCantMatchKex, but for the MAC.
        """
        def blankMACs(proto2):
            proto2.supportedMACs = []
        self.connectModifiedProtocol(blankMACs)


    def test_getPeer(self):
        """
        Test that the transport's L{getPeer} method returns an
        L{SSHTransportAddress} with the L{IAddress} of the peer.
        """
        self.assertEqual(self.proto.getPeer(),
                         address.SSHTransportAddress(
                             self.proto.transport.getPeer()))


    def test_getHost(self):
        """
        Test that the transport's L{getHost} method returns an
        L{SSHTransportAddress} with the L{IAddress} of the host.
        """
        self.assertEqual(self.proto.getHost(),
                         address.SSHTransportAddress(
                             self.proto.transport.getHost()))



class ServerSSHTransportBaseCase(ServerAndClientSSHTransportBaseCase):
    """
    Base case for SSHServerTransport tests.
    """

    klass = transport.SSHServerTransport


    def setUp(self):
        TransportTestCase.setUp(self)
        self.proto.factory = MockFactory()
        self.proto.factory.startFactory()


    def tearDown(self):
        TransportTestCase.tearDown(self)
        self.proto.factory.stopFactory()
        del self.proto.factory



class ServerSSHTransportTests(ServerSSHTransportBaseCase, TransportTestCase):
    """
    Tests for SSHServerTransport.
    """

    def test_KEXINITMultipleAlgorithms(self):
        """
        Receiving a KEXINIT packet listing multiple supported algorithms will
        set up the first common algorithm found in the client's preference
        list.
        """
        self.proto.dataReceived(
            b'SSH-2.0-Twisted\r\n\x00\x00\x01\xf4\x04\x14'
            b'\x99\x99\x99\x99\x99\x99\x99\x99\x99\x99\x99\x99\x99\x99\x99'
            b'\x99\x00\x00\x00bdiffie-hellman-group1-sha1,diffie-hellman-g'
            b'roup-exchange-sha1,diffie-hellman-group-exchange-sha256\x00'
            b'\x00\x00\x0fssh-dss,ssh-rsa\x00\x00\x00\x85aes128-ctr,aes128-'
            b'cbc,aes192-ctr,aes192-cbc,aes256-ctr,aes256-cbc,cast128-ctr,c'
            b'ast128-cbc,blowfish-ctr,blowfish-cbc,3des-ctr,3des-cbc\x00'
            b'\x00\x00\x85aes128-ctr,aes128-cbc,aes192-ctr,aes192-cbc,aes25'
            b'6-ctr,aes256-cbc,cast128-ctr,cast128-cbc,blowfish-ctr,blowfis'
            b'h-cbc,3des-ctr,3des-cbc\x00\x00\x00\x12hmac-md5,hmac-sha1\x00'
            b'\x00\x00\x12hmac-md5,hmac-sha1\x00\x00\x00\tnone,zlib\x00\x00'
            b'\x00\tnone,zlib\x00\x00\x00\x00\x00\x00\x00\x00\x00\x00\x00'
            b'\x00\x00\x99\x99\x99\x99')

        # Even if as server we prefer diffie-hellman-group-exchange-sha256 the
        # client preference is used.
        self.assertEqual(self.proto.kexAlg,
                         b'diffie-hellman-group1-sha1')
        self.assertEqual(self.proto.keyAlg,
                         b'ssh-dss')
        self.assertEqual(self.proto.outgoingCompressionType,
                         b'none')
        self.assertEqual(self.proto.incomingCompressionType,
                         b'none')
        ne = self.proto.nextEncryptions
        self.assertEqual(ne.outCipType, b'aes128-ctr')
        self.assertEqual(ne.inCipType, b'aes128-ctr')
        self.assertEqual(ne.outMACType, b'hmac-md5')
        self.assertEqual(ne.inMACType, b'hmac-md5')


    def test_ignoreGuessPacketKex(self):
        """
        The client is allowed to send a guessed key exchange packet
        after it sends the KEXINIT packet.  However, if the key exchanges
        do not match, that guess packet must be ignored.  This tests that
        the packet is ignored in the case of the key exchange method not
        matching.
        """
        kexInitPacket = b'\x00' * 16 + (
            b''.join([common.NS(x) for x in
                     [b','.join(y) for y in
                      [self.proto.supportedKeyExchanges[::-1],
                       self.proto.supportedPublicKeys,
                       self.proto.supportedCiphers,
                       self.proto.supportedCiphers,
                       self.proto.supportedMACs,
                       self.proto.supportedMACs,
                       self.proto.supportedCompressions,
                       self.proto.supportedCompressions,
                       self.proto.supportedLanguages,
                       self.proto.supportedLanguages]]])) + (
            b'\xff\x00\x00\x00\x00')
        self.proto.ssh_KEXINIT(kexInitPacket)
        self.assertTrue(self.proto.ignoreNextPacket)
        self.proto.ssh_DEBUG(b"\x01\x00\x00\x00\x04test\x00\x00\x00\x00")
        self.assertTrue(self.proto.ignoreNextPacket)

        self.proto.ssh_KEX_DH_GEX_REQUEST_OLD(b'\x00\x00\x08\x00')
        self.assertFalse(self.proto.ignoreNextPacket)
        self.assertEqual(self.packets, [])
        self.proto.ignoreNextPacket = True

        self.proto.ssh_KEX_DH_GEX_REQUEST(b'\x00\x00\x08\x00' * 3)
        self.assertFalse(self.proto.ignoreNextPacket)
        self.assertEqual(self.packets, [])


    def test_ignoreGuessPacketKey(self):
        """
        Like test_ignoreGuessPacketKex, but for an incorrectly guessed
        public key format.
        """
        kexInitPacket = b'\x00' * 16 + (
            b''.join([common.NS(x) for x in
                     [b','.join(y) for y in
                      [self.proto.supportedKeyExchanges,
                       self.proto.supportedPublicKeys[::-1],
                       self.proto.supportedCiphers,
                       self.proto.supportedCiphers,
                       self.proto.supportedMACs,
                       self.proto.supportedMACs,
                       self.proto.supportedCompressions,
                       self.proto.supportedCompressions,
                       self.proto.supportedLanguages,
                       self.proto.supportedLanguages]]])) + (
            b'\xff\x00\x00\x00\x00')
        self.proto.ssh_KEXINIT(kexInitPacket)
        self.assertTrue(self.proto.ignoreNextPacket)
        self.proto.ssh_DEBUG(b"\x01\x00\x00\x00\x04test\x00\x00\x00\x00")
        self.assertTrue(self.proto.ignoreNextPacket)

        self.proto.ssh_KEX_DH_GEX_REQUEST_OLD(b'\x00\x00\x08\x00')
        self.assertFalse(self.proto.ignoreNextPacket)
        self.assertEqual(self.packets, [])
        self.proto.ignoreNextPacket = True

        self.proto.ssh_KEX_DH_GEX_REQUEST(b'\x00\x00\x08\x00' * 3)
        self.assertFalse(self.proto.ignoreNextPacket)
        self.assertEqual(self.packets, [])


    def assertKexDHInitResponse(self, kexAlgorithm):
        """
        Test that the KEXDH_INIT packet causes the server to send a
        KEXDH_REPLY with the server's public key and a signature.

        @param kexAlgorithm: The key exchange algorithm to use.
        @type kexAlgorithm: L{str}
        """
        self.proto.supportedKeyExchanges = [kexAlgorithm]
        self.proto.supportedPublicKeys = [b'ssh-rsa']
        self.proto.dataReceived(self.transport.value())

        g, p = _kex.getDHGeneratorAndPrime(kexAlgorithm)
        e = pow(g, 5000, p)

        self.proto.ssh_KEX_DH_GEX_REQUEST_OLD(common.MP(e))
        y = common.getMP(b'\x00\x00\x00\x40' + b'\x99' * 64)[0]
        f = common._MPpow(self.proto.g, y, self.proto.p)
        sharedSecret = common._MPpow(e, y, self.proto.p)

        h = sha1()
        h.update(common.NS(self.proto.ourVersionString) * 2)
        h.update(common.NS(self.proto.ourKexInitPayload) * 2)
        h.update(common.NS(self.proto.factory.publicKeys[b'ssh-rsa'].blob()))
        h.update(common.MP(e))
        h.update(f)
        h.update(sharedSecret)
        exchangeHash = h.digest()

        signature = self.proto.factory.privateKeys[b'ssh-rsa'].sign(
            exchangeHash)

        self.assertEqual(
            self.packets,
            [(transport.MSG_KEXDH_REPLY,
              common.NS(self.proto.factory.publicKeys[b'ssh-rsa'].blob())
              + f + common.NS(signature)),
             (transport.MSG_NEWKEYS, b'')])


<<<<<<< HEAD
    def test_checkBadCurveName(self):
=======
    def test_checkBad_KEX_ECDH_INIT_CurveName(self):
>>>>>>> 5f7d6770
        """
        Test that if the server receives a KEX_DH_GEX_REQUEST_OLD message
        and the key exchange algorithm is not set, we raise a ConchError.
        """
        self.proto.kexAlg = b'bad-curve'
<<<<<<< HEAD
        self.assertRaises(AttributeError, self.proto._ssh_KEX_ECDH_INIT, common.NS(b'unused-key'))


=======
        self.proto.keyAlg = b'ssh-rsa'
        self.assertRaises(UnsupportedAlgorithm, self.proto._ssh_KEX_ECDH_INIT, common.NS(b'unused-key'))


    def test_checkBad_KEX_INIT_CurveName(self):
        kexmsg = (
            b"\xAA" * 16 +
            common.NS(b'ecdh-sha2-nistp256') +
            common.NS(b'ssh-rsa') +
            common.NS(b'aes256-ctr') +
            common.NS(b'aes256-ctr') +
            common.NS(b'hmac-sha1') +
            common.NS(b'hmac-sha1') +
            common.NS(b'none') +
            common.NS(b'none') +
            common.NS(b'') +
            common.NS(b'') +
            b'\x00' + b'\x00\x00\x00\x00')

        self.proto.ssh_KEXINIT(kexmsg)
        self.assertRaises(UnsupportedAlgorithm)

>>>>>>> 5f7d6770
    def test_KEXDH_INIT_GROUP1(self):
        """
        KEXDH_INIT messages are processed when the
        diffie-hellman-group1-sha1 key exchange algorithm is requested.
        """
        self.assertKexDHInitResponse(b'diffie-hellman-group1-sha1')


    def test_KEXDH_INIT_GROUP14(self):
        """
        KEXDH_INIT messages are processed when the
        diffie-hellman-group14-sha1 key exchange algorithm is requested.
        """
        self.assertKexDHInitResponse(b'diffie-hellman-group14-sha1')


    def test_keySetup(self):
        """
        Test that _keySetup sets up the next encryption keys.
        """
        self.proto.kexAlg = b'diffie-hellman-group1-sha1'
        self.proto.nextEncryptions = MockCipher()
        self.simulateKeyExchange(b'AB', b'CD')
        self.assertEqual(self.proto.sessionID, b'CD')
        self.simulateKeyExchange(b'AB', b'EF')
        self.assertEqual(self.proto.sessionID, b'CD')
        self.assertEqual(self.packets[-1], (transport.MSG_NEWKEYS, b''))
        newKeys = [self.proto._getKey(c, b'AB', b'EF')
                   for c in iterbytes(b'ABCDEF')]
        self.assertEqual(
            self.proto.nextEncryptions.keys,
            (newKeys[1], newKeys[3], newKeys[0], newKeys[2], newKeys[5],
             newKeys[4]))


    def test_ECDH_keySetup(self):
        """
        Test that _keySetup sets up the next encryption keys.
        """
        self.proto.kexAlg = b'ecdh-sha2-nistp256'
        self.proto.nextEncryptions = MockCipher()
        self.simulateKeyExchange(b'AB', b'CD')
        self.assertEqual(self.proto.sessionID, b'CD')
        self.simulateKeyExchange(b'AB', b'EF')
        self.assertEqual(self.proto.sessionID, b'CD')
        self.assertEqual(self.packets[-1], (transport.MSG_NEWKEYS, b''))
        newKeys = [self.proto._getKey(c, b'AB', b'EF')
                   for c in iterbytes(b'ABCDEF')]
        self.assertEqual(
            self.proto.nextEncryptions.keys,
            (newKeys[1], newKeys[3], newKeys[0], newKeys[2], newKeys[5],
             newKeys[4]))


    def test_NEWKEYS(self):
        """
        Test that NEWKEYS transitions the keys in nextEncryptions to
        currentEncryptions.
        """
        self.test_KEXINITMultipleAlgorithms()

        self.proto.nextEncryptions = transport.SSHCiphers(b'none', b'none',
                                                          b'none', b'none')
        self.proto.ssh_NEWKEYS(b'')
        self.assertIs(self.proto.currentEncryptions,
                      self.proto.nextEncryptions)
        self.assertIsNone(self.proto.outgoingCompression)
        self.assertIsNone(self.proto.incomingCompression)
        self.proto.outgoingCompressionType = b'zlib'
        self.simulateKeyExchange(b'AB', b'CD')
        self.proto.ssh_NEWKEYS(b'')
        self.assertIsNotNone(self.proto.outgoingCompression)
        self.proto.incomingCompressionType = b'zlib'
        self.simulateKeyExchange(b'AB', b'EF')
        self.proto.ssh_NEWKEYS(b'')
        self.assertIsNotNone(self.proto.incomingCompression)


    def test_SERVICE_REQUEST(self):
        """
        Test that the SERVICE_REQUEST message requests and starts a
        service.
        """
        self.proto.ssh_SERVICE_REQUEST(common.NS(b'ssh-userauth'))
        self.assertEqual(self.packets, [(transport.MSG_SERVICE_ACCEPT,
                                         common.NS(b'ssh-userauth'))])
        self.assertEqual(self.proto.service.name, b'MockService')


    def test_disconnectNEWKEYSData(self):
        """
        Test that NEWKEYS disconnects if it receives data.
        """
        self.proto.ssh_NEWKEYS(b"bad packet")
        self.checkDisconnected()


    def test_disconnectSERVICE_REQUESTBadService(self):
        """
        Test that SERVICE_REQUESTS disconnects if an unknown service is
        requested.
        """
        self.proto.ssh_SERVICE_REQUEST(common.NS(b'no service'))
        self.checkDisconnected(transport.DISCONNECT_SERVICE_NOT_AVAILABLE)



class ServerSSHTransportDHGroupExchangeBaseCase(ServerSSHTransportBaseCase):
    """
    Diffie-Hellman group exchange tests for SSHServerTransport.
    """

    def test_KEX_DH_GEX_REQUEST_OLD(self):
        """
        Test that the KEX_DH_GEX_REQUEST_OLD message causes the server
        to reply with a KEX_DH_GEX_GROUP message with the correct
        Diffie-Hellman group.
        """
        self.proto.supportedKeyExchanges = [self.kexAlgorithm]
        self.proto.supportedPublicKeys = [b'ssh-rsa']
        self.proto.dataReceived(self.transport.value())
        self.proto.ssh_KEX_DH_GEX_REQUEST_OLD(b'\x00\x00\x04\x00')
        dhGenerator, dhPrime = self.proto.factory.getPrimes().get(1024)[0]
        self.assertEqual(
            self.packets,
            [(transport.MSG_KEX_DH_GEX_GROUP,
              common.MP(dhPrime) + b'\x00\x00\x00\x01\x02')])
        self.assertEqual(self.proto.g, 2)
        self.assertEqual(self.proto.p, dhPrime)


    def test_KEX_DH_GEX_REQUEST_OLD_badKexAlg(self):
        """
        Test that if the server receives a KEX_DH_GEX_REQUEST_OLD message
        and the key exchange algorithm is not set, we raise a ConchError.
        """
        self.proto.kexAlg = None
        self.assertRaises(ConchError, self.proto.ssh_KEX_DH_GEX_REQUEST_OLD,
                None)


    def test_KEX_DH_GEX_REQUEST(self):
        """
        Test that the KEX_DH_GEX_REQUEST message causes the server to reply
        with a KEX_DH_GEX_GROUP message with the correct Diffie-Hellman
        group.
        """
        self.proto.supportedKeyExchanges = [self.kexAlgorithm]
        self.proto.supportedPublicKeys = [b'ssh-rsa']
        self.proto.dataReceived(self.transport.value())
        self.proto.ssh_KEX_DH_GEX_REQUEST(b'\x00\x00\x04\x00\x00\x00\x08\x00' +
                                          b'\x00\x00\x0c\x00')
        dhGenerator, dhPrime = self.proto.factory.getPrimes().get(1024)[0]
        self.assertEqual(
            self.packets,
            [(transport.MSG_KEX_DH_GEX_GROUP,
              common.MP(dhPrime) + b'\x00\x00\x00\x01\x03')])
        self.assertEqual(self.proto.g, 3)
        self.assertEqual(self.proto.p, dhPrime)


    def test_KEX_DH_GEX_INIT_after_REQUEST_OLD(self):
        """
        Test that the KEX_DH_GEX_INIT message after the client sends
        KEX_DH_GEX_REQUEST_OLD causes the server to send a KEX_DH_GEX_INIT
        message with a public key and signature.
        """
        self.test_KEX_DH_GEX_REQUEST_OLD()
        e = pow(self.proto.g, 3, self.proto.p)
        y = common.getMP(b'\x00\x00\x00\x80' + b'\x99' * 128)[0]
        f = common._MPpow(self.proto.g, y, self.proto.p)
        sharedSecret = common._MPpow(e, y, self.proto.p)
        h = self.hashProcessor()
        h.update(common.NS(self.proto.ourVersionString) * 2)
        h.update(common.NS(self.proto.ourKexInitPayload) * 2)
        h.update(common.NS(self.proto.factory.publicKeys[b'ssh-rsa'].blob()))
        h.update(b'\x00\x00\x04\x00')
        h.update(common.MP(self.proto.p))
        h.update(common.MP(self.proto.g))
        h.update(common.MP(e))
        h.update(f)
        h.update(sharedSecret)
        exchangeHash = h.digest()
        self.proto.ssh_KEX_DH_GEX_INIT(common.MP(e))
        self.assertEqual(
            self.packets[1:],
            [(transport.MSG_KEX_DH_GEX_REPLY,
              common.NS(self.proto.factory.publicKeys[b'ssh-rsa'].blob()) +
              f + common.NS(self.proto.factory.privateKeys[b'ssh-rsa'].sign(
                            exchangeHash))),
             (transport.MSG_NEWKEYS, b'')])


    def test_KEX_DH_GEX_INIT_after_REQUEST(self):
        """
        Test that the KEX_DH_GEX_INIT message after the client sends
        KEX_DH_GEX_REQUEST causes the server to send a KEX_DH_GEX_INIT message
        with a public key and signature.
        """
        self.test_KEX_DH_GEX_REQUEST()
        e = pow(self.proto.g, 3, self.proto.p)
        y = common.getMP(b'\x00\x00\x00\x80' + b'\x99' * 128)[0]
        f = common._MPpow(self.proto.g, y, self.proto.p)
        sharedSecret = common._MPpow(e, y, self.proto.p)
        h = self.hashProcessor()
        h.update(common.NS(self.proto.ourVersionString) * 2)
        h.update(common.NS(self.proto.ourKexInitPayload) * 2)
        h.update(common.NS(self.proto.factory.publicKeys[b'ssh-rsa'].blob()))
        h.update(b'\x00\x00\x04\x00\x00\x00\x08\x00\x00\x00\x0c\x00')
        h.update(common.MP(self.proto.p))
        h.update(common.MP(self.proto.g))
        h.update(common.MP(e))
        h.update(f)
        h.update(sharedSecret)
        exchangeHash = h.digest()
        self.proto.ssh_KEX_DH_GEX_INIT(common.MP(e))
        self.assertEqual(
            self.packets[1],
            (transport.MSG_KEX_DH_GEX_REPLY,
             common.NS(self.proto.factory.publicKeys[b'ssh-rsa'].blob()) +
             f + common.NS(self.proto.factory.privateKeys[b'ssh-rsa'].sign(
                 exchangeHash))))



class ServerSSHTransportDHGroupExchangeSHA1Tests(
        ServerSSHTransportDHGroupExchangeBaseCase, DHGroupExchangeSHA1Mixin,
        TransportTestCase):
    """
    diffie-hellman-group-exchange-sha1 tests for SSHServerTransport.
    """



class ServerSSHTransportDHGroupExchangeSHA256Tests(
        ServerSSHTransportDHGroupExchangeBaseCase, DHGroupExchangeSHA256Mixin,
        TransportTestCase):
    """
    diffie-hellman-group-exchange-sha256 tests for SSHServerTransport.
    """



class ClientSSHTransportBaseCase(ServerAndClientSSHTransportBaseCase):
    """
    Base case for SSHClientTransport tests.
    """

    klass = transport.SSHClientTransport


    def verifyHostKey(self, pubKey, fingerprint):
        """
        Mock version of SSHClientTransport.verifyHostKey.
        """
        self.calledVerifyHostKey = True
        self.assertEqual(pubKey, self.blob)
        self.assertEqual(fingerprint.replace(b':', b''),
                         binascii.hexlify(md5(pubKey).digest()))
        return defer.succeed(True)


    def setUp(self):
        TransportTestCase.setUp(self)
        self.blob = keys.Key.fromString(keydata.publicRSA_openssh).blob()
        self.privObj = keys.Key.fromString(keydata.privateRSA_openssh)
        self.calledVerifyHostKey = False
        self.proto.verifyHostKey = self.verifyHostKey



class ClientSSHTransportTests(ClientSSHTransportBaseCase, TransportTestCase):
    """
    Tests for SSHClientTransport.
    """

    def test_KEXINITMultipleAlgorithms(self):
        """
        Receiving a KEXINIT packet listing multiple supported
        algorithms will set up the first common algorithm, ordered after our
        preference.
        """
        self.proto.dataReceived(
            b'SSH-2.0-Twisted\r\n\x00\x00\x01\xf4\x04\x14'
            b'\x99\x99\x99\x99\x99\x99\x99\x99\x99\x99\x99\x99\x99\x99\x99'
            b'\x99\x00\x00\x00bdiffie-hellman-group1-sha1,diffie-hellman-g'
            b'roup-exchange-sha1,diffie-hellman-group-exchange-sha256\x00'
            b'\x00\x00\x0fssh-dss,ssh-rsa\x00\x00\x00\x85aes128-ctr,aes128-'
            b'cbc,aes192-ctr,aes192-cbc,aes256-ctr,aes256-cbc,cast128-ctr,c'
            b'ast128-cbc,blowfish-ctr,blowfish-cbc,3des-ctr,3des-cbc\x00'
            b'\x00\x00\x85aes128-ctr,aes128-cbc,aes192-ctr,aes192-cbc,aes25'
            b'6-ctr,aes256-cbc,cast128-ctr,cast128-cbc,blowfish-ctr,blowfis'
            b'h-cbc,3des-ctr,3des-cbc\x00\x00\x00\x12hmac-md5,hmac-sha1\x00'
            b'\x00\x00\x12hmac-md5,hmac-sha1\x00\x00\x00\tzlib,none\x00\x00'
            b'\x00\tzlib,none\x00\x00\x00\x00\x00\x00\x00\x00\x00\x00\x00'
            b'\x00\x00\x99\x99\x99\x99')
        # Even if client prefer diffie-hellman-group1-sha1, we will go for
        # diffie-hellman-group-exchange-sha256 as this what we prefer and is
        # also supported by the server.
        self.assertEqual(self.proto.kexAlg,
                         b'diffie-hellman-group-exchange-sha256')
        self.assertEqual(self.proto.keyAlg,
                         b'ssh-rsa')
        self.assertEqual(self.proto.outgoingCompressionType,
                         b'none')
        self.assertEqual(self.proto.incomingCompressionType,
                         b'none')
        ne = self.proto.nextEncryptions
        self.assertEqual(ne.outCipType, b'aes256-ctr')
        self.assertEqual(ne.inCipType, b'aes256-ctr')
        self.assertEqual(ne.outMACType, b'hmac-sha1')
        self.assertEqual(ne.inMACType, b'hmac-sha1')


    def test_notImplementedClientMethods(self):
        """
        verifyHostKey() should return a Deferred which fails with a
        NotImplementedError exception.  connectionSecure() should raise
        NotImplementedError().
        """
        self.assertRaises(NotImplementedError, self.klass().connectionSecure)
        def _checkRaises(f):
            f.trap(NotImplementedError)
        d = self.klass().verifyHostKey(None, None)
        return d.addCallback(self.fail).addErrback(_checkRaises)


    def assertKexInitResponseForDH(self, kexAlgorithm):
        """
        Test that a KEXINIT packet with a group1 or group14 key exchange
        results in a correct KEXDH_INIT response.

        @param kexAlgorithm: The key exchange algorithm to use
        @type kexAlgorithm: L{str}
        """
        self.proto.supportedKeyExchanges = [kexAlgorithm]

        # Imitate reception of server key exchange request contained
        # in data returned by self.transport.value()
        self.proto.dataReceived(self.transport.value())

        self.assertEqual(common.MP(self.proto.x)[5:], b'\x99' * 64)

        # Data sent to server should be a transport.MSG_KEXDH_INIT
        # message containing our public key.
        self.assertEqual(
            self.packets, [(transport.MSG_KEXDH_INIT, self.proto.e)])


    def test_KEXINIT_group14(self):
        """
        KEXINIT messages requesting diffie-hellman-group14-sha1 result in
        KEXDH_INIT responses.
        """
        self.assertKexInitResponseForDH(b'diffie-hellman-group14-sha1')


    def test_KEXINIT_group1(self):
        """
        KEXINIT messages requesting diffie-hellman-group1-sha1 result in
        KEXDH_INIT responses.
        """
        self.assertKexInitResponseForDH(b'diffie-hellman-group1-sha1')


    def test_KEXINIT_badKexAlg(self):
        """
        Test that the client raises a ConchError if it receives a
        KEXINIT message but doesn't have a key exchange algorithm that we
        understand.
        """
        self.proto.supportedKeyExchanges = [b'diffie-hellman-group2-sha1']
        data = self.transport.value().replace(b'group1', b'group2')
        self.assertRaises(ConchError, self.proto.dataReceived, data)


    def test_KEXDH_REPLY(self):
        """
        Test that the KEXDH_REPLY message verifies the server.
        """
        self.test_KEXINIT_group1()

        sharedSecret = common._MPpow(self.proto.g, self.proto.x,
                                        self.proto.p)
        h = sha1()
        h.update(common.NS(self.proto.ourVersionString) * 2)
        h.update(common.NS(self.proto.ourKexInitPayload) * 2)
        h.update(common.NS(self.blob))
        h.update(self.proto.e)
        h.update(b'\x00\x00\x00\x01\x02') # f
        h.update(sharedSecret)
        exchangeHash = h.digest()

        def _cbTestKEXDH_REPLY(value):
            self.assertIsNone(value)
            self.assertTrue(self.calledVerifyHostKey)
            self.assertEqual(self.proto.sessionID, exchangeHash)

        signature = self.privObj.sign(exchangeHash)

        d = self.proto.ssh_KEX_DH_GEX_GROUP(
            (common.NS(self.blob) + b'\x00\x00\x00\x01\x02' +
             common.NS(signature)))
        d.addCallback(_cbTestKEXDH_REPLY)

        return d


    def test_keySetup(self):
        """
        Test that _keySetup sets up the next encryption keys.
        """
        self.proto.kexAlg = b'diffie-hellman-group1-sha1'
        self.proto.nextEncryptions = MockCipher()
        self.simulateKeyExchange(b'AB', b'CD')
        self.assertEqual(self.proto.sessionID, b'CD')
        self.simulateKeyExchange(b'AB', b'EF')
        self.assertEqual(self.proto.sessionID, b'CD')
        self.assertEqual(self.packets[-1], (transport.MSG_NEWKEYS, b''))
        newKeys = [self.proto._getKey(c, b'AB', b'EF')
                   for c in iterbytes(b'ABCDEF')]
        self.assertEqual(self.proto.nextEncryptions.keys,
                          (newKeys[0], newKeys[2], newKeys[1], newKeys[3],
                           newKeys[4], newKeys[5]))


    def test_NEWKEYS(self):
        """
        Test that NEWKEYS transitions the keys from nextEncryptions to
        currentEncryptions.
        """
        self.test_KEXINITMultipleAlgorithms()
        secure = [False]
        def stubConnectionSecure():
            secure[0] = True
        self.proto.connectionSecure = stubConnectionSecure

        self.proto.nextEncryptions = transport.SSHCiphers(
            b'none', b'none', b'none', b'none')
        self.simulateKeyExchange(b'AB', b'CD')
        self.assertIsNot(self.proto.currentEncryptions,
                         self.proto.nextEncryptions)

        self.proto.nextEncryptions = MockCipher()
        self.proto.ssh_NEWKEYS(b'')
        self.assertIsNone(self.proto.outgoingCompression)
        self.assertIsNone(self.proto.incomingCompression)
        self.assertIs(self.proto.currentEncryptions,
                      self.proto.nextEncryptions)
        self.assertTrue(secure[0])
        self.proto.outgoingCompressionType = b'zlib'
        self.simulateKeyExchange(b'AB', b'GH')
        self.proto.ssh_NEWKEYS(b'')
        self.assertIsNotNone(self.proto.outgoingCompression)
        self.proto.incomingCompressionType = b'zlib'
        self.simulateKeyExchange(b'AB', b'IJ')
        self.proto.ssh_NEWKEYS(b'')
        self.assertIsNotNone(self.proto.incomingCompression)


    def test_SERVICE_ACCEPT(self):
        """
        Test that the SERVICE_ACCEPT packet starts the requested service.
        """
        self.proto.instance = MockService()
        self.proto.ssh_SERVICE_ACCEPT(b'\x00\x00\x00\x0bMockService')
        self.assertTrue(self.proto.instance.started)


    def test_requestService(self):
        """
        Test that requesting a service sends a SERVICE_REQUEST packet.
        """
        self.proto.requestService(MockService())
        self.assertEqual(self.packets, [(transport.MSG_SERVICE_REQUEST,
                                         b'\x00\x00\x00\x0bMockService')])


    def test_disconnectKEXDH_REPLYBadSignature(self):
        """
        Test that KEXDH_REPLY disconnects if the signature is bad.
        """
        self.test_KEXDH_REPLY()
        self.proto._continueKEXDH_REPLY(None, self.blob, 3, b"bad signature")
        self.checkDisconnected(transport.DISCONNECT_KEY_EXCHANGE_FAILED)


    def test_disconnectKEX_ECDH_REPLYBadSignature(self):
        """
        Test that KEX_ECDH_REPLY disconnects if the signature is bad.
        """
        kexmsg = (
            b"\xAA" * 16 +
            common.NS(b'ecdh-sha2-nistp256') +
            common.NS(b'ssh-rsa') +
            common.NS(b'aes256-ctr') +
            common.NS(b'aes256-ctr') +
            common.NS(b'hmac-sha1') +
            common.NS(b'hmac-sha1') +
            common.NS(b'none') +
            common.NS(b'none') +
            common.NS(b'') +
            common.NS(b'') +
            b'\x00' + b'\x00\x00\x00\x00')

        self.proto.ssh_KEXINIT(kexmsg)

        self.proto.dataReceived(b"SSH-2.0-OpenSSH\r\n")

        self.proto.ecPriv = ec.generate_private_key(ec.SECP256R1(), default_backend())
        self.proto.ecPub = self.proto.ecPriv.public_key()

        # Generate the private key
        thisPriv = ec.generate_private_key(ec.SECP256R1(), default_backend())
        # Get the public key
        thisPub = thisPriv.public_key()
        encPub = thisPub.public_numbers().encode_point()
        self.proto.curve = ec.SECP256R1()

        self.proto.kexAlg = b'ecdh-sha2-nistp256'

        self.proto.ssh_KEX_ECDH_REPLY(common.NS(MockFactory().getPublicKeys()[b'ssh-rsa'].blob()) +
                                       common.NS(encPub) + common.NS(b'bad-signature'))

        self.checkDisconnected(transport.DISCONNECT_KEY_EXCHANGE_FAILED)


    def test_disconnectNEWKEYSData(self):
        """
        Test that NEWKEYS disconnects if it receives data.
        """
        self.proto.ssh_NEWKEYS(b"bad packet")
        self.checkDisconnected()


    def test_disconnectSERVICE_ACCEPT(self):
        """
        Test that SERVICE_ACCEPT disconnects if the accepted protocol is
        differet from the asked-for protocol.
        """
        self.proto.instance = MockService()
        self.proto.ssh_SERVICE_ACCEPT(b'\x00\x00\x00\x03bad')
        self.checkDisconnected()


    def test_noPayloadSERVICE_ACCEPT(self):
        """
        Some commercial SSH servers don't send a payload with the
        SERVICE_ACCEPT message.  Conch pretends that it got the correct
        name of the service.
        """
        self.proto.instance = MockService()
        self.proto.ssh_SERVICE_ACCEPT(b'') # no payload
        self.assertTrue(self.proto.instance.started)
        self.assertEqual(len(self.packets), 0) # not disconnected



class ClientSSHTransportDHGroupExchangeBaseCase(ClientSSHTransportBaseCase):
    """
    Diffie-Hellman group exchange tests for SSHClientTransport.
    """

    def test_KEXINIT_groupexchange(self):
        """
        KEXINIT packet with a group-exchange key exchange results
        in a KEX_DH_GEX_REQUEST message.
        """
        self.proto.supportedKeyExchanges = [self.kexAlgorithm]
        self.proto.dataReceived(self.transport.value())
        # The response will include our advertised group sizes.
        self.assertEqual(self.packets, [(
            transport.MSG_KEX_DH_GEX_REQUEST,
            b'\x00\x00\x04\x00\x00\x00\x08\x00\x00\x00\x20\x00')])


    def test_KEX_DH_GEX_GROUP(self):
        """
        Test that the KEX_DH_GEX_GROUP message results in a
        KEX_DH_GEX_INIT message with the client's Diffie-Hellman public key.
        """
        self.test_KEXINIT_groupexchange()
        self.proto.ssh_KEX_DH_GEX_GROUP(
            b'\x00\x00\x00\x01\x0f\x00\x00\x00\x01\x02')
        self.assertEqual(self.proto.p, 15)
        self.assertEqual(self.proto.g, 2)
        self.assertEqual(common.MP(self.proto.x)[5:], b'\x99' * 40)
        self.assertEqual(self.proto.e,
                          common.MP(pow(2, self.proto.x, 15)))
        self.assertEqual(self.packets[1:], [(transport.MSG_KEX_DH_GEX_INIT,
                                              self.proto.e)])


    def test_KEX_DH_GEX_REPLY(self):
        """
        Test that the KEX_DH_GEX_REPLY message results in a verified
        server.
        """
        self.test_KEX_DH_GEX_GROUP()
        sharedSecret = common._MPpow(3, self.proto.x, self.proto.p)
        h = self.hashProcessor()
        h.update(common.NS(self.proto.ourVersionString) * 2)
        h.update(common.NS(self.proto.ourKexInitPayload) * 2)
        h.update(common.NS(self.blob))
        # Here is the wire format for advertised min, pref and max DH sizes.
        h.update(b'\x00\x00\x04\x00\x00\x00\x08\x00\x00\x00\x20\x00')
        h.update(b'\x00\x00\x00\x01\x0f\x00\x00\x00\x01\x02')
        h.update(self.proto.e)
        h.update(b'\x00\x00\x00\x01\x03') # f
        h.update(sharedSecret)
        exchangeHash = h.digest()

        def _cbTestKEX_DH_GEX_REPLY(value):
            self.assertIsNone(value)
            self.assertTrue(self.calledVerifyHostKey)
            self.assertEqual(self.proto.sessionID, exchangeHash)

        signature = self.privObj.sign(exchangeHash)

        d = self.proto.ssh_KEX_DH_GEX_REPLY(
            common.NS(self.blob) +
            b'\x00\x00\x00\x01\x03' +
            common.NS(signature))
        d.addCallback(_cbTestKEX_DH_GEX_REPLY)
        return d


    def test_disconnectGEX_REPLYBadSignature(self):
        """
        Test that KEX_DH_GEX_REPLY disconnects if the signature is bad.
        """
        self.test_KEX_DH_GEX_REPLY()
        self.proto._continueGEX_REPLY(None, self.blob, 3, b"bad signature")
        self.checkDisconnected(transport.DISCONNECT_KEY_EXCHANGE_FAILED)



class ClientSSHTransportDHGroupExchangeSHA1Tests(
        ClientSSHTransportDHGroupExchangeBaseCase, DHGroupExchangeSHA1Mixin,
        TransportTestCase):
    """
    diffie-hellman-group-exchange-sha1 tests for SSHClientTransport.
    """



class ClientSSHTransportDHGroupExchangeSHA256Tests(
        ClientSSHTransportDHGroupExchangeBaseCase, DHGroupExchangeSHA256Mixin,
        TransportTestCase):
    """
    diffie-hellman-group-exchange-sha256 tests for SSHClientTransport.
    """



class GetMACTests(unittest.TestCase):
    """
    Tests for L{SSHCiphers._getMAC}.
    """
    if dependencySkip:
        skip = dependencySkip


    def setUp(self):
        self.ciphers = transport.SSHCiphers(b'A', b'B', b'C', b'D')


    def getSharedSecret(self):
        """
        Generate a new shared secret to be used with the tests.

        @return: A new secret.
        @rtype: L{bytes}
        """
        return insecureRandom(64)


    def assertGetMAC(self, hmacName, hashProcessor, digestSize, blockPadSize):
        """
        Check that when L{SSHCiphers._getMAC} is called with a supportd HMAC
        algorithm name it returns a tuple of
        (digest object, inner pad, outer pad, digest size) with a C{key}
        attribute set to the value of the key supplied.

        @param hmacName: Identifier of HMAC algorithm.
        @type hmacName: L{bytes}

        @param hashProcessor: Callable for the hash algorithm.
        @type hashProcessor: C{callable}

        @param digestSize: Size of the digest for algorithm.
        @type digestSize: L{int}

        @param blockPadSize: Size of padding applied to the shared secret to
            match the block size.
        @type blockPadSize: L{int}
        """
        secret = self.getSharedSecret()

        params = self.ciphers._getMAC(hmacName, secret)

        key = secret[:digestSize] + b'\x00' * blockPadSize
        innerPad = b''.join(chr(ord(b) ^ 0x36) for b in iterbytes(key))
        outerPad = b''.join(chr(ord(b) ^ 0x5c) for b in iterbytes(key))
        self.assertEqual(
            (hashProcessor, innerPad, outerPad, digestSize), params)
        self.assertEqual(key, params.key)


    def test_hmacsha2512(self):
        """
        When L{SSHCiphers._getMAC} is called with the C{b"hmac-sha2-512"} MAC
        algorithm name it returns a tuple of (sha512 digest object, inner pad,
        outer pad, sha512 digest size) with a C{key} attribute set to the
        value of the key supplied.
        """
        self.assertGetMAC(
            b"hmac-sha2-512", sha512, digestSize=64, blockPadSize=64)

        def test_hmacsha2384(self):
            """
            When L{SSHCiphers._getMAC} is called with the C{b"hmac-sha2-384"} MAC
            algorithm name it returns a tuple of (sha384 digest object, inner pad,
            outer pad, sha384 digest size) with a C{key} attribute set to the
            value of the key supplied.
            """
            self.assertGetMAC(
                b"hmac-sha2-384", sha384, digestSize=48, blockPadSize=64)


    def test_hmacsha2256(self):
        """
        When L{SSHCiphers._getMAC} is called with the C{b"hmac-sha2-256"} MAC
        algorithm name it returns a tuple of (sha256 digest object, inner pad,
        outer pad, sha256 digest size) with a C{key} attribute set to the
        value of the key supplied.
        """
        self.assertGetMAC(
            b"hmac-sha2-256", sha256, digestSize=32, blockPadSize=32)


    def test_hmacsha1(self):
        """
        When L{SSHCiphers._getMAC} is called with the C{b"hmac-sha1"} MAC
        algorithm name it returns a tuple of (sha1 digest object, inner pad,
        outer pad, sha1 digest size) with a C{key} attribute set to the value
        of the key supplied.
        """
        self.assertGetMAC(b"hmac-sha1", sha1, digestSize=20, blockPadSize=44)


    def test_hmacmd5(self):
        """
        When L{SSHCiphers._getMAC} is called with the C{b"hmac-md5"} MAC
        algorithm name it returns a tuple of (md5 digest object, inner pad,
        outer pad, md5 digest size) with a C{key} attribute set to the value of
        the key supplied.
        """
        self.assertGetMAC(b"hmac-md5", md5, digestSize=16, blockPadSize=48)


    def test_none(self):
        """
        When L{SSHCiphers._getMAC} is called with the C{b"none"} MAC algorithm
        name it returns a tuple of (None, "", "", 0).
        """
        key = self.getSharedSecret()

        params = self.ciphers._getMAC(b"none", key)

        self.assertEqual((None, b"", b"", 0), params)



class SSHCiphersTests(unittest.TestCase):
    """
    Tests for the SSHCiphers helper class.
    """
    if dependencySkip:
        skip = dependencySkip


    def test_init(self):
        """
        Test that the initializer sets up the SSHCiphers object.
        """
        ciphers = transport.SSHCiphers(b'A', b'B', b'C', b'D')
        self.assertEqual(ciphers.outCipType, b'A')
        self.assertEqual(ciphers.inCipType, b'B')
        self.assertEqual(ciphers.outMACType, b'C')
        self.assertEqual(ciphers.inMACType, b'D')


    def test_getCipher(self):
        """
        Test that the _getCipher method returns the correct cipher.
        """
        ciphers = transport.SSHCiphers(b'A', b'B', b'C', b'D')
        iv = key = b'\x00' * 16
        for cipName, (algClass, keySize, counter) in ciphers.cipherMap.items():
            cip = ciphers._getCipher(cipName, iv, key)
            if cipName == b'none':
                self.assertIsInstance(cip, transport._DummyCipher)
            else:
                self.assertIsInstance(cip.algorithm, algClass)


    def test_setKeysCiphers(self):
        """
        Test that setKeys sets up the ciphers.
        """
        key = b'\x00' * 64
        for cipName in transport.SSHTransportBase.supportedCiphers:
            modName, keySize, counter = transport.SSHCiphers.cipherMap[cipName]
            encCipher = transport.SSHCiphers(cipName, b'none', b'none',
                                             b'none')
            decCipher = transport.SSHCiphers(b'none', cipName, b'none',
                                             b'none')
            cip = encCipher._getCipher(cipName, key, key)
            bs = cip.algorithm.block_size // 8
            encCipher.setKeys(key, key, b'', b'', b'', b'')
            decCipher.setKeys(b'', b'', key, key, b'', b'')
            self.assertEqual(encCipher.encBlockSize, bs)
            self.assertEqual(decCipher.decBlockSize, bs)
            encryptor = cip.encryptor()
            enc = encryptor.update(key[:bs])
            enc2 = encryptor.update(key[:bs])
            self.assertEqual(encCipher.encrypt(key[:bs]), enc)
            self.assertEqual(encCipher.encrypt(key[:bs]), enc2)
            self.assertEqual(decCipher.decrypt(enc), key[:bs])
            self.assertEqual(decCipher.decrypt(enc2), key[:bs])


    def test_setKeysMACs(self):
        """
        Test that setKeys sets up the MACs.
        """
        key = b'\x00' * 64
        for macName, mod in transport.SSHCiphers.macMap.items():
            outMac = transport.SSHCiphers(b'none', b'none', macName, b'none')
            inMac = transport.SSHCiphers(b'none', b'none', b'none', macName)
            outMac.setKeys(b'', b'', b'', b'', key, b'')
            inMac.setKeys(b'', b'', b'', b'', b'', key)
            if mod:
                ds = mod().digest_size
            else:
                ds = 0
            self.assertEqual(inMac.verifyDigestSize, ds)
            if mod:
                mod, i, o, ds = outMac._getMAC(macName, key)
            seqid = 0
            data = key
            packet = b'\x00' * 4 + key
            if mod:
                mac = mod(o + mod(i + packet).digest()).digest()
            else:
                mac = b''
            self.assertEqual(outMac.makeMAC(seqid, data), mac)
            self.assertTrue(inMac.verify(seqid, data, mac))


    def test_makeMAC(self):
        """
        L{SSHCiphers.makeMAC} computes the HMAC of an outgoing SSH message with
        a particular sequence id and content data.
        """
        # Use the test vectors given in the appendix of RFC 2104.
        vectors = [
            (b"\x0b" * 16, b"Hi There",
             b"9294727a3638bb1c13f48ef8158bfc9d"),
            (b"Jefe", b"what do ya want for nothing?",
             b"750c783e6ab0b503eaa86e310a5db738"),
            (b"\xAA" * 16, b"\xDD" * 50,
             b"56be34521d144c88dbb8c733f0e8b3f6"),
            ]

        for key, data, mac in vectors:
            outMAC = transport.SSHCiphers(b'none', b'none', b'hmac-md5',
                                          b'none')
            outMAC.outMAC = outMAC._getMAC(b"hmac-md5", key)
            (seqid,) = struct.unpack('>L', data[:4])
            shortened = data[4:]
            self.assertEqual(
                mac, binascii.hexlify(outMAC.makeMAC(seqid, shortened)),
                "Failed HMAC test vector; key=%r data=%r" % (key, data))



class TransportLoopbackTests(unittest.TestCase):
    """
    Test the server transport and client transport against each other,
    """
    if dependencySkip:
        skip = dependencySkip


    def _runClientServer(self, mod):
        """
        Run an async client and server, modifying each using the mod function
        provided.  Returns a Deferred called back when both Protocols have
        disconnected.

        @type mod: C{func}
        @rtype: C{defer.Deferred}
        """
        factory = MockFactory()
        server = transport.SSHServerTransport()
        server.factory = factory
        factory.startFactory()
        server.errors = []
        server.receiveError = lambda code, desc: server.errors.append((
                code, desc))
        client = transport.SSHClientTransport()
        client.verifyHostKey = lambda x, y: defer.succeed(None)
        client.errors = []
        client.receiveError = lambda code, desc: client.errors.append((
                code, desc))
        client.connectionSecure = lambda: client.loseConnection()
        server = mod(server)
        client = mod(client)
        def check(ignored, server, client):
            name = repr([server.supportedCiphers[0],
                         server.supportedMACs[0],
                         server.supportedKeyExchanges[0],
                         server.supportedCompressions[0]])
            self.assertEqual(client.errors, [])
            self.assertEqual(server.errors, [(
                        transport.DISCONNECT_CONNECTION_LOST,
                        b"user closed connection")])
            if server.supportedCiphers[0] == b'none':
                self.assertFalse(server.isEncrypted(), name)
                self.assertFalse(client.isEncrypted(), name)
            else:
                self.assertTrue(server.isEncrypted(), name)
                self.assertTrue(client.isEncrypted(), name)
            if server.supportedMACs[0] == b'none':
                self.assertFalse(server.isVerified(), name)
                self.assertFalse(client.isVerified(), name)
            else:
                self.assertTrue(server.isVerified(), name)
                self.assertTrue(client.isVerified(), name)

        d = loopback.loopbackAsync(server, client)
        d.addCallback(check, server, client)
        return d


    def test_ciphers(self):
        """
        Test that the client and server play nicely together, in all
        the various combinations of ciphers.
        """
        deferreds = []
        for cipher in transport.SSHTransportBase.supportedCiphers + [b'none']:
            def setCipher(proto):
                proto.supportedCiphers = [cipher]
                return proto
            deferreds.append(self._runClientServer(setCipher))
        return defer.DeferredList(deferreds, fireOnOneErrback=True)


    def test_macs(self):
        """
        Like test_ciphers, but for the various MACs.
        """
        deferreds = []
        for mac in transport.SSHTransportBase.supportedMACs + [b'none']:
            def setMAC(proto):
                proto.supportedMACs = [mac]
                return proto
            deferreds.append(self._runClientServer(setMAC))
        return defer.DeferredList(deferreds, fireOnOneErrback=True)


    def test_keyexchanges(self):
        """
        Like test_ciphers, but for the various key exchanges.
        """
        deferreds = []
        for kexAlgorithm in transport.SSHTransportBase.supportedKeyExchanges:
            def setKeyExchange(proto):
                proto.supportedKeyExchanges = [kexAlgorithm]
                return proto
            deferreds.append(self._runClientServer(setKeyExchange))
        return defer.DeferredList(deferreds, fireOnOneErrback=True)


    def test_compressions(self):
        """
        Like test_ciphers, but for the various compressions.
        """
        deferreds = []
        for compression in transport.SSHTransportBase.supportedCompressions:
            def setCompression(proto):
                proto.supportedCompressions = [compression]
                return proto
            deferreds.append(self._runClientServer(setCompression))
        return defer.DeferredList(deferreds, fireOnOneErrback=True)



class RandomNumberTests(unittest.TestCase):
    """
    Tests for the random number generator L{_getRandomNumber} and private
    key generator L{_generateX}.
    """
    if dependencySkip:
        skip = dependencySkip


    def test_usesSuppliedRandomFunction(self):
        """
        L{_getRandomNumber} returns an integer constructed directly from the
        bytes returned by the random byte generator passed to it.
        """
        def random(data):
            # The number of bytes requested will be the value of each byte
            # we return.
            return chr(data) * data
        self.assertEqual(
            transport._getRandomNumber(random, 32),
            4 << 24 | 4 << 16 | 4 << 8 | 4)


    def test_rejectsNonByteMultiples(self):
        """
        L{_getRandomNumber} raises L{ValueError} if the number of bits
        passed to L{_getRandomNumber} is not a multiple of 8.
        """
        self.assertRaises(
            ValueError,
            transport._getRandomNumber, None, 9)


    def test_excludesSmall(self):
        """
        If the random byte generator passed to L{_generateX} produces bytes
        which would result in 0 or 1 being returned, these bytes are
        discarded and another attempt is made to produce a larger value.
        """
        results = [chr(0), chr(1), chr(127)]
        def random(data):
            return results.pop(0) * data
        self.assertEqual(
            transport._generateX(random, 8),
            127)


    def test_excludesLarge(self):
        """
        If the random byte generator passed to L{_generateX} produces bytes
        which would result in C{(2 ** bits) - 1} being returned, these bytes
        are discarded and another attempt is made to produce a smaller
        value.
        """
        results = [chr(255), chr(64)]
        def random(data):
            return results.pop(0) * data
        self.assertEqual(
            transport._generateX(random, 8),
            64)<|MERGE_RESOLUTION|>--- conflicted
+++ resolved
@@ -26,10 +26,7 @@
     from twisted.conch.test import keydata
     from cryptography.hazmat.backends import default_backend
     from cryptography.hazmat.primitives.asymmetric import ec
-<<<<<<< HEAD
-=======
     from cryptography.exceptions import UnsupportedAlgorithm
->>>>>>> 5f7d6770
 else:
     if pyasn1 is None:
         dependencySkip = "Cannot run without PyASN1"
@@ -1417,21 +1414,12 @@
              (transport.MSG_NEWKEYS, b'')])
 
 
-<<<<<<< HEAD
-    def test_checkBadCurveName(self):
-=======
     def test_checkBad_KEX_ECDH_INIT_CurveName(self):
->>>>>>> 5f7d6770
         """
         Test that if the server receives a KEX_DH_GEX_REQUEST_OLD message
         and the key exchange algorithm is not set, we raise a ConchError.
         """
         self.proto.kexAlg = b'bad-curve'
-<<<<<<< HEAD
-        self.assertRaises(AttributeError, self.proto._ssh_KEX_ECDH_INIT, common.NS(b'unused-key'))
-
-
-=======
         self.proto.keyAlg = b'ssh-rsa'
         self.assertRaises(UnsupportedAlgorithm, self.proto._ssh_KEX_ECDH_INIT, common.NS(b'unused-key'))
 
@@ -1454,7 +1442,6 @@
         self.proto.ssh_KEXINIT(kexmsg)
         self.assertRaises(UnsupportedAlgorithm)
 
->>>>>>> 5f7d6770
     def test_KEXDH_INIT_GROUP1(self):
         """
         KEXDH_INIT messages are processed when the
