--- conflicted
+++ resolved
@@ -481,11 +481,7 @@
     ]
 
     supportedKeyExchanges = _kex.getSupportedKeyExchanges()
-<<<<<<< HEAD
-    supportedPublicKeys = [b'ssh-rsa', b'ssh-dss', b'ssh-ed25519']
-=======
     supportedPublicKeys = []
->>>>>>> 123cbb7a
 
     # Add the supported EC keys, and change the name from ecdh* to ecdsa*
     for eckey in supportedKeyExchanges:
