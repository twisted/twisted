# -*- test-case-name: twisted.conch.test.test_transport -*-
# Copyright (c) Twisted Matrix Laboratories.
# See LICENSE for details.

"""
The lowest level SSH protocol.  This handles the key negotiation, the
encryption and the compression.  The transport layer is described in
RFC 4253.

Maintainer: Paul Swartz
"""

from __future__ import absolute_import, division

import binascii
import hmac
import struct
import zlib

from hashlib import md5, sha1, sha256, sha384, sha512
<<<<<<< HEAD

import nacl.public
# Use crypto_scalarmult instead of Box for shared secret.
from nacl.bindings.crypto_scalarmult import crypto_scalarmult
=======
>>>>>>> 9e1b0c49

from cryptography.exceptions import UnsupportedAlgorithm
from cryptography.hazmat.backends import default_backend
from cryptography.hazmat.primitives.ciphers import algorithms, modes, Cipher
from cryptography.hazmat.primitives.asymmetric import ec

from twisted.internet import protocol, defer
from twisted.python import log, randbytes
from twisted.python.compat import networkString, iterbytes, _bytesChr as chr

# This import is needed if SHA256 hashing is used.
#from twisted.python.compat import nativeString

from twisted.conch.ssh import address, keys, _kex
from twisted.conch.ssh.common import (
    NS, getNS, MP, getMP, _MPpow, ffs, int_from_bytes
)



def _getRandomNumber(random, bits):
    """
    Generate a random number in the range [0, 2 ** bits).

    @type random: L{callable}
    @param random: A callable taking a count of bytes and returning that many
    random bytes.

    @type bits: L{int}
    @param bits: The number of bits in the result.

    @rtype: L{int} or L{long}
    @return: The newly generated random number.

    @raise ValueError: if C{bits} is not a multiple of 8.
    """
    if bits % 8:
        raise ValueError("bits (%d) must be a multiple of 8" % (bits,))
    return int_from_bytes(random(bits // 8), 'big')



def _generateX(random, bits):
    """
    Generate a new value for the private key x.

    From RFC 2631, section 2.2::

        X9.42 requires that the private key x be in the interval
        [2, (q - 2)].  x should be randomly generated in this interval.

    @type random: L{callable}
    @param random: A callable taking a count of bytes and returning that many
    random bytes.

    @type bits: L{int}
    @param bits: The size of the key to generate, in bits.

    @rtype: L{int}
    @return: A suitable 'x' value.
    """
    while True:
        x = _getRandomNumber(random, bits)
        if 2 <= x <= (2 ** bits) - 2:
            return x



class _MACParams(tuple):
    """
    L{_MACParams} represents the parameters necessary to compute SSH MAC
    (Message Authenticate Codes).

    L{_MACParams} is a L{tuple} subclass to maintain compatibility with older
    versions of the code.  The elements of a L{_MACParams} are::

        0. The digest object used for the MAC
        1. The inner pad ("ipad") string
        2. The outer pad ("opad") string
        3. The size of the digest produced by the digest object

    L{_MACParams} is also an object lesson in why tuples are a bad type for
    public APIs.

    @ivar key: The HMAC key which will be used.
    """



class SSHCiphers:
    """
    SSHCiphers represents all the encryption operations that need to occur
    to encrypt and authenticate the SSH connection.

    @cvar cipherMap: A dictionary mapping SSH encryption names to 3-tuples of
        (<cryptography.hazmat.primitives.interfaces.CipherAlgorithm>,
        <block size>, <cryptography.hazmat.primitives.interfaces.Mode>)
    @cvar macMap: A dictionary mapping SSH MAC names to hash modules.

    @ivar outCipType: the string type of the outgoing cipher.
    @ivar inCipType: the string type of the incoming cipher.
    @ivar outMACType: the string type of the incoming MAC.
    @ivar inMACType: the string type of the incoming MAC.
    @ivar encBlockSize: the block size of the outgoing cipher.
    @ivar decBlockSize: the block size of the incoming cipher.
    @ivar verifyDigestSize: the size of the incoming MAC.
    @ivar outMAC: a tuple of (<hash module>, <inner key>, <outer key>,
        <digest size>) representing the outgoing MAC.
    @ivar inMAc: see outMAC, but for the incoming MAC.
    """

    cipherMap = {
        b'3des-cbc': (algorithms.TripleDES, 24, modes.CBC),
        b'blowfish-cbc': (algorithms.Blowfish, 16, modes.CBC),
        b'aes256-cbc': (algorithms.AES, 32, modes.CBC),
        b'aes192-cbc': (algorithms.AES, 24, modes.CBC),
        b'aes128-cbc': (algorithms.AES, 16, modes.CBC),
        b'cast128-cbc': (algorithms.CAST5, 16, modes.CBC),
        b'aes128-ctr': (algorithms.AES, 16, modes.CTR),
        b'aes192-ctr': (algorithms.AES, 24, modes.CTR),
        b'aes256-ctr': (algorithms.AES, 32, modes.CTR),
        b'3des-ctr': (algorithms.TripleDES, 24, modes.CTR),
        b'blowfish-ctr': (algorithms.Blowfish, 16, modes.CTR),
        b'cast128-ctr': (algorithms.CAST5, 16, modes.CTR),
        b'none': (None, 0, modes.CBC),
    }
    macMap = {
        b'hmac-sha2-512': sha512,
        b'hmac-sha2-384': sha384,
        b'hmac-sha2-256': sha256,
        b'hmac-sha1': sha1,
        b'hmac-md5': md5,
        b'none': None
     }


    def __init__(self, outCip, inCip, outMac, inMac):
        self.outCipType = outCip
        self.inCipType = inCip
        self.outMACType = outMac
        self.inMACType = inMac
        self.encBlockSize = 0
        self.decBlockSize = 0
        self.verifyDigestSize = 0
        self.outMAC = (None, b'', b'', 0)
        self.inMAC = (None, b'', b'', 0)


    def setKeys(self, outIV, outKey, inIV, inKey, outInteg, inInteg):
        """
        Set up the ciphers and hashes using the given keys,

        @param outIV: the outgoing initialization vector
        @param outKey: the outgoing encryption key
        @param inIV: the incoming initialization vector
        @param inKey: the incoming encryption key
        @param outInteg: the outgoing integrity key
        @param inInteg: the incoming integrity key.
        """
        o = self._getCipher(self.outCipType, outIV, outKey)
        self.encryptor = o.encryptor()
        self.encBlockSize = o.algorithm.block_size // 8
        o = self._getCipher(self.inCipType, inIV, inKey)
        self.decryptor = o.decryptor()
        self.decBlockSize = o.algorithm.block_size // 8
        self.outMAC = self._getMAC(self.outMACType, outInteg)
        self.inMAC = self._getMAC(self.inMACType, inInteg)
        if self.inMAC:
            self.verifyDigestSize = self.inMAC[3]


    def _getCipher(self, cip, iv, key):
        """
        Creates an initialized cipher object.

        @param cip: the name of the cipher, maps into cipherMap
        @param iv: the initialzation vector
        @param key: the encryption key

        @return: the cipher object.
        """
        algorithmClass, keySize, modeClass = self.cipherMap[cip]
        if algorithmClass is None:
            return _DummyCipher()

        return Cipher(
            algorithmClass(key[:keySize]),
            modeClass(iv[:algorithmClass.block_size // 8]),
            backend=default_backend(),
        )


    def _getMAC(self, mac, key):
        """
        Gets a 4-tuple representing the message authentication code.
        (<hash module>, <inner hash value>, <outer hash value>,
        <digest size>)

        @type mac: L{bytes}
        @param mac: a key mapping into macMap

        @type key: L{bytes}
        @param key: the MAC key.

        @rtype: L{bytes}
        @return: The MAC components.
        """
        mod = self.macMap[mac]
        if not mod:
            return (None, b'', b'', 0)

        # With stdlib we can only get attributes fron an instantiated object.
        hashObject = mod()
        digestSize = hashObject.digest_size
        blockSize = hashObject.block_size

        # Truncation here appears to contravene RFC 2104, section 2.  However,
        # implementing the hashing behavior prescribed by the RFC breaks
        # interoperability with OpenSSH (at least version 5.5p1).
        key = key[:digestSize] + (b'\x00' * (blockSize - digestSize))
        i = key.translate(hmac.trans_36)
        o = key.translate(hmac.trans_5C)
        result = _MACParams((mod, i, o, digestSize))
        result.key = key
        return result


    def encrypt(self, blocks):
        """
        Encrypt some data.

        @type blocks: L{bytes}
        @param blocks: The data to encrypt.

        @rtype: L{bytes}
        @return: The encrypted data.
        """
        return self.encryptor.update(blocks)


    def decrypt(self, blocks):
        """
        Decrypt some data.

        @type blocks: L{bytes}
        @param blocks: The data to decrypt.

        @rtype: L{bytes}
        @return: The decrypted data.
        """
        return self.decryptor.update(blocks)


    def makeMAC(self, seqid, data):
        """
        Create a message authentication code (MAC) for the given packet using
        the outgoing MAC values.

        @type seqid: L{int}
        @param seqid: The sequence ID of the outgoing packet.

        @type data: L{bytes}
        @param data: The data to create a MAC for.

        @rtype: L{str}
        @return: The serialized MAC.
        """
        if not self.outMAC[0]:
            return b''
        data = struct.pack('>L', seqid) + data
        return hmac.HMAC(self.outMAC.key, data, self.outMAC[0]).digest()


    def verify(self, seqid, data, mac):
        """
        Verify an incoming MAC using the incoming MAC values.

        @type seqid: L{int}
        @param seqid: The sequence ID of the incoming packet.

        @type data: L{bytes}
        @param data: The packet data to verify.

        @type mac: L{bytes}
        @param mac: The MAC sent with the packet.

        @rtype: L{bool}
        @return: C{True} if the MAC is valid.
        """
        if not self.inMAC[0]:
            return mac == b''
        data = struct.pack('>L', seqid) + data
        outer = hmac.HMAC(self.inMAC.key, data, self.inMAC[0]).digest()
        return mac == outer



def _getSupportedCiphers():
    """
    Build a list of ciphers that are supported by the backend in use.

    @return: a list of supported ciphers.
    @rtype: L{list} of L{str}
    """
    supportedCiphers = []
    cs = [b'aes256-ctr', b'aes256-cbc', b'aes192-ctr', b'aes192-cbc',
          b'aes128-ctr', b'aes128-cbc', b'cast128-ctr', b'cast128-cbc',
          b'blowfish-ctr', b'blowfish-cbc', b'3des-ctr', b'3des-cbc']
    for cipher in cs:
        algorithmClass, keySize, modeClass = SSHCiphers.cipherMap[cipher]
        try:
            Cipher(
                algorithmClass(b' ' * keySize),
                modeClass(b' ' * (algorithmClass.block_size // 8)),
                backend=default_backend(),
            ).encryptor()
        except UnsupportedAlgorithm:
            pass
        else:
            supportedCiphers.append(cipher)
    return supportedCiphers



class SSHTransportBase(protocol.Protocol):
    """
    Protocol supporting basic SSH functionality: sending/receiving packets
    and message dispatch.  To connect to or run a server, you must use
    SSHClientTransport or SSHServerTransport.

    @ivar protocolVersion: A string representing the version of the SSH
        protocol we support.  Currently defaults to '2.0'.

    @ivar version: A string representing the version of the server or client.
        Currently defaults to 'Twisted'.

    @ivar comment: An optional string giving more information about the
        server or client.

    @ivar supportedCiphers: A list of strings representing the encryption
        algorithms supported, in order from most-preferred to least.

    @ivar supportedMACs: A list of strings representing the message
        authentication codes (hashes) supported, in order from most-preferred
        to least.  Both this and supportedCiphers can include 'none' to use
        no encryption or authentication, but that must be done manually,

    @ivar supportedKeyExchanges: A list of strings representing the
        key exchanges supported, in order from most-preferred to least.

    @ivar supportedPublicKeys:  A list of strings representing the
        public key types supported, in order from most-preferred to least.

    @ivar supportedCompressions: A list of strings representing compression
        types supported, from most-preferred to least.

    @ivar supportedLanguages: A list of strings representing languages
        supported, from most-preferred to least.

    @ivar supportedVersions: A container of strings representing supported ssh
        protocol version numbers.

    @ivar isClient: A boolean indicating whether this is a client or server.

    @ivar gotVersion: A boolean indicating whether we have received the
        version string from the other side.

    @ivar buf: Data we've received but hasn't been parsed into a packet.

    @ivar outgoingPacketSequence: the sequence number of the next packet we
        will send.

    @ivar incomingPacketSequence: the sequence number of the next packet we
        are expecting from the other side.

    @ivar outgoingCompression: an object supporting the .compress(str) and
        .flush() methods, or None if there is no outgoing compression.  Used to
        compress outgoing data.

    @ivar outgoingCompressionType: A string representing the outgoing
        compression type.

    @ivar incomingCompression: an object supporting the .decompress(str)
        method, or None if there is no incoming compression.  Used to
        decompress incoming data.

    @ivar incomingCompressionType: A string representing the incoming
        compression type.

    @ivar ourVersionString: the version string that we sent to the other side.
        Used in the key exchange.

    @ivar otherVersionString: the version string sent by the other side.  Used
        in the key exchange.

    @ivar ourKexInitPayload: the MSG_KEXINIT payload we sent.  Used in the key
        exchange.

    @ivar otherKexInitPayload: the MSG_KEXINIT payload we received.  Used in
        the key exchange

    @ivar sessionID: a string that is unique to this SSH session.  Created as
        part of the key exchange, sessionID is used to generate the various
        encryption and authentication keys.

    @ivar service: an SSHService instance, or None.  If it's set to an object,
        it's the currently running service.

    @ivar kexAlg: the agreed-upon key exchange algorithm.

    @ivar keyAlg: the agreed-upon public key type for the key exchange.

    @ivar currentEncryptions: an SSHCiphers instance.  It represents the
        current encryption and authentication options for the transport.

    @ivar nextEncryptions: an SSHCiphers instance.  Held here until the
        MSG_NEWKEYS messages are exchanged, when nextEncryptions is
        transitioned to currentEncryptions.

    @ivar first: the first bytes of the next packet.  In order to avoid
        decrypting data twice, the first bytes are decrypted and stored until
        the whole packet is available.

    @ivar _keyExchangeState: The current protocol state with respect to key
        exchange.  This is either C{_KEY_EXCHANGE_NONE} if no key exchange is
        in progress (and returns to this value after any key exchange
        completqes), C{_KEY_EXCHANGE_REQUESTED} if this side of the connection
        initiated a key exchange, and C{_KEY_EXCHANGE_PROGRESSING} if the other
        side of the connection initiated a key exchange.  C{_KEY_EXCHANGE_NONE}
        is the initial value (however SSH connections begin with key exchange,
        so it will quickly change to another state).

    @ivar _blockedByKeyExchange: Whenever C{_keyExchangeState} is not
        C{_KEY_EXCHANGE_NONE}, this is a C{list} of pending messages which were
        passed to L{sendPacket} but could not be sent because it is not legal
        to send them while a key exchange is in progress.  When the key
        exchange completes, another attempt is made to send these messages.
    """
    protocolVersion = b'2.0'
    version = b'Twisted'
    comment = b''
    ourVersionString = (b'SSH-' + protocolVersion + b'-' + version + b' '
            + comment).strip()

    # L{None} is supported as cipher and hmac. For security they are disabled
    # by default. To enable them, subclass this class and add it, or do:
    # SSHTransportBase.supportedCiphers.append('none')
    # List ordered by preference.
    supportedCiphers = _getSupportedCiphers()
    supportedMACs = [
        b'hmac-sha2-512',
        b'hmac-sha2-384',
        b'hmac-sha2-256',
        b'hmac-sha1',
        b'hmac-md5',
        # `none`,
    ]

    supportedKeyExchanges = _kex.getSupportedKeyExchanges()
<<<<<<< HEAD
    supportedPublicKeys = [b'ssh-rsa', b'ssh-dss', b'ssh-ed25519']
=======
    supportedPublicKeys = [b'ssh-rsa', b'ssh-dss']
>>>>>>> 9e1b0c49

    # Add the supported EC keys, and change the name from ecdh* to ecdsa*
    for eckey in supportedKeyExchanges:
        if eckey.find(b'ecdh') != -1:
            supportedPublicKeys += [eckey.replace(b'ecdh', b'ecdsa')]

    supportedCompressions = [b'none', b'zlib']
    supportedLanguages = ()
    supportedVersions = (b'1.99', b'2.0')
    isClient = False
    gotVersion = False
    buf = b''
    outgoingPacketSequence = 0
    incomingPacketSequence = 0
    outgoingCompression = None
    incomingCompression = None
    sessionID = None
    service = None

    # There is no key exchange activity in progress.
    _KEY_EXCHANGE_NONE = '_KEY_EXCHANGE_NONE'

    # Key exchange is in progress and we started it.
    _KEY_EXCHANGE_REQUESTED = '_KEY_EXCHANGE_REQUESTED'

    # Key exchange is in progress and both sides have sent KEXINIT messages.
    _KEY_EXCHANGE_PROGRESSING = '_KEY_EXCHANGE_PROGRESSING'

    # There is a fourth conceptual state not represented here: KEXINIT received
    # but not sent.  Since we always send a KEXINIT as soon as we get it, we
    # can't ever be in that state.

    # The current key exchange state.
    _keyExchangeState = _KEY_EXCHANGE_NONE
    _blockedByKeyExchange = None

    def connectionLost(self, reason):
        """
        When the underlying connection is closed, stop the running service (if
        any), and log out the avatar (if any).

        @type reason: L{twisted.python.failure.Failure}
        @param reason: The cause of the connection being closed.
        """
        if self.service:
            self.service.serviceStopped()
        if hasattr(self, 'avatar'):
            self.logoutFunction()
        log.msg('connection lost')


    def connectionMade(self):
        """
        Called when the connection is made to the other side.  We sent our
        version and the MSG_KEXINIT packet.
        """
        self.transport.write(self.ourVersionString + b'\r\n')
        self.currentEncryptions = SSHCiphers(b'none', b'none', b'none',
                                             b'none')
        self.currentEncryptions.setKeys(b'', b'', b'', b'', b'', b'')
        self.sendKexInit()


    def sendKexInit(self):
        """
        Send a I{KEXINIT} message to initiate key exchange or to respond to a
        key exchange initiated by the peer.

        @raise RuntimeError: If a key exchange has already been started and it
            is not appropriate to send a I{KEXINIT} message at this time.

        @return: L{None}
        """
        if self._keyExchangeState != self._KEY_EXCHANGE_NONE:
            raise RuntimeError(
                "Cannot send KEXINIT while key exchange state is %r" % (
                    self._keyExchangeState,))

        self.ourKexInitPayload = b''.join([
            chr(MSG_KEXINIT),
            randbytes.secureRandom(16),
            NS(b','.join(self.supportedKeyExchanges)),
            NS(b','.join(self.supportedPublicKeys)),
            NS(b','.join(self.supportedCiphers)),
            NS(b','.join(self.supportedCiphers)),
            NS(b','.join(self.supportedMACs)),
            NS(b','.join(self.supportedMACs)),
            NS(b','.join(self.supportedCompressions)),
            NS(b','.join(self.supportedCompressions)),
            NS(b','.join(self.supportedLanguages)),
            NS(b','.join(self.supportedLanguages)),
            b'\000\000\000\000\000'])
        self.sendPacket(MSG_KEXINIT, self.ourKexInitPayload[1:])
        self._keyExchangeState = self._KEY_EXCHANGE_REQUESTED
        self._blockedByKeyExchange = []


    def _allowedKeyExchangeMessageType(self, messageType):
        """
        Determine if the given message type may be sent while key exchange is
        in progress.

        @param messageType: The type of message
        @type messageType: L{int}

        @return: C{True} if the given type of message may be sent while key
            exchange is in progress, C{False} if it may not.
        @rtype: L{bool}

        @see: U{http://tools.ietf.org/html/rfc4253#section-7.1}
        """
        # Written somewhat peculularly to reflect the way the specification
        # defines the allowed message types.
        if 1 <= messageType <= 19:
            return messageType not in (MSG_SERVICE_REQUEST, MSG_SERVICE_ACCEPT)
        if 20 <= messageType <= 29:
            return messageType not in (MSG_KEXINIT,)
        return 30 <= messageType <= 49


    def sendPacket(self, messageType, payload):
        """
        Sends a packet.  If it's been set up, compress the data, encrypt it,
        and authenticate it before sending.  If key exchange is in progress and
        the message is not part of key exchange, queue it to be sent later.

        @param messageType: The type of the packet; generally one of the
                            MSG_* values.
        @type messageType: L{int}
        @param payload: The payload for the message.
        @type payload: L{str}
        """
        if self._keyExchangeState != self._KEY_EXCHANGE_NONE:
            if not self._allowedKeyExchangeMessageType(messageType):
                self._blockedByKeyExchange.append((messageType, payload))
                return

        payload = chr(messageType) + payload
        if self.outgoingCompression:
            payload = (self.outgoingCompression.compress(payload)
                       + self.outgoingCompression.flush(2))
        bs = self.currentEncryptions.encBlockSize
        # 4 for the packet length and 1 for the padding length
        totalSize = 5 + len(payload)
        lenPad = bs - (totalSize % bs)
        if lenPad < 4:
            lenPad = lenPad + bs
        packet = (struct.pack('!LB',
                              totalSize + lenPad - 4, lenPad) +
                  payload + randbytes.secureRandom(lenPad))
        encPacket = (
            self.currentEncryptions.encrypt(packet) +
            self.currentEncryptions.makeMAC(
                self.outgoingPacketSequence, packet))
        self.transport.write(encPacket)
        self.outgoingPacketSequence += 1


    def getPacket(self):
        """
        Try to return a decrypted, authenticated, and decompressed packet
        out of the buffer.  If there is not enough data, return None.

        @rtype: L{str} or L{None}
        @return: The decoded packet, if any.
        """
        bs = self.currentEncryptions.decBlockSize
        ms = self.currentEncryptions.verifyDigestSize
        if len(self.buf) < bs:
            # Not enough data for a block
            return
        if not hasattr(self, 'first'):
            first = self.currentEncryptions.decrypt(self.buf[:bs])
        else:
            first = self.first
            del self.first
        packetLen, paddingLen = struct.unpack('!LB', first[:5])
        if packetLen > 1048576: # 1024 ** 2
            self.sendDisconnect(
                DISCONNECT_PROTOCOL_ERROR,
                networkString('bad packet length %s' % (packetLen,)))
            return
        if len(self.buf) < packetLen + 4 + ms:
            # Not enough data for a packet
            self.first = first
            return
        if (packetLen + 4) % bs != 0:
            self.sendDisconnect(
                DISCONNECT_PROTOCOL_ERROR,
                networkString(
                    'bad packet mod (%i%%%i == %i)' % (
                        packetLen + 4, bs,(packetLen + 4) % bs)))
            return
        encData, self.buf = self.buf[:4 + packetLen], self.buf[4 + packetLen:]
        packet = first + self.currentEncryptions.decrypt(encData[bs:])
        if len(packet) != 4 + packetLen:
            self.sendDisconnect(DISCONNECT_PROTOCOL_ERROR,
                                b'bad decryption')
            return
        if ms:
            macData, self.buf = self.buf[:ms], self.buf[ms:]
            if not self.currentEncryptions.verify(self.incomingPacketSequence,
                                                  packet, macData):
                self.sendDisconnect(DISCONNECT_MAC_ERROR, b'bad MAC')
                return
        payload = packet[5:-paddingLen]
        if self.incomingCompression:
            try:
                payload = self.incomingCompression.decompress(payload)
            except:
                # Tolerate any errors in decompression
                log.err()
                self.sendDisconnect(DISCONNECT_COMPRESSION_ERROR,
                                    b'compression error')
                return
        self.incomingPacketSequence += 1
        return payload


    def _unsupportedVersionReceived(self, remoteVersion):
        """
        Called when an unsupported version of the ssh protocol is received from
        the remote endpoint.

        @param remoteVersion: remote ssh protocol version which is unsupported
            by us.
        @type remoteVersion: L{str}
        """
        self.sendDisconnect(DISCONNECT_PROTOCOL_VERSION_NOT_SUPPORTED,
            b'bad version ' + remoteVersion)


    def dataReceived(self, data):
        """
        First, check for the version string (SSH-2.0-*).  After that has been
        received, this method adds data to the buffer, and pulls out any
        packets.

        @type data: L{bytes}
        @param data: The data that was received.
        """
        self.buf = self.buf + data
        if not self.gotVersion:
            if self.buf.find(b'\n', self.buf.find(b'SSH-')) == -1:
                return
            lines = self.buf.split(b'\n')
            for p in lines:
                if p.startswith(b'SSH-'):
                    self.gotVersion = True
                    self.otherVersionString = p.strip()
                    remoteVersion = p.split(b'-')[1]
                    if remoteVersion not in self.supportedVersions:
                        self._unsupportedVersionReceived(remoteVersion)
                        return
                    i = lines.index(p)
                    self.buf = b'\n'.join(lines[i + 1:])
        packet = self.getPacket()
        while packet:
            messageNum = ord(packet[0:1])
            self.dispatchMessage(messageNum, packet[1:])
            packet = self.getPacket()


    def dispatchMessage(self, messageNum, payload):
        """
        Send a received message to the appropriate method.

        @type messageNum: L{int}
        @param messageNum: The message number.

        @type payload: L{bytes}
        @param payload: The message payload.
        """
        if messageNum < 50 and messageNum in messages:
            messageType = messages[messageNum][4:]
            f = getattr(self, 'ssh_%s' % (messageType,), None)
            if f is not None:
                f(payload)
            else:
                log.msg("couldn't handle %s" % messageType)
                log.msg(repr(payload))
                self.sendUnimplemented()
        elif self.service:
            log.callWithLogger(self.service, self.service.packetReceived,
                               messageNum, payload)
        else:
            log.msg("couldn't handle %s" % messageNum)
            log.msg(repr(payload))
            self.sendUnimplemented()


    def getPeer(self):
        """
        Returns an L{SSHTransportAddress} corresponding to the other (peer)
        side of this transport.

        @return: L{SSHTransportAddress} for the peer
        @rtype: L{SSHTransportAddress}
        @since: 12.1
        """
        return address.SSHTransportAddress(self.transport.getPeer())


    def getHost(self):
        """
        Returns an L{SSHTransportAddress} corresponding to the this side of
        transport.

        @return: L{SSHTransportAddress} for the peer
        @rtype: L{SSHTransportAddress}
        @since: 12.1
        """
        return address.SSHTransportAddress(self.transport.getHost())


    @property
    def kexAlg(self):
        """
        The key exchange algorithm name agreed between client and server.
        """
        return self._kexAlg


    @kexAlg.setter
    def kexAlg(self, value):
        """
        Set the key exchange algorithm name.
        """
        self._kexAlg = value

    # Client-initiated rekeying looks like this:
    #
    #  C> MSG_KEXINIT
    #  S> MSG_KEXINIT
    #  C> MSG_KEX_DH_GEX_REQUEST  or   MSG_KEXDH_INIT
    #  S> MSG_KEX_DH_GEX_GROUP    or   MSG_KEXDH_REPLY
    #  C> MSG_KEX_DH_GEX_INIT     or   --
    #  S> MSG_KEX_DH_GEX_REPLY    or   --
    #  C> MSG_NEWKEYS
    #  S> MSG_NEWKEYS
    #
    # Server-initiated rekeying is the same, only the first two messages are
    # switched.


    def ssh_KEXINIT(self, packet):
        """
        Called when we receive a MSG_KEXINIT message.  Payload::
            bytes[16] cookie
            string keyExchangeAlgorithms
            string keyAlgorithms
            string incomingEncryptions
            string outgoingEncryptions
            string incomingAuthentications
            string outgoingAuthentications
            string incomingCompressions
            string outgoingCompressions
            string incomingLanguages
            string outgoingLanguages
            bool firstPacketFollows
            unit32 0 (reserved)

        Starts setting up the key exchange, keys, encryptions, and
        authentications.  Extended by ssh_KEXINIT in SSHServerTransport and
        SSHClientTransport.

        @type packet: L{bytes}
        @param packet: The message data.

        @return: A L{tuple} of negotiated key exchange algorithms, key
        algorithms, and unhandled data, or L{None} if something went wrong.
        """
        self.otherKexInitPayload = chr(MSG_KEXINIT) + packet
        # This is useless to us:
        # cookie = packet[: 16]
        k = getNS(packet[16:], 10)
        strings, rest = k[:-1], k[-1]
        (kexAlgs, keyAlgs, encCS, encSC, macCS, macSC, compCS, compSC, langCS,
         langSC) = [s.split(b',') for s in strings]
        # These are the server directions
        outs = [encSC, macSC, compSC]
        ins = [encCS, macSC, compCS]
        if self.isClient:
            outs, ins = ins, outs # Switch directions
        server = (self.supportedKeyExchanges, self.supportedPublicKeys,
                self.supportedCiphers, self.supportedCiphers,
                self.supportedMACs, self.supportedMACs,
                self.supportedCompressions, self.supportedCompressions)
        client = (kexAlgs, keyAlgs, outs[0], ins[0], outs[1], ins[1],
                outs[2], ins[2])
        if self.isClient:
            server, client = client, server
        self.kexAlg = ffs(client[0], server[0])
        self.keyAlg = ffs(client[1], server[1])
        self.nextEncryptions = SSHCiphers(
            ffs(client[2], server[2]),
            ffs(client[3], server[3]),
            ffs(client[4], server[4]),
            ffs(client[5], server[5]))
        self.outgoingCompressionType = ffs(client[6], server[6])
        self.incomingCompressionType = ffs(client[7], server[7])
        if None in (self.kexAlg, self.keyAlg, self.outgoingCompressionType,
                    self.incomingCompressionType):
            self.sendDisconnect(DISCONNECT_KEY_EXCHANGE_FAILED,
                                b"couldn't match all kex parts")
            return
        if None in self.nextEncryptions.__dict__.values():
            self.sendDisconnect(DISCONNECT_KEY_EXCHANGE_FAILED,
                                b"couldn't match all kex parts")
            return
        log.msg('kex alg, key alg: %r %r' % (self.kexAlg, self.keyAlg))
        log.msg('outgoing: %r %r %r' % (self.nextEncryptions.outCipType,
                                        self.nextEncryptions.outMACType,
                                        self.outgoingCompressionType))
        log.msg('incoming: %r %r %r' % (self.nextEncryptions.inCipType,
                                        self.nextEncryptions.inMACType,
                                        self.incomingCompressionType))

        if self._keyExchangeState == self._KEY_EXCHANGE_REQUESTED:
            self._keyExchangeState = self._KEY_EXCHANGE_PROGRESSING
        else:
            self.sendKexInit()

        return kexAlgs, keyAlgs, rest # For SSHServerTransport to use


    def ssh_DISCONNECT(self, packet):
        """
        Called when we receive a MSG_DISCONNECT message.  Payload::
            long code
            string description

        This means that the other side has disconnected.  Pass the message up
        and disconnect ourselves.

        @type packet: L{bytes}
        @param packet: The message data.
        """
        reasonCode = struct.unpack('>L', packet[: 4])[0]
        description, foo = getNS(packet[4:])
        self.receiveError(reasonCode, description)
        self.transport.loseConnection()


    def ssh_IGNORE(self, packet):
        """
        Called when we receive a MSG_IGNORE message.  No payload.
        This means nothing; we simply return.

        @type packet: L{bytes}
        @param packet: The message data.
        """


    def ssh_UNIMPLEMENTED(self, packet):
        """
        Called when we receive a MSG_UNIMPLEMENTED message.  Payload::
            long packet

        This means that the other side did not implement one of our packets.

        @type packet: L{bytes}
        @param packet: The message data.
        """
        seqnum, = struct.unpack('>L', packet)
        self.receiveUnimplemented(seqnum)


    def ssh_DEBUG(self, packet):
        """
        Called when we receive a MSG_DEBUG message.  Payload::
            bool alwaysDisplay
            string message
            string language

        This means the other side has passed along some debugging info.

        @type packet: L{bytes}
        @param packet: The message data.
        """
        alwaysDisplay = bool(packet[0])
        message, lang, foo = getNS(packet[1:], 2)
        self.receiveDebug(alwaysDisplay, message, lang)


    def setService(self, service):
        """
        Set our service to service and start it running.  If we were
        running a service previously, stop it first.

        @type service: C{SSHService}
        @param service: The service to attach.
        """
        log.msg('starting service %r' % (service.name,))
        if self.service:
            self.service.serviceStopped()
        self.service = service
        service.transport = self
        self.service.serviceStarted()


    def sendDebug(self, message, alwaysDisplay=False, language=b''):
        """
        Send a debug message to the other side.

        @param message: the message to send.
        @type message: L{str}
        @param alwaysDisplay: if True, tell the other side to always
                              display this message.
        @type alwaysDisplay: L{bool}
        @param language: optionally, the language the message is in.
        @type language: L{str}
        """
        self.sendPacket(MSG_DEBUG, chr(alwaysDisplay) + NS(message) +
                        NS(language))


    def sendIgnore(self, message):
        """
        Send a message that will be ignored by the other side.  This is
        useful to fool attacks based on guessing packet sizes in the
        encrypted stream.

        @param message: data to send with the message
        @type message: L{str}
        """
        self.sendPacket(MSG_IGNORE, NS(message))


    def sendUnimplemented(self):
        """
        Send a message to the other side that the last packet was not
        understood.
        """
        seqnum = self.incomingPacketSequence
        self.sendPacket(MSG_UNIMPLEMENTED, struct.pack('!L', seqnum))


    def sendDisconnect(self, reason, desc):
        """
        Send a disconnect message to the other side and then disconnect.

        @param reason: the reason for the disconnect.  Should be one of the
                       DISCONNECT_* values.
        @type reason: L{int}
        @param desc: a descrption of the reason for the disconnection.
        @type desc: L{str}
        """
        self.sendPacket(
            MSG_DISCONNECT, struct.pack('>L', reason) + NS(desc) + NS(b''))
        log.msg('Disconnecting with error, code %s\nreason: %s' % (reason,
                                                                   desc))
        self.transport.loseConnection()


    def _getKey(self, c, sharedSecret, exchangeHash):
        """
        Get one of the keys for authentication/encryption.

        @type c: L{bytes}
        @param c: The letter identifying which key this is.

        @type sharedSecret: L{bytes}
        @param sharedSecret: The shared secret K.

        @type exchangeHash: L{bytes}
        @param exchangeHash: The hash H from key exchange.

        @rtype: L{bytes}
        @return: The derived key.
        """
        hashProcessor = _kex.getHashProcessor(self.kexAlg)
        k1 = hashProcessor(sharedSecret + exchangeHash + c + self.sessionID)
        k1 = k1.digest()
        k2 = hashProcessor(sharedSecret + exchangeHash + k1).digest()
        return k1 + k2


    def _keySetup(self, sharedSecret, exchangeHash):
        """
        Set up the keys for the connection and sends MSG_NEWKEYS when
        finished,

        @param sharedSecret: a secret string agreed upon using a Diffie-
                             Hellman exchange, so it is only shared between
                             the server and the client.
        @type sharedSecret: L{str}
        @param exchangeHash: A hash of various data known by both sides.
        @type exchangeHash: L{str}
        """
        if not self.sessionID:
            self.sessionID = exchangeHash
        initIVCS = self._getKey(b'A', sharedSecret, exchangeHash)
        initIVSC = self._getKey(b'B', sharedSecret, exchangeHash)
        encKeyCS = self._getKey(b'C', sharedSecret, exchangeHash)
        encKeySC = self._getKey(b'D', sharedSecret, exchangeHash)
        integKeyCS = self._getKey(b'E', sharedSecret, exchangeHash)
        integKeySC = self._getKey(b'F', sharedSecret, exchangeHash)
        outs = [initIVSC, encKeySC, integKeySC]
        ins = [initIVCS, encKeyCS, integKeyCS]
        if self.isClient: # Reverse for the client
            log.msg('REVERSE')
            outs, ins = ins, outs
        self.nextEncryptions.setKeys(outs[0], outs[1], ins[0], ins[1],
                                     outs[2], ins[2])
        self.sendPacket(MSG_NEWKEYS, b'')


    def _newKeys(self):
        """
        Called back by a subclass once a I{MSG_NEWKEYS} message has been
        received.  This indicates key exchange has completed and new encryption
        and compression parameters should be adopted.  Any messages which were
        queued during key exchange will also be flushed.
        """
        log.msg('NEW KEYS')
        self.currentEncryptions = self.nextEncryptions
        if self.outgoingCompressionType == b'zlib':
            self.outgoingCompression = zlib.compressobj(6)
        if self.incomingCompressionType == b'zlib':
            self.incomingCompression = zlib.decompressobj()

        self._keyExchangeState = self._KEY_EXCHANGE_NONE
        messages = self._blockedByKeyExchange
        self._blockedByKeyExchange = None
        for (messageType, payload) in messages:
            self.sendPacket(messageType, payload)


    def isEncrypted(self, direction="out"):
        """
        Check if the connection is encrypted in the given direction.

        @type direction: L{str}
        @param direction: The direction: one of 'out', 'in', or 'both'.

        @rtype: L{bool}
        @return: C{True} if it is encrypted.
        """
        if direction == "out":
            return self.currentEncryptions.outCipType != b'none'
        elif direction == "in":
            return self.currentEncryptions.inCipType != b'none'
        elif direction == "both":
            return self.isEncrypted("in") and self.isEncrypted("out")
        else:
            raise TypeError('direction must be "out", "in", or "both"')


    def isVerified(self, direction="out"):
        """
        Check if the connection is verified/authentication in the given direction.

        @type direction: L{str}
        @param direction: The direction: one of 'out', 'in', or 'both'.

        @rtype: L{bool}
        @return: C{True} if it is verified.
        """
        if direction == "out":
            return self.currentEncryptions.outMACType != b'none'
        elif direction == "in":
            return self.currentEncryptions.inMACType != b'none'
        elif direction == "both":
            return self.isVerified("in") and self.isVerified("out")
        else:
            raise TypeError('direction must be "out", "in", or "both"')


    def loseConnection(self):
        """
        Lose the connection to the other side, sending a
        DISCONNECT_CONNECTION_LOST message.
        """
        self.sendDisconnect(DISCONNECT_CONNECTION_LOST,
                            b"user closed connection")

    # Client methods


    def receiveError(self, reasonCode, description):
        """
        Called when we receive a disconnect error message from the other
        side.

        @param reasonCode: the reason for the disconnect, one of the
                           DISCONNECT_ values.
        @type reasonCode: L{int}
        @param description: a human-readable description of the
                            disconnection.
        @type description: L{str}
        """
        log.msg('Got remote error, code %s\nreason: %s' % (reasonCode,
                                                           description))


    def receiveUnimplemented(self, seqnum):
        """
        Called when we receive an unimplemented packet message from the other
        side.

        @param seqnum: the sequence number that was not understood.
        @type seqnum: L{int}
        """
        log.msg('other side unimplemented packet #%s' % (seqnum,))


    def receiveDebug(self, alwaysDisplay, message, lang):
        """
        Called when we receive a debug message from the other side.

        @param alwaysDisplay: if True, this message should always be
                              displayed.
        @type alwaysDisplay: L{bool}
        @param message: the debug message
        @type message: L{str}
        @param lang: optionally the language the message is in.
        @type lang: L{str}
        """
        if alwaysDisplay:
            log.msg('Remote Debug Message: %s' % (message,))



class SSHServerTransport(SSHTransportBase):
    """
    SSHServerTransport implements the server side of the SSH protocol.

    @ivar isClient: since we are never the client, this is always False.

    @ivar ignoreNextPacket: if True, ignore the next key exchange packet.  This
        is set when the client sends a guessed key exchange packet but with
        an incorrect guess.

    @ivar dhGexRequest: the KEX_DH_GEX_REQUEST(_OLD) that the client sent.
        The key generation needs this to be stored.

    @ivar g: the Diffie-Hellman group generator.

    @ivar p: the Diffie-Hellman group prime.
    """
    isClient = False
    ignoreNextPacket = 0


    def ssh_KEXINIT(self, packet):
        """
        Called when we receive a MSG_KEXINIT message.  For a description
        of the packet, see SSHTransportBase.ssh_KEXINIT().  Additionally,
        this method checks if a guessed key exchange packet was sent.  If
        it was sent, and it guessed incorrectly, the next key exchange
        packet MUST be ignored.
        """
        retval = SSHTransportBase.ssh_KEXINIT(self, packet)
        if not retval: # Disconnected
            return
        else:
            kexAlgs, keyAlgs, rest = retval
        if ord(rest[0:1]): # Flag first_kex_packet_follows?
            if (kexAlgs[0] != self.supportedKeyExchanges[0] or
                keyAlgs[0] != self.supportedPublicKeys[0]):
                self.ignoreNextPacket = True # Guess was wrong


    def _ssh_KEX_ECDH_INIT(self, packet):
        """
        Called from L{ssh_KEX_DH_GEX_REQUEST_OLD} to handle
        elliptic curve key exchanges.

        Payload::

            string client Elliptic Curve Diffie-Hellman public key

        Just like L{_ssh_KEXDH_INIT} this message type is also not dispatched
        directly. Extra check to determine if this is really KEX_ECDH_INIT
        is required.

        First we load the host's public/private keys.
        Then we generate the ECDH public/private keypair for the given curve.
        With that we generate the shared secret key.
        Then we compute the hash to sign and send back to the client
        Along with the server's public key and the ECDH public key.

        @type packet: L{bytes}
        @param packet: The message data.

        @return: None.
        """
        # Get the raw client public key.
        pktPub, packet = getNS(packet)

        # Get the host's public and private keys
        pubHostKey = self.factory.publicKeys[self.keyAlg]
        privHostKey = self.factory.privateKeys[self.keyAlg]

<<<<<<< HEAD
        if self.kexAlg.find(b'25519') != -1:
            # Make sure the size is correct
            if len(pktPub) != 32:
                self.sendDisconnect(DISCONNECT_KEY_EXCHANGE_FAILED,
                                    b'bad key size')

            # Turn the public key into a public key object
            theirECPub = nacl.public.PublicKey(pktPub)

            # Always generate new private and public keys
            ecPriv = nacl.public.PrivateKey.generate()
            ecPub = ecPriv.public_key
            encPub = ecPub._public_key
            sharedSecret = MP(
                int(binascii.hexlify(
                  crypto_scalarmult(ecPriv._private_key,
                                  theirECPub._public_key)), 16))
        else:
            # Get the curve instance
            try:
                curve = keys._curveTable[b'ecdsa' + self.kexAlg[4:]]
            except KeyError:
                raise UnsupportedAlgorithm('unused-key')

            # Generate the private key
            ecPriv = ec.generate_private_key(curve, default_backend())

            # Get the public key
            ecPub = ecPriv.public_key()
            encPub = ecPub.public_numbers().encode_point()

            # Take the provided public key and transform it into
            # a format for the cryptography module
            theirECPub = ec.EllipticCurvePublicNumbers.from_encoded_point(
                            curve, pktPub).public_key(default_backend())

            # We need to convert to hex,
            # so we can convert to an int
            # so we can make it a multiple precision int.
            sharedSecret = MP(
                           int(
                            binascii.hexlify(
                              ecPriv.exchange(ec.ECDH(), theirECPub)), 16))
=======
        # Get the curve instance
        try:
            curve = keys._curveTable[b'ecdsa' + self.kexAlg[4:]]
        except KeyError:
            raise UnsupportedAlgorithm('unused-key')

        # Generate the private key
        ecPriv = ec.generate_private_key(curve, default_backend())

        # Get the public key
        ecPub = ecPriv.public_key()
        encPub = ecPub.public_numbers().encode_point()

        # Take the provided public key and transform it into
        # a format for the cryptography module
        theirECPub = ec.EllipticCurvePublicNumbers.from_encoded_point(
                        curve, pktPub).public_key(default_backend())

        # We need to convert to hex,
        # so we can convert to an int
        # so we can make it a multiple precision int.
        sharedSecret = MP(
                       int(
                        binascii.hexlify(
                          ecPriv.exchange(ec.ECDH(), theirECPub)), 16))
>>>>>>> 9e1b0c49

        # Finish update and digest
        h = _kex.getHashProcessor(self.kexAlg)()
        h.update(NS(self.otherVersionString))
        h.update(NS(self.ourVersionString))
        h.update(NS(self.otherKexInitPayload))
        h.update(NS(self.ourKexInitPayload))
        h.update(NS(pubHostKey.blob()))
        h.update(NS(pktPub))
        h.update(NS(encPub))
        h.update(sharedSecret)
        exchangeHash = h.digest()

<<<<<<< HEAD
        self.sendPacket(MSG_KEXDH_REPLY,
                        NS(pubHostKey.blob()) + NS(encPub)
                          + NS(privHostKey.sign(exchangeHash)))
=======
        self.sendPacket(
            MSG_KEXDH_REPLY,
            NS(pubHostKey.blob()) + NS(encPub) +
            NS(privHostKey.sign(exchangeHash)))
>>>>>>> 9e1b0c49
        self._keySetup(sharedSecret, exchangeHash)


    def _ssh_KEXDH_INIT(self, packet):
        """
        Called to handle the beginning of a non-group key exchange.

        Unlike other message types, this is not dispatched automatically.  It
        is called from C{ssh_KEX_DH_GEX_REQUEST_OLD} because an extra check is
        required to determine if this is really a KEXDH_INIT message or if it
        is a KEX_DH_GEX_REQUEST_OLD message.

        The KEXDH_INIT payload::

                integer e (the client's Diffie-Hellman public key)

        We send the KEXDH_REPLY with our host key and signature.

        @type packet: L{bytes}
        @param packet: The message data.
        """
        clientDHpublicKey, foo = getMP(packet)
        y = _getRandomNumber(randbytes.secureRandom, 512)
        self.g, self.p = _kex.getDHGeneratorAndPrime(self.kexAlg)
        serverDHpublicKey = _MPpow(self.g, y, self.p)
        sharedSecret = _MPpow(clientDHpublicKey, y, self.p)
        h = sha1()
        h.update(NS(self.otherVersionString))
        h.update(NS(self.ourVersionString))
        h.update(NS(self.otherKexInitPayload))
        h.update(NS(self.ourKexInitPayload))
        h.update(NS(self.factory.publicKeys[self.keyAlg].blob()))
        h.update(MP(clientDHpublicKey))
        h.update(serverDHpublicKey)
        h.update(sharedSecret)
        exchangeHash = h.digest()
        self.sendPacket(
            MSG_KEXDH_REPLY,
            NS(self.factory.publicKeys[self.keyAlg].blob()) +
            serverDHpublicKey +
            NS(self.factory.privateKeys[self.keyAlg].sign(exchangeHash)))
        self._keySetup(sharedSecret, exchangeHash)


    def ssh_KEX_DH_GEX_REQUEST_OLD(self, packet):
        """
        This represents different key exchange methods that share the same
        integer value.  If the message is determined to be a KEXDH_INIT,
<<<<<<< HEAD
        C{_ssh_KEXDH_INIT} is called to handle it. If it is a KEX_ECDH_INIT,
        C{_ssh_KEX_ECDH_INIT} is called.
=======
        L{_ssh_KEXDH_INIT} is called to handle it. If it is a KEX_ECDH_INIT,
        L{_ssh_KEX_ECDH_INIT} is called.
>>>>>>> 9e1b0c49
        Otherwise, for KEX_DH_GEX_REQUEST_OLD payload::

                integer ideal (ideal size for the Diffie-Hellman prime)

            We send the KEX_DH_GEX_GROUP message with the group that is
            closest in size to ideal.

        If we were told to ignore the next key exchange packet by ssh_KEXINIT,
        drop it on the floor and return.

        @type packet: L{bytes}
        @param packet: The message data.
        """
        if self.ignoreNextPacket:
            self.ignoreNextPacket = 0
            return

        # KEXDH_INIT, KEX_ECDH_INIT, and KEX_DH_GEX_REQUEST_OLD
        # have the same value, so use another cue
        # to decide what kind of message the peer sent us.
        if _kex.isFixedGroup(self.kexAlg):
            return self._ssh_KEXDH_INIT(packet)
        elif _kex.isEllipticCurve(self.kexAlg):
            return self._ssh_KEX_ECDH_INIT(packet)
        else:
            self.dhGexRequest = packet
            ideal = struct.unpack('>L', packet)[0]
            self.g, self.p = self.factory.getDHPrime(ideal)
            self.sendPacket(MSG_KEX_DH_GEX_GROUP, MP(self.p) + MP(self.g))


    def ssh_KEX_DH_GEX_REQUEST(self, packet):
        """
        Called when we receive a MSG_KEX_DH_GEX_REQUEST message.  Payload::
            integer minimum
            integer ideal
            integer maximum

        The client is asking for a Diffie-Hellman group between minimum and
        maximum size, and close to ideal if possible.  We reply with a
        MSG_KEX_DH_GEX_GROUP message.

        If we were told to ignore the next key exchange packet by ssh_KEXINIT,
        drop it on the floor and return.

        @type packet: L{bytes}
        @param packet: The message data.
        """
        if self.ignoreNextPacket:
            self.ignoreNextPacket = 0
            return
        self.dhGexRequest = packet
        min, ideal, max = struct.unpack('>3L', packet)
        self.g, self.p = self.factory.getDHPrime(ideal)
        self.sendPacket(MSG_KEX_DH_GEX_GROUP, MP(self.p) + MP(self.g))


    def ssh_KEX_DH_GEX_INIT(self, packet):
        """
        Called when we get a MSG_KEX_DH_GEX_INIT message.  Payload::
            integer e (client DH public key)

        We send the MSG_KEX_DH_GEX_REPLY message with our host key and
        signature.

        @type packet: L{bytes}
        @param packet: The message data.
        """
        clientDHpublicKey, foo = getMP(packet)
        # TODO: we should also look at the value they send to us and reject
        # insecure values of f (if g==2 and f has a single '1' bit while the
        # rest are '0's, then they must have used a small y also).

        # TODO: This could be computed when self.p is set up
        #  or do as openssh does and scan f for a single '1' bit instead

        pSize = self.p.bit_length()
        y = _getRandomNumber(randbytes.secureRandom, pSize)

        serverDHpublicKey = _MPpow(self.g, y, self.p)
        sharedSecret = _MPpow(clientDHpublicKey, y, self.p)
        h = _kex.getHashProcessor(self.kexAlg)()
        h.update(NS(self.otherVersionString))
        h.update(NS(self.ourVersionString))
        h.update(NS(self.otherKexInitPayload))
        h.update(NS(self.ourKexInitPayload))
        h.update(NS(self.factory.publicKeys[self.keyAlg].blob()))
        h.update(self.dhGexRequest)
        h.update(MP(self.p))
        h.update(MP(self.g))
        h.update(MP(clientDHpublicKey))
        h.update(serverDHpublicKey)
        h.update(sharedSecret)
        exchangeHash = h.digest()
        self.sendPacket(
            MSG_KEX_DH_GEX_REPLY,
            NS(self.factory.publicKeys[self.keyAlg].blob()) +
            serverDHpublicKey +
            NS(self.factory.privateKeys[self.keyAlg].sign(exchangeHash)))
        self._keySetup(sharedSecret, exchangeHash)


    def ssh_NEWKEYS(self, packet):
        """
        Called when we get a MSG_NEWKEYS message.  No payload.
        When we get this, the keys have been set on both sides, and we
        start using them to encrypt and authenticate the connection.

        @type packet: L{bytes}
        @param packet: The message data.
        """
        if packet != b'':
            self.sendDisconnect(DISCONNECT_PROTOCOL_ERROR,
                                b"NEWKEYS takes no data")
            return
        self._newKeys()


    def ssh_SERVICE_REQUEST(self, packet):
        """
        Called when we get a MSG_SERVICE_REQUEST message.  Payload::
            string serviceName

        The client has requested a service.  If we can start the service,
        start it; otherwise, disconnect with
        DISCONNECT_SERVICE_NOT_AVAILABLE.

        @type packet: L{bytes}
        @param packet: The message data.
        """
        service, rest = getNS(packet)
        cls = self.factory.getService(self, service)
        if not cls:
            self.sendDisconnect(DISCONNECT_SERVICE_NOT_AVAILABLE,
                                b"don't have service " + service)
            return
        else:
            self.sendPacket(MSG_SERVICE_ACCEPT, NS(service))
            self.setService(cls())



class SSHClientTransport(SSHTransportBase):
    """
    SSHClientTransport implements the client side of the SSH protocol.

    @ivar isClient: since we are always the client, this is always True.

    @ivar _gotNewKeys: if we receive a MSG_NEWKEYS message before we are
        ready to transition to the new keys, this is set to True so we
        can transition when the keys are ready locally.

    @ivar x: our Diffie-Hellman private key.

    @ivar e: our Diffie-Hellman public key.

    @ivar g: the Diffie-Hellman group generator.

    @ivar p: the Diffie-Hellman group prime

    @ivar instance: the SSHService object we are requesting.

    @ivar _dhMinimalGroupSize: Minimal acceptable group size advertised by the
        client in MSG_KEX_DH_GEX_REQUEST.
    @type _dhMinimalGroupSize: int

    @ivar _dhMaximalGroupSize: Maximal acceptable group size advertised by the
        client in MSG_KEX_DH_GEX_REQUEST.
    @type _dhMaximalGroupSize: int

    @ivar _dhPreferredGroupSize: Preferred group size advertised by the client
        in MSG_KEX_DH_GEX_REQUEST.
    @type _dhPreferredGroupSize: int
    """
    isClient = True

    # Recommended minimal and maximal values from RFC 4419, 3.
    _dhMinimalGroupSize = 1024
    _dhMaximalGroupSize = 8192
    # FIXME: https://twistedmatrix.com/trac/ticket/8103
    # This may need to be more dynamic; compare kexgex_client in
    # OpenSSH.
    _dhPreferredGroupSize = 2048

    def connectionMade(self):
        """
        Called when the connection is started with the server.  Just sets
        up a private instance variable.
        """
        SSHTransportBase.connectionMade(self)
        self._gotNewKeys = 0


    def ssh_KEXINIT(self, packet):
        """
        Called when we receive a MSG_KEXINIT message.  For a description
        of the packet, see SSHTransportBase.ssh_KEXINIT().  Additionally,
        this method sends the first key exchange packet.

        If the agreed-upon exchange is ECDH, generate a key pair for the
        corresponding curve and send the public key.

        If the agreed-upon exchange has a fixed prime/generator group,
        generate a public key and send it in a MSG_KEXDH_INIT message.
        Otherwise, ask for a 2048 bit group with a MSG_KEX_DH_GEX_REQUEST
        message.
        """
        if SSHTransportBase.ssh_KEXINIT(self, packet) is None:
            # Connection was disconnected while doing base processing.
            # Maybe no common protocols were agreed.
            return
<<<<<<< HEAD
        # Curve25519
        if self.kexAlg.find(b'curve25519') >= 0:
            # Genereate the curve25519 key pair
            self.ecPriv = nacl.public.PrivateKey.generate()
            self.ecPub = self.ecPriv.public_key

            self.sendPacket(
                MSG_KEXDH_INIT,
                NS(self.ecPub._public_key))
        # Are we using ECDH?
        elif _kex.isEllipticCurve(self.kexAlg):
            # Find the base curve info
            self.curve = keys._curveTable[b'ecdsa' + self.kexAlg[4:]]

=======
        # Are we using ECDH?
        if _kex.isEllipticCurve(self.kexAlg):
            # Find the base curve info
            self.curve = keys._curveTable[b'ecdsa' + self.kexAlg[4:]]

>>>>>>> 9e1b0c49
            # Generate the keys
            self.ecPriv = ec.generate_private_key(self.curve,
                                                  default_backend())
            self.ecPub = self.ecPriv.public_key()

            # DH_GEX_REQUEST_OLD is the same number we need.
            self.sendPacket(
                    MSG_KEX_DH_GEX_REQUEST_OLD,
                    NS(self.ecPub.public_numbers().encode_point()))
        elif _kex.isFixedGroup(self.kexAlg):
            # We agreed on a fixed group key exchange algorithm.
            self.x = _generateX(randbytes.secureRandom, 512)
            self.g, self.p = _kex.getDHGeneratorAndPrime(self.kexAlg)
            self.e = _MPpow(self.g, self.x, self.p)
            self.sendPacket(MSG_KEXDH_INIT, self.e)
        else:
            # We agreed on a dynamic group. Tell the server what range of
            # group sizes we accept, and what size we prefer; the server
            # will then select a group.
            self.sendPacket(
                MSG_KEX_DH_GEX_REQUEST,
                struct.pack(
                    '!LLL',
                    self._dhMinimalGroupSize,
                    self._dhPreferredGroupSize,
                    self._dhMaximalGroupSize,
                    ))


<<<<<<< HEAD
    def ssh_KEX_ECDH_REPLY(self, packet):
=======
    def _ssh_KEX_ECDH_REPLY(self, packet):
>>>>>>> 9e1b0c49
        """
        Called to handle a reply to a ECDH exchange message(KEX_ECDH_INIT).

        Like the handler for I{KEXDH_INIT}, this message type has an
        overlapping value.  This method is called from C{ssh_KEX_DH_GEX_GROUP}
        if that method detects a non-group key exchange is in progress.

        Payload::

            string serverHostKey
            string server Elliptic Curve Diffie-Hellman public key
            string signature

        We verify the host key and continue if it passes verificiation.
        Otherwise raise an exception and return.

        @type packet: L{bytes}
        @param packet: The message data.

        @return: A deferred firing when key exchange is complete.
        """
<<<<<<< HEAD

=======
>>>>>>> 9e1b0c49
        def _continue_KEX_ECDH_REPLY(ignored, hostKey, pubKey, signature):
            # Save off the host public key.
            theirECHost = hostKey

<<<<<<< HEAD
            if self.kexAlg.find(b'curve25519') >= 0:
                # Make sure the size is correct
                if len(pubKey) != 32:
                    self.sendDisconnect(DISCONNECT_KEY_EXCHANGE_FAILED, b'bad key size')

                # Turn the public key into a public key object
                theirECPub = nacl.public.PublicKey(pubKey)

                # Compute the shared secret
                sharedSecret = MP(
                    int(binascii.hexlify(
                        crypto_scalarmult(self.ecPriv._private_key,
                                          theirECPub._public_key)),
                        16))

                encPub = self.ecPub._public_key
            else:
                # Take the provided public key and transform it into a format
                # for the cryptography module
                theirECPub = ec.EllipticCurvePublicNumbers.from_encoded_point(
                                self.curve, pubKey).public_key(
                                default_backend())

                # We need to convert to hex, 
                # so we can convert to an int 
                # so we can make a multiple precision int.
                sharedSecret = MP(
                               int(
                               binascii.hexlify(
                                 self.ecPriv.exchange(ec.ECDH(), theirECPub)), 16))
                encPub = self.ecPub.public_numbers().encode_point()
=======
            # Take the provided public key and transform it into a format
            # for the cryptography module
            theirECPub = ec.EllipticCurvePublicNumbers.from_encoded_point(
                            self.curve, pubKey).public_key(
                            default_backend())

            # We need to convert to hex,
            # so we can convert to an int
            # so we can make a multiple precision int.
            sharedSecret = MP(
                           int(
                           binascii.hexlify(
                             self.ecPriv.exchange(ec.ECDH(), theirECPub)), 16))
>>>>>>> 9e1b0c49

            h = _kex.getHashProcessor(self.kexAlg)()
            h.update(NS(self.ourVersionString))
            h.update(NS(self.otherVersionString))
            h.update(NS(self.ourKexInitPayload))
            h.update(NS(self.otherKexInitPayload))
            h.update(NS(theirECHost))
<<<<<<< HEAD
            h.update(NS(encPub))
=======
            h.update(NS(self.ecPub.public_numbers().encode_point()))
>>>>>>> 9e1b0c49
            h.update(NS(pubKey))
            h.update(sharedSecret)

            exchangeHash = h.digest()

            if not keys.Key.fromString(theirECHost).verify(
                                                      signature, exchangeHash):
                self.sendDisconnect(DISCONNECT_KEY_EXCHANGE_FAILED,
                                    b'bad signature')
            else:
                self._keySetup(sharedSecret, exchangeHash)

        # Get the host public key,
        # the raw ECDH public key bytes and the signature
        hostKey, pubKey, signature, packet = getNS(packet, 3)

        # Easier to comment this out for now than to update all of the tests.
        #fingerprint = nativeString(base64.b64encode(
        #        sha256(hostKey).digest()))

        fingerprint = b':'.join(
             [binascii.hexlify(ch) for ch in iterbytes(md5(hostKey).digest())])
        d = self.verifyHostKey(hostKey, fingerprint)
        d.addCallback(_continue_KEX_ECDH_REPLY, hostKey, pubKey, signature)
        d.addErrback(
            lambda unused: self.sendDisconnect(
                DISCONNECT_HOST_KEY_NOT_VERIFIABLE, b'bad host key'))
        return d


    def _ssh_KEXDH_REPLY(self, packet):
        """
        Called to handle a reply to a non-group key exchange message
        (KEXDH_INIT).

        Like the handler for I{KEXDH_INIT}, this message type has an
        overlapping value.  This method is called from C{ssh_KEX_DH_GEX_GROUP}
        if that method detects a non-group key exchange is in progress.

        Payload::

            string serverHostKey
            integer f (server Diffie-Hellman public key)
            string signature

        We verify the host key by calling verifyHostKey, then continue in
        _continueKEXDH_REPLY.

        @type packet: L{bytes}
        @param packet: The message data.

        @return: A deferred firing when key exchange is complete.
        """
        pubKey, packet = getNS(packet)
        f, packet = getMP(packet)
        signature, packet = getNS(packet)
        fingerprint = b':'.join([binascii.hexlify(ch) for ch in
                                 iterbytes(md5(pubKey).digest())])
        d = self.verifyHostKey(pubKey, fingerprint)
        d.addCallback(self._continueKEXDH_REPLY, pubKey, f, signature)
        d.addErrback(
            lambda unused: self.sendDisconnect(
                DISCONNECT_HOST_KEY_NOT_VERIFIABLE, b'bad host key'))
        return d


    def ssh_KEX_DH_GEX_GROUP(self, packet):
        """
        This handles different messages which share an integer value.

        If the key exchange does not have a fixed prime/generator group,
        we generate a Diffie-Hellman public key and send it in a
        MSG_KEX_DH_GEX_INIT message.

        Payload::
            string g (group generator)
            string p (group prime)

        @type packet: L{bytes}
        @param packet: The message data.
        """
        if _kex.isFixedGroup(self.kexAlg):
            return self._ssh_KEXDH_REPLY(packet)
        elif _kex.isEllipticCurve(self.kexAlg):
<<<<<<< HEAD
            return self.ssh_KEX_ECDH_REPLY(packet)
=======
            return self._ssh_KEX_ECDH_REPLY(packet)
>>>>>>> 9e1b0c49
        else:
            self.p, rest = getMP(packet)
            self.g, rest = getMP(rest)
            self.x = _generateX(randbytes.secureRandom, 320)
            self.e = _MPpow(self.g, self.x, self.p)
            self.sendPacket(MSG_KEX_DH_GEX_INIT, self.e)


    def _continueKEXDH_REPLY(self, ignored, pubKey, f, signature):
        """
        The host key has been verified, so we generate the keys.

        @param ignored: Ignored.

        @param pubKey: the public key blob for the server's public key.
        @type pubKey: L{str}
        @param f: the server's Diffie-Hellman public key.
        @type f: L{long}
        @param signature: the server's signature, verifying that it has the
            correct private key.
        @type signature: L{str}
        """
        serverKey = keys.Key.fromString(pubKey)
        sharedSecret = _MPpow(f, self.x, self.p)
        h = sha1()
        h.update(NS(self.ourVersionString))
        h.update(NS(self.otherVersionString))
        h.update(NS(self.ourKexInitPayload))
        h.update(NS(self.otherKexInitPayload))
        h.update(NS(pubKey))
        h.update(self.e)
        h.update(MP(f))
        h.update(sharedSecret)
        exchangeHash = h.digest()
        if not serverKey.verify(signature, exchangeHash):
            self.sendDisconnect(DISCONNECT_KEY_EXCHANGE_FAILED,
                                b'bad signature')
            return
        self._keySetup(sharedSecret, exchangeHash)


    def ssh_KEX_DH_GEX_REPLY(self, packet):
        """
        Called when we receive a MSG_KEX_DH_GEX_REPLY message.  Payload::
            string server host key
            integer f (server DH public key)

        We verify the host key by calling verifyHostKey, then continue in
        _continueGEX_REPLY.

        @type packet: L{bytes}
        @param packet: The message data.

        @return: A deferred firing once key exchange is complete.
        """
        pubKey, packet = getNS(packet)
        f, packet = getMP(packet)
        signature, packet = getNS(packet)
        fingerprint = b':'.join(
            [binascii.hexlify(c) for c in iterbytes(md5(pubKey).digest())])
        d = self.verifyHostKey(pubKey, fingerprint)
        d.addCallback(self._continueGEX_REPLY, pubKey, f, signature)
        d.addErrback(
            lambda unused: self.sendDisconnect(
                DISCONNECT_HOST_KEY_NOT_VERIFIABLE, b'bad host key'))
        return d


    def _continueGEX_REPLY(self, ignored, pubKey, f, signature):
        """
        The host key has been verified, so we generate the keys.

        @param ignored: Ignored.

        @param pubKey: the public key blob for the server's public key.
        @type pubKey: L{str}
        @param f: the server's Diffie-Hellman public key.
        @type f: L{long}
        @param signature: the server's signature, verifying that it has the
            correct private key.
        @type signature: L{str}
        """
        serverKey = keys.Key.fromString(pubKey)
        sharedSecret = _MPpow(f, self.x, self.p)
        h = _kex.getHashProcessor(self.kexAlg)()
        h.update(NS(self.ourVersionString))
        h.update(NS(self.otherVersionString))
        h.update(NS(self.ourKexInitPayload))
        h.update(NS(self.otherKexInitPayload))
        h.update(NS(pubKey))
        h.update(struct.pack(
            '!LLL',
            self._dhMinimalGroupSize,
            self._dhPreferredGroupSize,
            self._dhMaximalGroupSize,
            ))
        h.update(MP(self.p))
        h.update(MP(self.g))
        h.update(self.e)
        h.update(MP(f))
        h.update(sharedSecret)
        exchangeHash = h.digest()
        if not serverKey.verify(signature, exchangeHash):
            self.sendDisconnect(DISCONNECT_KEY_EXCHANGE_FAILED,
                                b'bad signature')
            return
        self._keySetup(sharedSecret, exchangeHash)


    def _keySetup(self, sharedSecret, exchangeHash):
        """
        See SSHTransportBase._keySetup().
        """
        SSHTransportBase._keySetup(self, sharedSecret, exchangeHash)
        if self._gotNewKeys:
            self.ssh_NEWKEYS(b'')


    def ssh_NEWKEYS(self, packet):
        """
        Called when we receive a MSG_NEWKEYS message.  No payload.
        If we've finished setting up our own keys, start using them.
        Otherwise, remember that we've received this message.

        @type packet: L{bytes}
        @param packet: The message data.
        """
        if packet != b'':
            self.sendDisconnect(DISCONNECT_PROTOCOL_ERROR,
                                b"NEWKEYS takes no data")
            return
        if not self.nextEncryptions.encBlockSize:
            self._gotNewKeys = 1
            return
        self._newKeys()
        self.connectionSecure()


    def ssh_SERVICE_ACCEPT(self, packet):
        """
        Called when we receive a MSG_SERVICE_ACCEPT message.  Payload::
            string service name

        Start the service we requested.

        @type packet: L{bytes}
        @param packet: The message data.
        """
        if packet == b'':
            log.msg('got SERVICE_ACCEPT without payload')
        else:
            name = getNS(packet)[0]
            if name != self.instance.name:
                self.sendDisconnect(
                    DISCONNECT_PROTOCOL_ERROR,
                    b"received accept for service we did not request")
        self.setService(self.instance)


    def requestService(self, instance):
        """
        Request that a service be run over this transport.

        @type instance: subclass of L{twisted.conch.ssh.service.SSHService}
        @param instance: The service to run.
        """
        self.sendPacket(MSG_SERVICE_REQUEST, NS(instance.name))
        self.instance = instance

    # Client methods


    def verifyHostKey(self, hostKey, fingerprint):
        """
        Returns a Deferred that gets a callback if it is a valid key, or
        an errback if not.

        @type hostKey: L{bytes}
        @param hostKey: The host key to verify.

        @type fingerprint: L{bytes}
        @param fingerprint: The fingerprint of the key.

        @return: A deferred firing with C{True} if the key is valid.
        """
        return defer.fail(NotImplementedError())


    def connectionSecure(self):
        """
        Called when the encryption has been set up.  Generally,
        requestService() is called to run another service over the transport.
        """
        raise NotImplementedError()



class _NullEncryptionContext(object):
    """
    An encryption context that does not actually encrypt anything.
    """
    def update(self, data):
        """
        'Encrypt' new data by doing nothing.

        @type data: L{bytes}
        @param data: The data to 'encrypt'.

        @rtype: L{bytes}
        @return: The 'encrypted' data.
        """
        return data



class _DummyAlgorithm(object):
    """
    An encryption algorithm that does not actually encrypt anything.
    """
    block_size = 64



class _DummyCipher(object):
    """
    A cipher for the none encryption method.

    @ivar block_size: the block size of the encryption.  In the case of the
    none cipher, this is 8 bytes.
    """
    algorithm = _DummyAlgorithm()


    def encryptor(self):
        """
        Construct a noop encryptor.

        @return: The encryptor.
        """
        return _NullEncryptionContext()


    def decryptor(self):
        """
        Construct a noop decryptor.

        @return: The decryptor.
        """
        return _NullEncryptionContext()



DH_GENERATOR, DH_PRIME = _kex.getDHGeneratorAndPrime(
    b'diffie-hellman-group1-sha1')


MSG_DISCONNECT = 1
MSG_IGNORE = 2
MSG_UNIMPLEMENTED = 3
MSG_DEBUG = 4
MSG_SERVICE_REQUEST = 5
MSG_SERVICE_ACCEPT = 6
MSG_KEXINIT = 20
MSG_NEWKEYS = 21
MSG_KEXDH_INIT = 30
MSG_KEXDH_REPLY = 31
MSG_KEX_DH_GEX_REQUEST_OLD = 30
MSG_KEX_DH_GEX_REQUEST = 34
MSG_KEX_DH_GEX_GROUP = 31
MSG_KEX_DH_GEX_INIT = 32
MSG_KEX_DH_GEX_REPLY = 33



DISCONNECT_HOST_NOT_ALLOWED_TO_CONNECT = 1
DISCONNECT_PROTOCOL_ERROR = 2
DISCONNECT_KEY_EXCHANGE_FAILED = 3
DISCONNECT_RESERVED = 4
DISCONNECT_MAC_ERROR = 5
DISCONNECT_COMPRESSION_ERROR = 6
DISCONNECT_SERVICE_NOT_AVAILABLE = 7
DISCONNECT_PROTOCOL_VERSION_NOT_SUPPORTED = 8
DISCONNECT_HOST_KEY_NOT_VERIFIABLE = 9
DISCONNECT_CONNECTION_LOST = 10
DISCONNECT_BY_APPLICATION = 11
DISCONNECT_TOO_MANY_CONNECTIONS = 12
DISCONNECT_AUTH_CANCELLED_BY_USER = 13
DISCONNECT_NO_MORE_AUTH_METHODS_AVAILABLE = 14
DISCONNECT_ILLEGAL_USER_NAME = 15



messages = {}
for name, value in list(globals().items()):
    # Avoid legacy messages which overlap with never ones
    if name.startswith('MSG_') and not name.startswith('MSG_KEXDH_'):
        messages[value] = name
# Check for regressions (#5352)
if 'MSG_KEXDH_INIT' in messages or 'MSG_KEXDH_REPLY' in messages:
    raise RuntimeError(
        "legacy SSH mnemonics should not end up in messages dict")<|MERGE_RESOLUTION|>--- conflicted
+++ resolved
@@ -18,13 +18,10 @@
 import zlib
 
 from hashlib import md5, sha1, sha256, sha384, sha512
-<<<<<<< HEAD
 
 import nacl.public
 # Use crypto_scalarmult instead of Box for shared secret.
 from nacl.bindings.crypto_scalarmult import crypto_scalarmult
-=======
->>>>>>> 9e1b0c49
 
 from cryptography.exceptions import UnsupportedAlgorithm
 from cryptography.hazmat.backends import default_backend
@@ -484,11 +481,7 @@
     ]
 
     supportedKeyExchanges = _kex.getSupportedKeyExchanges()
-<<<<<<< HEAD
     supportedPublicKeys = [b'ssh-rsa', b'ssh-dss', b'ssh-ed25519']
-=======
-    supportedPublicKeys = [b'ssh-rsa', b'ssh-dss']
->>>>>>> 9e1b0c49
 
     # Add the supported EC keys, and change the name from ecdh* to ecdsa*
     for eckey in supportedKeyExchanges:
@@ -1284,7 +1277,6 @@
         pubHostKey = self.factory.publicKeys[self.keyAlg]
         privHostKey = self.factory.privateKeys[self.keyAlg]
 
-<<<<<<< HEAD
         if self.kexAlg.find(b'25519') != -1:
             # Make sure the size is correct
             if len(pktPub) != 32:
@@ -1328,33 +1320,6 @@
                            int(
                             binascii.hexlify(
                               ecPriv.exchange(ec.ECDH(), theirECPub)), 16))
-=======
-        # Get the curve instance
-        try:
-            curve = keys._curveTable[b'ecdsa' + self.kexAlg[4:]]
-        except KeyError:
-            raise UnsupportedAlgorithm('unused-key')
-
-        # Generate the private key
-        ecPriv = ec.generate_private_key(curve, default_backend())
-
-        # Get the public key
-        ecPub = ecPriv.public_key()
-        encPub = ecPub.public_numbers().encode_point()
-
-        # Take the provided public key and transform it into
-        # a format for the cryptography module
-        theirECPub = ec.EllipticCurvePublicNumbers.from_encoded_point(
-                        curve, pktPub).public_key(default_backend())
-
-        # We need to convert to hex,
-        # so we can convert to an int
-        # so we can make it a multiple precision int.
-        sharedSecret = MP(
-                       int(
-                        binascii.hexlify(
-                          ecPriv.exchange(ec.ECDH(), theirECPub)), 16))
->>>>>>> 9e1b0c49
 
         # Finish update and digest
         h = _kex.getHashProcessor(self.kexAlg)()
@@ -1368,16 +1333,10 @@
         h.update(sharedSecret)
         exchangeHash = h.digest()
 
-<<<<<<< HEAD
-        self.sendPacket(MSG_KEXDH_REPLY,
-                        NS(pubHostKey.blob()) + NS(encPub)
-                          + NS(privHostKey.sign(exchangeHash)))
-=======
         self.sendPacket(
             MSG_KEXDH_REPLY,
             NS(pubHostKey.blob()) + NS(encPub) +
             NS(privHostKey.sign(exchangeHash)))
->>>>>>> 9e1b0c49
         self._keySetup(sharedSecret, exchangeHash)
 
 
@@ -1426,13 +1385,8 @@
         """
         This represents different key exchange methods that share the same
         integer value.  If the message is determined to be a KEXDH_INIT,
-<<<<<<< HEAD
-        C{_ssh_KEXDH_INIT} is called to handle it. If it is a KEX_ECDH_INIT,
-        C{_ssh_KEX_ECDH_INIT} is called.
-=======
         L{_ssh_KEXDH_INIT} is called to handle it. If it is a KEX_ECDH_INIT,
         L{_ssh_KEX_ECDH_INIT} is called.
->>>>>>> 9e1b0c49
         Otherwise, for KEX_DH_GEX_REQUEST_OLD payload::
 
                 integer ideal (ideal size for the Diffie-Hellman prime)
@@ -1644,7 +1598,6 @@
             # Connection was disconnected while doing base processing.
             # Maybe no common protocols were agreed.
             return
-<<<<<<< HEAD
         # Curve25519
         if self.kexAlg.find(b'curve25519') >= 0:
             # Genereate the curve25519 key pair
@@ -1659,13 +1612,6 @@
             # Find the base curve info
             self.curve = keys._curveTable[b'ecdsa' + self.kexAlg[4:]]
 
-=======
-        # Are we using ECDH?
-        if _kex.isEllipticCurve(self.kexAlg):
-            # Find the base curve info
-            self.curve = keys._curveTable[b'ecdsa' + self.kexAlg[4:]]
-
->>>>>>> 9e1b0c49
             # Generate the keys
             self.ecPriv = ec.generate_private_key(self.curve,
                                                   default_backend())
@@ -1695,11 +1641,7 @@
                     ))
 
 
-<<<<<<< HEAD
-    def ssh_KEX_ECDH_REPLY(self, packet):
-=======
     def _ssh_KEX_ECDH_REPLY(self, packet):
->>>>>>> 9e1b0c49
         """
         Called to handle a reply to a ECDH exchange message(KEX_ECDH_INIT).
 
@@ -1721,15 +1663,11 @@
 
         @return: A deferred firing when key exchange is complete.
         """
-<<<<<<< HEAD
-
-=======
->>>>>>> 9e1b0c49
+
         def _continue_KEX_ECDH_REPLY(ignored, hostKey, pubKey, signature):
             # Save off the host public key.
             theirECHost = hostKey
 
-<<<<<<< HEAD
             if self.kexAlg.find(b'curve25519') >= 0:
                 # Make sure the size is correct
                 if len(pubKey) != 32:
@@ -1761,21 +1699,6 @@
                                binascii.hexlify(
                                  self.ecPriv.exchange(ec.ECDH(), theirECPub)), 16))
                 encPub = self.ecPub.public_numbers().encode_point()
-=======
-            # Take the provided public key and transform it into a format
-            # for the cryptography module
-            theirECPub = ec.EllipticCurvePublicNumbers.from_encoded_point(
-                            self.curve, pubKey).public_key(
-                            default_backend())
-
-            # We need to convert to hex,
-            # so we can convert to an int
-            # so we can make a multiple precision int.
-            sharedSecret = MP(
-                           int(
-                           binascii.hexlify(
-                             self.ecPriv.exchange(ec.ECDH(), theirECPub)), 16))
->>>>>>> 9e1b0c49
 
             h = _kex.getHashProcessor(self.kexAlg)()
             h.update(NS(self.ourVersionString))
@@ -1783,11 +1706,7 @@
             h.update(NS(self.ourKexInitPayload))
             h.update(NS(self.otherKexInitPayload))
             h.update(NS(theirECHost))
-<<<<<<< HEAD
             h.update(NS(encPub))
-=======
-            h.update(NS(self.ecPub.public_numbers().encode_point()))
->>>>>>> 9e1b0c49
             h.update(NS(pubKey))
             h.update(sharedSecret)
 
@@ -1872,11 +1791,7 @@
         if _kex.isFixedGroup(self.kexAlg):
             return self._ssh_KEXDH_REPLY(packet)
         elif _kex.isEllipticCurve(self.kexAlg):
-<<<<<<< HEAD
-            return self.ssh_KEX_ECDH_REPLY(packet)
-=======
             return self._ssh_KEX_ECDH_REPLY(packet)
->>>>>>> 9e1b0c49
         else:
             self.p, rest = getMP(packet)
             self.g, rest = getMP(rest)
