# -*- test-case-name: twisted.conch.test.test_keys -*-
# Copyright (c) Twisted Matrix Laboratories.
# See LICENSE for details.

"""

Handling of RSA and DSA keys.
@ivar curveTable: a look up table for translating NIST standard curve names to Cryptograpy instances.
@ivar oidTable: a table to translate OID values to Cryptography instances.
"""

from __future__ import absolute_import, division

import binascii
import itertools
import warnings

from hashlib import md5, sha256
import base64

from incremental import Version

from cryptography.exceptions import InvalidSignature
from cryptography.hazmat.backends import default_backend
from cryptography.hazmat.primitives import hashes, serialization
from cryptography.hazmat.primitives.asymmetric import dsa, rsa, padding, ec
from cryptography.hazmat.primitives.serialization import (
    load_pem_private_key, load_ssh_public_key)
from cryptography import utils

try:

    from cryptography.hazmat.primitives.asymmetric.utils import (
        encode_dss_signature, decode_dss_signature)
except ImportError:
    from cryptography.hazmat.primitives.asymmetric.utils import (
        encode_rfc6979_signature as encode_dss_signature,
        decode_rfc6979_signature as decode_dss_signature)
from cryptography.hazmat.primitives.ciphers import Cipher, algorithms, modes

from pyasn1.error import PyAsn1Error
from pyasn1.type import univ
from pyasn1.codec.ber import decoder as berDecoder
from pyasn1.codec.ber import encoder as berEncoder

from twisted.conch.ssh import common, sexpy
from twisted.conch.ssh.common import int_from_bytes, int_to_bytes
from twisted.python import randbytes
from twisted.python.compat import (
    iterbytes, long, izip, nativeString, unicode, _PY3,
    _b64decodebytes as decodebytes, _b64encodebytes as encodebytes)
from twisted.python.constants import NamedConstant, Names
from twisted.python.deprecate import deprecated, getDeprecationWarningString

<<<<<<< HEAD
import nacl.signing

=======
>>>>>>> 9e1b0c49
# Curve lookup table
_curveTable = {
    b'ecdsa-sha2-nistp256': ec.SECP256R1(),
    b'ecdsa-sha2-nistp384': ec.SECP384R1(),
    b'ecdsa-sha2-nistp521': ec.SECP521R1(),
    b'ecdsa-sha2-nistk163': ec.SECT163K1(),
    b'ecdsa-sha2-nistp192': ec.SECP192R1(),
    b'ecdsa-sha2-nistp224': ec.SECP224R1(),
    b'ecdsa-sha2-nistk233': ec.SECT233K1(),
    b'ecdsa-sha2-nistb233': ec.SECT233R1(),
    b'ecdsa-sha2-nistk283': ec.SECT283K1(),
    b'ecdsa-sha2-nistk409': ec.SECT409K1(),
    b'ecdsa-sha2-nistb409': ec.SECT409R1(),
    b'ecdsa-sha2-nistt571': ec.SECT571K1()
}

_secToNist = {
    b'secp256r1' : b'ecdsa-sha2-nistp256',
    b'secp384r1' : b'ecdsa-sha2-nistp384',
    b'secp521r1' : b'ecdsa-sha2-nistp521',
    b'sect163k1' : b'ecdsa-sha2-nistk163',
    b'secp192r1' : b'ecdsa-sha2-nistp192',
    b'secp224r1' : b'ecdsa-sha2-nistp224',
    b'sect233k1' : b'ecdsa-sha2-nistk233',
    b'sect233r1' : b'ecdsa-sha2-nistb233',
    b'sect283k1' : b'ecdsa-sha2-nistk283',
    b'sect409k1' : b'ecdsa-sha2-nistk409',
    b'sect409r1' : b'ecdsa-sha2-nistb409',
    b'sect571k1' : b'ecdsa-sha2-nistt571'
}



class BadKeyError(Exception):
    """
    Raised when a key isn't what we expected from it.

    XXX: we really need to check for bad keys
    """



class EncryptedKeyError(Exception):
    """
    Raised when an encrypted key is presented to fromString/fromFile without
    a password.
    """



class BadFingerPrintFormat(Exception):
    """
    Raises when unsupported fingerprint formats are presented to fingerprint.
    """



class FingerprintFormats(Names):
    """
    Constants representing the supported formats of key fingerprints.

    @cvar MD5_HEX: Named constant representing fingerprint format generated
        using md5[RFC1321] algorithm in hexadecimal encoding.
    @type MD5_HEX: L{twisted.python.constants.NamedConstant}

    @cvar SHA256_BASE64: Named constant representing fingerprint format
        generated using sha256[RFC4634] algorithm in base64 encoding
    @type SHA256_BASE64: L{twisted.python.constants.NamedConstant}
    """
    MD5_HEX = NamedConstant()
    SHA256_BASE64 = NamedConstant()



class Key(object):
    """
    An object representing a key.  A key can be either a public or
    private key.  A public key can verify a signature; a private key can
    create or verify a signature.  To generate a string that can be stored
    on disk, use the toString method.  If you have a private key, but want
    the string representation of the public key, use Key.public().toString().

    @ivar keyObject: DEPRECATED. The C{Crypto.PublicKey} object
        that operations are performed with.
    """

    @classmethod
    def fromFile(cls, filename, type=None, passphrase=None):
        """
        Load a key from a file.

        @param filename: The path to load key data from.

        @type type: L{str} or L{None}
        @param type: A string describing the format the key data is in, or
        L{None} to attempt detection of the type.

        @type passphrase: L{bytes} or L{None}
        @param passphrase: The passphrase the key is encrypted with, or L{None}
        if there is no encryption.

        @rtype: L{Key}
        @return: The loaded key.
        """
        with open(filename, 'rb') as f:
            return cls.fromString(f.read(), type, passphrase)


    @classmethod
    def fromString(cls, data, type=None, passphrase=None):
        """
        Return a Key object corresponding to the string data.
        type is optionally the type of string, matching a _fromString_*
        method.  Otherwise, the _guessStringType() classmethod will be used
        to guess a type.  If the key is encrypted, passphrase is used as
        the decryption key.

        @type data: L{bytes}
        @param data: The key data.

        @type type: L{str} or L{None}
        @param type: A string describing the format the key data is in, or
        L{None} to attempt detection of the type.

        @type passphrase: L{bytes} or L{None}
        @param passphrase: The passphrase the key is encrypted with, or L{None}
        if there is no encryption.

        @rtype: L{Key}
        @return: The loaded key.
        """
        if isinstance(data, unicode):
            data = data.encode("utf-8")
        if isinstance(passphrase, unicode):
            passphrase = passphrase.encode("utf-8")
        if type is None:
            type = cls._guessStringType(data)
        if type is None:
            raise BadKeyError('cannot guess the type of %r' % (data,))
        method = getattr(cls, '_fromString_%s' % (type.upper(),), None)
        if method is None:
            raise BadKeyError('no _fromString method for %s' % (type,))
        if method.__code__.co_argcount == 2:  # No passphrase
            if passphrase:
                raise BadKeyError('key not encrypted')
            return method(data)
        else:
            return method(data, passphrase)


    @classmethod
    def _fromString_BLOB(cls, blob):
        """
        Return a public key object corresponding to this public key blob.
        The format of a RSA public key blob is::
            string 'ssh-rsa'
            integer e
            integer n

        The format of a DSA public key blob is::
            string 'ssh-dss'
            integer p
            integer q
            integer g
            integer y


        The format of ECDSA-SHA2-* public key blob is::
            string 'ecdsa-sha2-[identifier]'
            integer x
            integer y

            identifier is the standard NIST curve name.

        @type blob: L{bytes}
        @param blob: The key data.

        @return: A new key.
        @rtype: L{twisted.conch.ssh.keys.Key}
        @raises BadKeyError: if the key type (the first string) is unknown.
        """
        keyType, rest = common.getNS(blob)
        if keyType == b'ssh-rsa':
            e, n, rest = common.getMP(rest, 2)
            return cls(
                rsa.RSAPublicNumbers(e, n).public_key(default_backend()))
        elif keyType == b'ssh-dss':
            p, q, g, y, rest = common.getMP(rest, 4)
            return cls(
                dsa.DSAPublicNumbers(
                    y=y,
                    parameter_numbers=dsa.DSAParameterNumbers(
                        p=p,
                        q=q,
                        g=g
                    )
                ).public_key(default_backend())
            )
<<<<<<< HEAD
        elif keyType == b'ssh-ed25519':
            return cls(nacl.signing.VerifyKey(common.getNS(rest)[0]))
=======
>>>>>>> 9e1b0c49
        elif keyType in _curveTable:
            # First we have to make an EllipticCuvePublicNumbers from the
            # provided curve and points,
            # then turn it into a public key object.
            return cls(
                ec.EllipticCurvePublicNumbers.from_encoded_point(
                      _curveTable[keyType],
                       common.getNS(rest, 2)[1]).public_key(default_backend()))
        else:
            raise BadKeyError('unknown blob type: %s' % (keyType,))


    @classmethod
    def _fromString_PRIVATE_BLOB(cls, blob):
        """
        Return a private key object corresponding to this private key blob.
        The blob formats are as follows:

        RSA keys::
            string 'ssh-rsa'
            integer n
            integer e
            integer d
            integer u
            integer p
            integer q

        DSA keys::
            string 'ssh-dss'
            integer p
            integer q
            integer g
            integer y
            integer x


        EC keys::
            string 'ecdsa-sha2-[identifier]'
            integer x
            integer y
            integer privateValue

            identifier is the standard NIST curve name.


        @type blob: L{bytes}
        @param blob: The key data.

        @return: A new key.
        @rtype: L{twisted.conch.ssh.keys.Key}
        @raises BadKeyError: if the key type (the first string) is unknown.
        """
        keyType, rest = common.getNS(blob)

        if keyType == b'ssh-rsa':
            n, e, d, u, p, q, rest = common.getMP(rest, 6)
            return cls._fromRSAComponents(n=n, e=e, d=d, p=p, q=q)
        elif keyType == b'ssh-dss':
            p, q, g, y, x, rest = common.getMP(rest, 5)
            return cls._fromDSAComponents(y=y, g=g, p=p, q=q, x=x)
<<<<<<< HEAD
        elif keyType == b'ssh-ed25519':
            pr = nacl.signing.SigningKey(common.getNS(rest)[0])
            return cls(pr)
=======
>>>>>>> 9e1b0c49
        elif keyType in [curve for curve in list(_curveTable.keys())]:
            x, y, privateValue, rest = common.getMP(rest, 3)
            return cls._fromECComponents(x=x, y=y, curve=keyType,
                privateValue=privateValue)
        else:
            raise BadKeyError('unknown blob type: %s' % (keyType,))


    @classmethod
    def _fromString_PUBLIC_OPENSSH(cls, data):
        """
        Return a public key object corresponding to this OpenSSH public key
        string.  The format of an OpenSSH public key string is::
            <key type> <base64-encoded public key blob>

        @type data: L{bytes}
        @param data: The key data.

        @return: A new key.
        @rtype: L{twisted.conch.ssh.keys.Key}
        @raises BadKeyError: if the blob type is unknown.
        """
        # ECDSA keys don't need base64 decoding which is required
        # for RSA or DSA key.
        if data.startswith(b'ecdsa-sha2'):
            return cls(load_ssh_public_key(data, default_backend()))
        blob = decodebytes(data.split()[1])
        return cls._fromString_BLOB(blob)

    @classmethod
    def _fromString_PRIVATE_OPENSSH(cls, data, passphrase):
        """
        Return a private key object corresponding to this OpenSSH private key
        string.  If the key is encrypted, passphrase MUST be provided.
        Providing a passphrase for an unencrypted key is an error.

        The format of an OpenSSH private key string is::
            -----BEGIN <key type> PRIVATE KEY-----
            [Proc-Type: 4,ENCRYPTED
            DEK-Info: DES-EDE3-CBC,<initialization value>]
            <base64-encoded ASN.1 structure>
            ------END <key type> PRIVATE KEY------

        The ASN.1 structure of a RSA key is::
            (0, n, e, d, p, q)

        The ASN.1 structure of a DSA key is::
            (0, p, q, g, y, x)


        The ASN.1 structure of a ECDSA key is::
            (ECParameters, OID, NULL)

        @type data: L{bytes}
        @param data: The key data.

        @type passphrase: L{bytes} or L{None}
        @param passphrase: The passphrase the key is encrypted with, or L{None}
        if it is not encrypted.

        @return: A new key.
        @rtype: L{twisted.conch.ssh.keys.Key}
        @raises BadKeyError: if
            * a passphrase is provided for an unencrypted key
            * the ASN.1 encoding is incorrect
        @raises EncryptedKeyError: if
            * a passphrase is not provided for an encrypted key
        """
        lines = data.strip().splitlines()
        kind = lines[0][11:-17]
        if lines[1].startswith(b'Proc-Type: 4,ENCRYPTED'):
            if not passphrase:
                raise EncryptedKeyError('Passphrase must be provided '
                                        'for an encrypted key')

            # Determine cipher and initialization vector
            try:
                _, cipherIVInfo = lines[2].split(b' ', 1)
                cipher, ivdata = cipherIVInfo.rstrip().split(b',', 1)
            except ValueError:
                raise BadKeyError('invalid DEK-info %r' % (lines[2],))

            if cipher in (b'AES-128-CBC', b'AES-256-CBC'):
                algorithmClass = algorithms.AES
                keySize = int(int(cipher.split(b'-')[1])/8)
                if len(ivdata) != 32:
                    raise BadKeyError('AES encrypted key with a bad IV')
            elif cipher == b'DES-EDE3-CBC':
                algorithmClass = algorithms.TripleDES
                keySize = 24
                if len(ivdata) != 16:
                    raise BadKeyError('DES encrypted key with a bad IV')
            else:
                raise BadKeyError('unknown encryption type %r' % (cipher,))

            # Extract keyData for decoding
            iv = bytes(bytearray([int(ivdata[i:i + 2], 16)
                                  for i in range(0, len(ivdata), 2)]))
            ba = md5(passphrase + iv[:8]).digest()
            bb = md5(ba + passphrase + iv[:8]).digest()
            decKey = (ba + bb)[:keySize]
            b64Data = decodebytes(b''.join(lines[3:-1]))

            decryptor = Cipher(
                algorithmClass(decKey),
                modes.CBC(iv),
                backend=default_backend()
            ).decryptor()
            keyData = decryptor.update(b64Data) + decryptor.finalize()

            removeLen = ord(keyData[-1:])
            keyData = keyData[:-removeLen]
        else:
            b64Data = b''.join(lines[1:-1])
            keyData = decodebytes(b64Data)

<<<<<<< HEAD
        # ED25519 Keys just say "OPENSSH KEY".
        # berDecoder doesn't seem to support ed25519 yet.
        if kind == b'OPENSSH':
            # OpenSSH keeps ed25519 keys in the openssh-key-v1 format.
            # One file can have multiple keys.
            # For now just grab the last private key.
            privKey = common.getNS(
                keyData[keyData.rindex('25519') + 5:], 2)[1][:32]
            return cls(nacl.signing.SigningKey(privKey))
=======
        try:
            decodedKey = berDecoder.decode(keyData)[0]
        except PyAsn1Error as e:
            raise BadKeyError(
                'Failed to decode key (Bad Passphrase?): %s' % (e,))

        if kind == b'EC':
            return cls(
                load_pem_private_key(data, passphrase, default_backend()))

        if kind == b'RSA':
            if len(decodedKey) == 2:  # Alternate RSA key
                decodedKey = decodedKey[0]
            if len(decodedKey) < 6:
                raise BadKeyError('RSA key failed to decode properly')

            n, e, d, p, q, dmp1, dmq1, iqmp = [
                long(value) for value in decodedKey[1:9]
                ]
            if p > q:  # Make p smaller than q
                p, q = q, p
            return cls(
                rsa.RSAPrivateNumbers(
                    p=p,
                    q=q,
                    d=d,
                    dmp1=dmp1,
                    dmq1=dmq1,
                    iqmp=iqmp,
                    public_numbers=rsa.RSAPublicNumbers(e=e, n=n),
                ).private_key(default_backend())
            )
        elif kind == b'DSA':
            p, q, g, y, x = [long(value) for value in decodedKey[1: 6]]
            if len(decodedKey) < 6:
                raise BadKeyError('DSA key failed to decode properly')
            return cls(
                dsa.DSAPrivateNumbers(
                    x=x,
                    public_numbers=dsa.DSAPublicNumbers(
                        y=y,
                        parameter_numbers=dsa.DSAParameterNumbers(
                            p=p,
                            q=q,
                            g=g
                        )
                    )
                ).private_key(backend=default_backend())
            )
>>>>>>> 9e1b0c49
        else:
            if kind == b'EC':
                # ECDSA keys don't need base64 decoding which is required
                # for RSA or DSA key.
                return cls(load_pem_private_key(data, passphrase, default_backend()))

<<<<<<< HEAD
            try:
                decodedKey = berDecoder.decode(keyData)[0]
            except PyAsn1Error as e:
                raise BadKeyError(
                    'Failed to decode key (Bad Passphrase?): %s' % (e,))

            if kind == b'RSA':
                if len(decodedKey) == 2:  # Alternate RSA key
                    decodedKey = decodedKey[0]
                if len(decodedKey) < 6:
                    raise BadKeyError('RSA key failed to decode properly')

                n, e, d, p, q, dmp1, dmq1, iqmp = [
                    long(value) for value in decodedKey[1:9]
                    ]
                if p > q:  # Make p smaller than q
                    p, q = q, p
                return cls(
                    rsa.RSAPrivateNumbers(
                        p=p,
                        q=q,
                        d=d,
                        dmp1=dmp1,
                        dmq1=dmq1,
                        iqmp=iqmp,
                        public_numbers=rsa.RSAPublicNumbers(e=e, n=n),
                    ).private_key(default_backend())
                )
            elif kind == b'DSA':
                p, q, g, y, x = [long(value) for value in decodedKey[1: 6]]
                if len(decodedKey) < 6:
                    raise BadKeyError('DSA key failed to decode properly')
                return cls(
                    dsa.DSAPrivateNumbers(
                        x=x,
                        public_numbers=dsa.DSAPublicNumbers(
                            y=y,
                            parameter_numbers=dsa.DSAParameterNumbers(
                                p=p,
                                q=q,
                                g=g
                            )
                        )
                    ).private_key(backend=default_backend())
                )
            else:
                raise BadKeyError("unknown key type %s" % (kind,))

=======
>>>>>>> 9e1b0c49
    @classmethod
    def _fromString_PUBLIC_LSH(cls, data):
        """
        Return a public key corresponding to this LSH public key string.
        The LSH public key string format is::
            <s-expression: ('public-key', (<key type>, (<name, <value>)+))>

        The names for a RSA (key type 'rsa-pkcs1-sha1') key are: n, e.
        The names for a DSA (key type 'dsa') key are: y, g, p, q.

        @type data: L{bytes}
        @param data: The key data.

        @return: A new key.
        @rtype: L{twisted.conch.ssh.keys.Key}
        @raises BadKeyError: if the key type is unknown
        """
        sexp = sexpy.parse(decodebytes(data[1:-1]))
        assert sexp[0] == b'public-key'
        kd = {}
        for name, data in sexp[1][1:]:
            kd[name] = common.getMP(common.NS(data))[0]
        if sexp[1][0] == b'dsa':
            return cls._fromDSAComponents(
                y=kd[b'y'], g=kd[b'g'], p=kd[b'p'], q=kd[b'q'])

        elif sexp[1][0] == b'rsa-pkcs1-sha1':
            return cls._fromRSAComponents(n=kd[b'n'], e=kd[b'e'])
        else:
            raise BadKeyError('unknown lsh key type %s' % (sexp[1][0],))

    @classmethod
    def _fromString_PRIVATE_LSH(cls, data):
        """
        Return a private key corresponding to this LSH private key string.
        The LSH private key string format is::
            <s-expression: ('private-key', (<key type>, (<name>, <value>)+))>

        The names for a RSA (key type 'rsa-pkcs1-sha1') key are: n, e, d, p, q.
        The names for a DSA (key type 'dsa') key are: y, g, p, q, x.

        @type data: L{bytes}
        @param data: The key data.

        @return: A new key.
        @rtype: L{twisted.conch.ssh.keys.Key}
        @raises BadKeyError: if the key type is unknown
        """
        sexp = sexpy.parse(data)
        assert sexp[0] == b'private-key'
        kd = {}
        for name, data in sexp[1][1:]:
            kd[name] = common.getMP(common.NS(data))[0]
        if sexp[1][0] == b'dsa':
            assert len(kd) == 5, len(kd)
            return cls._fromDSAComponents(
                y=kd[b'y'], g=kd[b'g'], p=kd[b'p'], q=kd[b'q'], x=kd[b'x'])
        elif sexp[1][0] == b'rsa-pkcs1':
            assert len(kd) == 8, len(kd)
            if kd[b'p'] > kd[b'q']:  # Make p smaller than q
                kd[b'p'], kd[b'q'] = kd[b'q'], kd[b'p']
            return cls._fromRSAComponents(
                n=kd[b'n'], e=kd[b'e'], d=kd[b'd'], p=kd[b'p'], q=kd[b'q'])

        else:
            raise BadKeyError('unknown lsh key type %s' % (sexp[1][0],))

    @classmethod
    def _fromString_AGENTV3(cls, data):
        """
        Return a private key object corresponsing to the Secure Shell Key
        Agent v3 format.

        The SSH Key Agent v3 format for a RSA key is::
            string 'ssh-rsa'
            integer e
            integer d
            integer n
            integer u
            integer p
            integer q

        The SSH Key Agent v3 format for a DSA key is::
            string 'ssh-dss'
            integer p
            integer q
            integer g
            integer y
            integer x

        @type data: L{bytes}
        @param data: The key data.

        @return: A new key.
        @rtype: L{twisted.conch.ssh.keys.Key}
        @raises BadKeyError: if the key type (the first string) is unknown
        """
        keyType, data = common.getNS(data)
        if keyType == b'ssh-dss':
            p, data = common.getMP(data)
            q, data = common.getMP(data)
            g, data = common.getMP(data)
            y, data = common.getMP(data)
            x, data = common.getMP(data)
            return cls._fromDSAComponents(y=y, g=g, p=p, q=q, x=x)
        elif keyType == b'ssh-rsa':
            e, data = common.getMP(data)
            d, data = common.getMP(data)
            n, data = common.getMP(data)
            u, data = common.getMP(data)
            p, data = common.getMP(data)
            q, data = common.getMP(data)
            return cls._fromRSAComponents(n=n, e=e, d=d, p=p, q=q, u=u)
        else:
            raise BadKeyError("unknown key type %s" % (keyType,))

    @classmethod
    def _guessStringType(cls, data):
        """
        Guess the type of key in data.  The types map to _fromString_*
        methods.

        @type data: L{bytes}
        @param data: The key data.
        """
        if data.startswith(b'ssh-') or data.startswith(b'ecdsa-sha2-'):
            return 'public_openssh'
        elif data.startswith(b'-----BEGIN'):
            return 'private_openssh'
        elif data.startswith(b'{'):
            return 'public_lsh'
        elif data.startswith(b'('):
            return 'private_lsh'
        elif data.startswith(b'\x00\x00\x00\x0bssh-'):  # ed25519
            return 'blob'
        elif data.startswith(b'\x00\x00\x00\x07ssh-') or data.startswith(b'\x00\x00\x00\x13ecdsa-'):
            ignored, rest = common.getNS(data)
            count = 0
            while rest:
                count += 1
                ignored, rest = common.getMP(rest)
            if count > 4:
                return 'agentv3'
            else:
                return 'blob'

    @classmethod
    def _fromRSAComponents(cls, n, e, d=None, p=None, q=None, u=None):
        """
        Build a key from RSA numerical components.

        @type n: L{int}
        @param n: The 'n' RSA variable.

        @type e: L{int}
        @param e: The 'e' RSA variable.

        @type d: L{int} or L{None}
        @param d: The 'd' RSA variable (optional for a public key).

        @type p: L{int} or L{None}
        @param p: The 'p' RSA variable (optional for a public key).

        @type q: L{int} or L{None}
        @param q: The 'q' RSA variable (optional for a public key).

        @type u: L{int} or L{None}
        @param u: The 'u' RSA variable. Ignored, as its value is determined by
        p and q.

        @rtype: L{Key}
        @return: An RSA key constructed from the values as given.
        """
        publicNumbers = rsa.RSAPublicNumbers(e=e, n=n)
        if d is None:
            # We have public components.
            keyObject = publicNumbers.public_key(default_backend())
        else:
            privateNumbers = rsa.RSAPrivateNumbers(
                p=p,
                q=q,
                d=d,
                dmp1=rsa.rsa_crt_dmp1(d, p),
                dmq1=rsa.rsa_crt_dmq1(d, q),
                iqmp=rsa.rsa_crt_iqmp(p, q),
                public_numbers=publicNumbers,
            )
            keyObject = privateNumbers.private_key(default_backend())

        return cls(keyObject)

    @classmethod
    def _fromDSAComponents(cls, y, p, q, g, x=None):
        """
        Build a key from DSA numerical components.

        @type y: L{int}
        @param y: The 'y' DSA variable.

        @type p: L{int}
        @param p: The 'p' DSA variable.

        @type q: L{int}
        @param q: The 'q' DSA variable.

        @type g: L{int}
        @param g: The 'g' DSA variable.

        @type x: L{int} or L{None}
        @param x: The 'x' DSA variable (optional for a public key)

        @rtype: L{Key}
        @return: A DSA key constructed from the values as given.
        """
        publicNumbers = dsa.DSAPublicNumbers(
            y=y, parameter_numbers=dsa.DSAParameterNumbers(p=p, q=q, g=g))
        if x is None:
            # We have public components.
            keyObject = publicNumbers.public_key(default_backend())
        else:
            privateNumbers = dsa.DSAPrivateNumbers(
                x=x, public_numbers=publicNumbers)
            keyObject = privateNumbers.private_key(default_backend())

        return cls(keyObject)

    @classmethod
    def _fromECComponents(cls, x, y, curve, privateValue=None):
        """
        Build a key from EC components.

        @param x: The affine x component of the public point used for verifying.
        @type x: L{int}

        @param y: The affine y component of the public point used for verifying.
        @type y: L{int}

        @param curve: NIST name of elliptic curve.
        @type curve: L{bytes}

        @param privateValue: The private value.
        @type privateValue: L{int}
        """

        publicNumbers = ec.EllipticCurvePublicNumbers(
            x=x, y=y, curve=_curveTable[curve])
        if privateValue is None:
            # We have public components.
            keyObject = publicNumbers.public_key(default_backend())
        else:
            privateNumbers = ec.EllipticCurvePrivateNumbers(
                private_value=privateValue, public_numbers=publicNumbers)
            keyObject = privateNumbers.private_key(default_backend())

        return cls(keyObject)

    def __init__(self, keyObject):
        """
        Initialize with a private or public
        C{cryptography.hazmat.primitives.asymmetric} key.

        @param keyObject: Low level key.
        @type keyObject: C{cryptography.hazmat.primitives.asymmetric} key.
        """
        # Avoid importing PyCrypto if at all possible
        if keyObject.__class__.__module__.startswith('Crypto.PublicKey'):
            warningString = getDeprecationWarningString(
                Key,
                Version("Twisted", 16, 0, 0),
                replacement='passing a cryptography key object')
            warnings.warn(warningString, DeprecationWarning, stacklevel=2)
            self.keyObject = keyObject
        else:
            self._keyObject = keyObject

    def __eq__(self, other):
        """
        Return True if other represents an object with the same key.
        """
        if type(self) == type(other):
            return self.type() == other.type() and self.data() == other.data()
        else:
            return NotImplemented

    def __ne__(self, other):
        """
        Return True if other represents anything other than this key.
        """
        result = self.__eq__(other)
        if result == NotImplemented:
            return result
        return not result

    def __repr__(self):
        """
        Return a pretty representation of this object.
        """
<<<<<<< HEAD
        if self.type() == 'ED25519':
            if self.isPublic():
                return '<ed25519 Verification Key\nkey: %s\n>' % binascii.hexlify(
                    self.data())
            else:
                return '<ed25519 Signing Key\nkey: %s\n>' % binascii.hexlify(
                    self.data())
        elif self.type() == 'EC':
=======
        if self.type() == 'EC':
>>>>>>> 9e1b0c49
            data = self.data()
            name = data['curve'].decode('utf-8')

            if self.isPublic():
                out = '<Elliptic Curve Public Key (%s bits)' % (name[-3:],)
            else:
                out = '<Elliptic Curve Private Key (%s bits)' % (name[-3:],)
<<<<<<< HEAD

            for k, v in sorted(data.items()):
                if _PY3 and k == 'curve':
                    out += "\ncurve:\n\t%s" % (name,)
                else:
                    out += "\n%s:\n\t%s" % (k, v)

=======

            for k, v in sorted(data.items()):
                if _PY3 and k == 'curve':
                    out += "\ncurve:\n\t%s" % (name,)
                else:
                    out += "\n%s:\n\t%s" % (k, v)

>>>>>>> 9e1b0c49
            return out + ">\n"
        else:
            lines = [
                '<%s %s (%s bits)' % (
                    nativeString(self.type()),
                    self.isPublic() and 'Public Key' or 'Private Key',
                    self._keyObject.key_size)]
            for k, v in sorted(self.data().items()):
                lines.append('attr %s:' % (k,))
                by = common.MP(v)[4:]
                while by:
                    m = by[:15]
                    by = by[15:]
                    o = ''
                    for c in iterbytes(m):
                        o = o + '%02x:' % (ord(c),)
                    if len(m) < 15:
                        o = o[:-1]
                    lines.append('\t' + o)
            lines[-1] = lines[-1] + '>'
            return '\n'.join(lines)

    @property
    @deprecated(Version('Twisted', 16, 0, 0))
    def keyObject(self):
        """
        A C{Crypto.PublicKey} object similar to this key.

        As PyCrypto is no longer used for the underlying operations, this
        property should be avoided.
        """
        # Lazy import to have PyCrypto as a soft dependency.
        from Crypto.PublicKey import DSA, RSA

        keyObject = None
        keyType = self.type()
        keyData = self.data()
        isPublic = self.isPublic()

        if keyType == 'RSA':
            if isPublic:
                keyObject = RSA.construct((
                    keyData['n'],
                    long(keyData['e']),
                ))
            else:
                keyObject = RSA.construct((
                    keyData['n'],
                    long(keyData['e']),
                    keyData['d'],
                    keyData['p'],
                    keyData['q'],
                    keyData['u'],
                ))
        elif keyType == 'DSA':
            if isPublic:
                keyObject = DSA.construct((
                    keyData['y'],
                    keyData['g'],
                    keyData['p'],
                    keyData['q'],
                ))
            else:
                keyObject = DSA.construct((
                    keyData['y'],
                    keyData['g'],
                    keyData['p'],
                    keyData['q'],
                    keyData['x'],
                ))
        else:
            raise BadKeyError('Unsupported key type.')

        return keyObject

    @keyObject.setter
    @deprecated(Version('Twisted', 16, 0, 0))
    def keyObject(self, value):
        # Lazy import to have PyCrypto as a soft dependency.
        from Crypto.PublicKey import DSA, RSA

        if isinstance(value, RSA._RSAobj):
            rawKey = value.key
            if rawKey.has_private():
                newKey = self._fromRSAComponents(
                    e=rawKey.e,
                    n=rawKey.n,
                    p=rawKey.p,
                    q=rawKey.q,
                    d=rawKey.d,
                    u=rawKey.u,
                )
            else:
                newKey = self._fromRSAComponents(e=rawKey.e, n=rawKey.n)
        elif isinstance(value, DSA._DSAobj):
            rawKey = value.key
            if rawKey.has_private():
                newKey = self._fromDSAComponents(
                    y=rawKey.y,
                    p=rawKey.p,
                    q=rawKey.q,
                    g=rawKey.g,
                    x=rawKey.x,
                )
            else:
                newKey = self._fromDSAComponents(
                    y=rawKey.y,
                    p=rawKey.p,
                    q=rawKey.q,
                    g=rawKey.g,
                )
        else:
            raise BadKeyError('PyCrypto key type not supported.')

        self._keyObject = newKey._keyObject

    def isPublic(self):
        """
        Check if this instance is a public key.

        @return: C{True} if this is a public key.
        """
        return isinstance(
            self._keyObject,
<<<<<<< HEAD
            (rsa.RSAPublicKey, dsa.DSAPublicKey, ec.EllipticCurvePublicKey,
             nacl.signing.VerifyKey))
=======
            (rsa.RSAPublicKey, dsa.DSAPublicKey, ec.EllipticCurvePublicKey))
>>>>>>> 9e1b0c49

    def public(self):
        """
        Returns a version of this key containing only the public key data.
        If this is a public key, this may or may not be the same object
        as self.

        @rtype: L{Key}
        @return: A public key.
        """
        return Key(self._keyObject.public_key())

    def fingerprint(self, format=FingerprintFormats.MD5_HEX):
        """
        The fingerprint of a public key consists of the output of the
        message-digest algorithm in the specified format.
        Supported formats include L{FingerprintFormats.MD5_HEX} and
        L{FingerprintFormats.SHA256_BASE64}

        The input to the algorithm is the public key data as specified by [RFC4253].

        The output of sha256[RFC4634] algorithm is presented to the
        user in the form of base64 encoded sha256 hashes.
        Example: C{US5jTUa0kgX5ZxdqaGF0yGRu8EgKXHNmoT8jHKo1StM=}

        The output of the MD5[RFC1321](default) algorithm is presented to the user as
        a sequence of 16 octets printed as hexadecimal with lowercase letters
        and separated by colons.
        Example: C{c1:b1:30:29:d7:b8:de:6c:97:77:10:d7:46:41:63:87}

        @param format: Format for fingerprint generation. Consists
            hash function and representation format.
            Default is L{FingerprintFormats.MD5_HEX}

        @since: 8.2

        @return: the user presentation of this L{Key}'s fingerprint, as a
        string.

        @rtype: L{str}
        """
        if format is FingerprintFormats.SHA256_BASE64:
            return nativeString(base64.b64encode(
                sha256(self.blob()).digest()))
        elif format is FingerprintFormats.MD5_HEX:
            return nativeString(
                b':'.join([binascii.hexlify(x)
                           for x in iterbytes(md5(self.blob()).digest())]))
        else:
            raise BadFingerPrintFormat(
                'Unsupported fingerprint format: %s' % (format,))

    def type(self):
        """
        Return the type of the object we wrap.  Currently this can only be
        'RSA', 'DSA', or 'EC'.

        @rtype: L{str}
        @raises RuntimeError: If the object type is unknown.
        """
        if isinstance(
                self._keyObject, (rsa.RSAPublicKey, rsa.RSAPrivateKey)):
            return 'RSA'
        elif isinstance(
                self._keyObject, (dsa.DSAPublicKey, dsa.DSAPrivateKey)):
            return 'DSA'
        elif isinstance(
                self._keyObject, (ec.EllipticCurvePublicKey, ec.EllipticCurvePrivateKey)):
            return 'EC'
        elif isinstance(
                self._keyObject, (nacl.signing.VerifyKey, nacl.signing.SigningKey)):
            return 'ED25519'
        else:
            raise RuntimeError(
                'unknown type of object: %r' % (self._keyObject,))

    def sshType(self):
        """
        Get the type of the object we wrap as defined in the SSH protocol,
        defined in RFC 4253, Section 6.6. Currently this can only be b'ssh-rsa',
        b'ssh-dss' or b'ecdsa-sha2-[identifier]'.

        identifier is the standard NIST curve name

        @return: The key type format.
        @rtype: L{bytes}
        """
        if self.type() == 'EC':
            return _secToNist[self._keyObject.curve.name.encode('ascii')]
        else:
<<<<<<< HEAD
            return {'RSA': b'ssh-rsa', 'DSA': b'ssh-dss', 'ED25519': b'ssh-ed25519'}[self.type()]
=======
            return {'RSA': b'ssh-rsa', 'DSA': b'ssh-dss'}[self.type()]
>>>>>>> 9e1b0c49

    def size(self):
        """
        Return the size of the object we wrap.

        @return: The size of the key.
        @rtype: L{int}
        """
        if self._keyObject is None:
            return 0
        elif self.type() == 'EC':
            return self._keyObject.curve.key_size
<<<<<<< HEAD
        elif self.type() == 'ED25519':
            return 32
        else:
            return self._keyObject.key_size
=======
        return self._keyObject.key_size
>>>>>>> 9e1b0c49

    def data(self):
        """
        Return the values of the public key as a dictionary.

        @rtype: L{dict}
        """
        if isinstance(self._keyObject, rsa.RSAPublicKey):
            numbers = self._keyObject.public_numbers()
            return {
                "n": numbers.n,
                "e": numbers.e,
            }
        elif isinstance(self._keyObject, rsa.RSAPrivateKey):
            numbers = self._keyObject.private_numbers()
            return {
                "n": numbers.public_numbers.n,
                "e": numbers.public_numbers.e,
                "d": numbers.d,
                "p": numbers.p,
                "q": numbers.q,
                # Use a trick: iqmp is q^-1 % p, u is p^-1 % q
                "u": rsa.rsa_crt_iqmp(numbers.q, numbers.p),
            }
        elif isinstance(self._keyObject, dsa.DSAPublicKey):
            numbers = self._keyObject.public_numbers()
            return {
                "y": numbers.y,
                "g": numbers.parameter_numbers.g,
                "p": numbers.parameter_numbers.p,
                "q": numbers.parameter_numbers.q,
            }
        elif isinstance(self._keyObject, dsa.DSAPrivateKey):
            numbers = self._keyObject.private_numbers()
            return {
                "x": numbers.x,
                "y": numbers.public_numbers.y,
                "g": numbers.public_numbers.parameter_numbers.g,
                "p": numbers.public_numbers.parameter_numbers.p,
                "q": numbers.public_numbers.parameter_numbers.q,
            }
        elif isinstance(self._keyObject, ec.EllipticCurvePublicKey):
            numbers = self._keyObject.public_numbers()
            return {
                "x": numbers.x,
                "y": numbers.y,
                "curve": self.sshType(),
            }
        elif isinstance(self._keyObject, ec.EllipticCurvePrivateKey):
            numbers = self._keyObject.private_numbers()
            return {
                "x": numbers.public_numbers.x,
                "y": numbers.public_numbers.y,
                "privateValue": numbers.private_value,
                "curve": self.sshType(),
            }
<<<<<<< HEAD
        elif isinstance(self._keyObject, nacl.signing.VerifyKey):
            return self._keyObject._key
        elif isinstance(self._keyObject, nacl.signing.SigningKey):
            return self._keyObject._signing_key
=======

>>>>>>> 9e1b0c49
        else:
            raise RuntimeError("Unexpected key type: %s" % (self._keyObject,))

    def blob(self):
        """
        Return the public key blob for this key. The blob is the
        over-the-wire format for public keys.

        SECSH-TRANS RFC 4253 Section 6.6.

        RSA keys::
            string 'ssh-rsa'
            integer e
            integer n

        DSA keys::
            string 'ssh-dss'
            integer p
            integer q
            integer g
            integer y

        EC keys::
            string 'ecdsa-sha2-[identifier]'
            integer x
            integer y

            identifier is the standard NIST curve name

        @rtype: L{bytes}
        """
        type = self.type()
        data = self.data()
        if type == 'RSA':
            return (common.NS(b'ssh-rsa') + common.MP(data['e']) +
                    common.MP(data['n']))
        elif type == 'DSA':
            return (common.NS(b'ssh-dss') + common.MP(data['p']) +
                    common.MP(data['q']) + common.MP(data['g']) +
                    common.MP(data['y']))
<<<<<<< HEAD
        elif type == 'EC':
            byteLength = (self._keyObject.curve.key_size + 7) // 8
            return (common.NS(data['curve']) + common.NS(data["curve"][-8:]) +
                    common.NS(b'\x04' + utils.int_to_bytes(data['x'], byteLength) +
                    utils.int_to_bytes(data['y'], byteLength)))
        else: # 'ED25519'
            return (common.NS(b'ssh-ed25519') + common.NS(data))
=======
        else: # EC
            byteLength = (self._keyObject.curve.key_size + 7) // 8
            return (common.NS(data['curve']) + common.NS(data["curve"][-8:]) +
                common.NS(b'\x04' + utils.int_to_bytes(data['x'], byteLength) +
                utils.int_to_bytes(data['y'], byteLength)))
>>>>>>> 9e1b0c49


    def privateBlob(self):
        """
        Return the private key blob for this key. The blob is the
        over-the-wire format for private keys:

        Specification in OpenSSH PROTOCOL.agent

        RSA keys::
            string 'ssh-rsa'
            integer n
            integer e
            integer d
            integer u
            integer p
            integer q

        DSA keys::
            string 'ssh-dss'
            integer p
            integer q
            integer g
            integer y
            integer x

        EC keys::
            string 'ecdsa-sha2-[identifier]'
            integer x
            integer y
            integer privateValue

            identifier is the NIST standard curve name.
        """
        type = self.type()
        data = self.data()
        if type == 'RSA':
            return (common.NS(b'ssh-rsa') + common.MP(data['n']) +
                    common.MP(data['e']) + common.MP(data['d']) +
                    common.MP(data['u']) + common.MP(data['p']) +
                    common.MP(data['q']))
        elif type == 'DSA':
            return (common.NS(b'ssh-dss') + common.MP(data['p']) +
                    common.MP(data['q']) + common.MP(data['g']) +
                    common.MP(data['y']) + common.MP(data['x']))
<<<<<<< HEAD
        elif type == 'EC':
            return (common.NS(data['curve']) + common.MP(data['x']) +
                    common.MP(data['y']) + common.MP(data['privateValue']))
        else: # 'ED25519'
            return (common.NS(b'ssh-ed25519') + common.NS(data))
=======
        else: # EC
            return (common.NS(data['curve']) + common.MP(data['x']) +
                    common.MP(data['y']) + common.MP(data['privateValue']))
>>>>>>> 9e1b0c49

    def toString(self, type, extra=None):
        """
        Create a string representation of this key.  If the key is a private
        key and you want the representation of its public key, use
        C{key.public().toString()}.  type maps to a _toString_* method.

        @param type: The type of string to emit.  Currently supported values
            are C{'OPENSSH'}, C{'LSH'}, and C{'AGENTV3'}.
        @type type: L{str}

        @param extra: Any extra data supported by the selected format which
            is not part of the key itself.  For public OpenSSH keys, this is
            a comment.  For private OpenSSH keys, this is a passphrase to
            encrypt with.
        @type extra: L{bytes} or L{unicode} or L{None}

        @rtype: L{bytes}
        """
        if isinstance(extra, unicode):
            extra = extra.encode("utf-8")
        method = getattr(self, '_toString_%s' % (type.upper(),), None)
        if method is None:
            raise BadKeyError('unknown key type: %s' % (type,))
        if method.__code__.co_argcount == 2:
            return method(extra)
        else:
            return method()

    def _toString_OPENSSH(self, extra):
        """
        Return a public or private OpenSSH string.  See
        _fromString_PUBLIC_OPENSSH and _fromString_PRIVATE_OPENSSH for the
        string formats.  If extra is present, it represents a comment for a
        public key, or a passphrase for a private key.

        @param extra: Comment for a public key or passphrase for a
            private key
        @type extra: L{bytes}

        @rtype: L{bytes}
        """
        data = self.data()
        if self.isPublic():
            if self.type() == 'ED25519':
                retstr = b'ssh-ed25519' + base64.encode(
                    self._keyObject)
            elif self.type() == 'EC':
                if not extra:
                    extra = b''
                retstr = (self._keyObject.public_bytes(
                    serialization.Encoding.OpenSSH,
                    serialization.PublicFormat.OpenSSH
                    ) + b' ' + extra).strip()
            else:
                b64Data = encodebytes(self.blob()).replace(b'\n', b'')
                if not extra:
                    extra = b''
                retstr = (self.sshType() + b' ' + b64Data + b' ' + extra).strip()
        else:
            if self.type() == 'ED25519':
                # openssh-key-v1 specification:
                # cvsweb.openbsd.org/cgi-bin/cvsweb/src/usr.bin/ssh/
                basestr = b'openssh-key-v1\x00\x00'
                basestr += b'\x00\x00\x04none\x00' * 2
                basestr += b"\x00\x00" * 3 + b"\x01"
                verstr = common.NS(b'ssh-ed25519')
                verstr += common.NS(self._keyObject.verify_key._key)
                basestr += common.NS(verstr)

                keystr = str(randbytes.secureRandom(4)) * 2
                keystr += verstr
                keystr += common.NS(self._keyObject._signing_key)
                basestr += common.NS(keystr)

                b64str = base64.b64encode(basestr)
                retstr = b'-----BEGIN OPENSSH PRIVATE KEY-----\n'

                i = 0
                while i < len(b64str):
                    retstr += b64str[i: i + 70] + '\n'
                    i += 70

                retstr += b'-----END OPENSSH PRIVATE KEY-----\n'
            elif self.type() == 'EC':
                # EC keys has complex ASN.1 structure hence we do this this way.
                if not extra:
                    # unencrypted private key
                    encryptor = serialization.NoEncryption()
                else:
                    encryptor = serialization.BestAvailableEncryption(extra)

                retstr = self._keyObject.private_bytes(
                    serialization.Encoding.PEM,
                    serialization.PrivateFormat.TraditionalOpenSSL,
                    encryptor)
            else:
<<<<<<< HEAD
                lines = [b''.join((b'-----BEGIN ', self.type().encode('ascii'),
                                   b' PRIVATE KEY-----'))]
                if self.type() == 'RSA':
                    p, q = data['p'], data['q']
                    objData = (0, data['n'], data['e'], data['d'], q, p,
                               data['d'] % (q - 1), data['d'] % (p - 1),
                               data['u'])
                else:
                    objData = (0, data['p'], data['q'], data['g'], data['y'],
                               data['x'])
                asn1Sequence = univ.Sequence()
                for index, value in izip(itertools.count(), objData):
                    asn1Sequence.setComponentByPosition(index, univ.Integer(value))
                asn1Data = berEncoder.encode(asn1Sequence)
                if extra:
                    iv = randbytes.secureRandom(8)
                    hexiv = ''.join(['%02X' % (ord(x),) for x in iterbytes(iv)])
                    hexiv = hexiv.encode('ascii')
                    lines.append(b'Proc-Type: 4,ENCRYPTED')
                    lines.append(b'DEK-Info: DES-EDE3-CBC,' + hexiv + b'\n')
                    ba = md5(extra + iv).digest()
                    bb = md5(ba + extra + iv).digest()
                    encKey = (ba + bb)[:24]
                    padLen = 8 - (len(asn1Data) % 8)
                    asn1Data += (chr(padLen) * padLen).encode('ascii')

                    encryptor = Cipher(
                        algorithms.TripleDES(encKey),
                        modes.CBC(iv),
                        backend=default_backend()
                    ).encryptor()

                    asn1Data = encryptor.update(asn1Data) + encryptor.finalize()

                b64Data = encodebytes(asn1Data).replace(b'\n', b'')
                lines += [b64Data[i:i + 64] for i in range(0, len(b64Data), 64)]
                lines.append(b''.join((b'-----END ', self.type().encode('ascii'),
                                       b' PRIVATE KEY-----')))
                retstr = b'\n'.join(lines)
        return retstr
=======
                objData = (0, data['p'], data['q'], data['g'], data['y'],
                           data['x'])
            asn1Sequence = univ.Sequence()
            for index, value in izip(itertools.count(), objData):
                asn1Sequence.setComponentByPosition(index, univ.Integer(value))
            asn1Data = berEncoder.encode(asn1Sequence)
            if extra:
                iv = randbytes.secureRandom(8)
                hexiv = ''.join(['%02X' % (ord(x),) for x in iterbytes(iv)])
                hexiv = hexiv.encode('ascii')
                lines.append(b'Proc-Type: 4,ENCRYPTED')
                lines.append(b'DEK-Info: DES-EDE3-CBC,' + hexiv + b'\n')
                ba = md5(extra + iv).digest()
                bb = md5(ba + extra + iv).digest()
                encKey = (ba + bb)[:24]
                padLen = 8 - (len(asn1Data) % 8)
                asn1Data += (chr(padLen) * padLen).encode('ascii')

                encryptor = Cipher(
                    algorithms.TripleDES(encKey),
                    modes.CBC(iv),
                    backend=default_backend()
                ).encryptor()

                asn1Data = encryptor.update(asn1Data) + encryptor.finalize()

            b64Data = encodebytes(asn1Data).replace(b'\n', b'')
            lines += [b64Data[i:i + 64] for i in range(0, len(b64Data), 64)]
            lines.append(b''.join((b'-----END ', self.type().encode('ascii'),
                                   b' PRIVATE KEY-----')))
            return b'\n'.join(lines)
>>>>>>> 9e1b0c49

    def _toString_LSH(self):
        """
        Return a public or private LSH key.  See _fromString_PUBLIC_LSH and
        _fromString_PRIVATE_LSH for the key formats.

        @rtype: L{bytes}
        """
        data = self.data()
        type = self.type()
        if self.isPublic():
            if type == 'RSA':
                keyData = sexpy.pack([[b'public-key',
                                       [b'rsa-pkcs1-sha1',
                                        [b'n', common.MP(data['n'])[4:]],
                                        [b'e', common.MP(data['e'])[4:]]]]])
            elif type == 'DSA':
                keyData = sexpy.pack([[b'public-key',
                                       [b'dsa',
                                        [b'p', common.MP(data['p'])[4:]],
                                        [b'q', common.MP(data['q'])[4:]],
                                        [b'g', common.MP(data['g'])[4:]],
                                        [b'y', common.MP(data['y'])[4:]]]]])
            else:
                raise BadKeyError("unknown key type %s" % (type,))
            return (b'{' + encodebytes(keyData).replace(b'\n', b'') +
                    b'}')
        else:
            if type == 'RSA':
                p, q = data['p'], data['q']
                return sexpy.pack([[b'private-key',
                                    [b'rsa-pkcs1',
                                     [b'n', common.MP(data['n'])[4:]],
                                     [b'e', common.MP(data['e'])[4:]],
                                     [b'd', common.MP(data['d'])[4:]],
                                     [b'p', common.MP(q)[4:]],
                                     [b'q', common.MP(p)[4:]],
                                     [b'a', common.MP(
                                         data['d'] % (q - 1))[4:]],
                                     [b'b', common.MP(
                                         data['d'] % (p - 1))[4:]],
                                     [b'c', common.MP(data['u'])[4:]]]]])
            elif type == 'DSA':
                return sexpy.pack([[b'private-key',
                                    [b'dsa',
                                     [b'p', common.MP(data['p'])[4:]],
                                     [b'q', common.MP(data['q'])[4:]],
                                     [b'g', common.MP(data['g'])[4:]],
                                     [b'y', common.MP(data['y'])[4:]],
                                     [b'x', common.MP(data['x'])[4:]]]]])
            else:
                raise BadKeyError("unknown key type %s'" % (type,))

    def _toString_AGENTV3(self):
        """
        Return a private Secure Shell Agent v3 key.  See
        _fromString_AGENTV3 for the key format.

        @rtype: L{bytes}
        """
        data = self.data()
        if not self.isPublic():
            if self.type() == 'RSA':
                values = (data['e'], data['d'], data['n'], data['u'],
                          data['p'], data['q'])
            elif self.type() == 'DSA':
                values = (data['p'], data['q'], data['g'], data['y'],
                          data['x'])
            return common.NS(self.sshType()) + b''.join(map(common.MP, values))

    def sign(self, data):
        """
        Sign some data with this key.

        SECSH-TRANS RFC 4253 Section 6.6.

        @type data: L{bytes}
        @param data: The data to sign.

        @rtype: L{bytes}
        @return: A signature for the given data.
        """
        keyType = self.type()
        if keyType == 'RSA':
            signer = self._keyObject.signer(
                padding.PKCS1v15(), hashes.SHA1())
            signer.update(data)
            ret = common.NS(signer.finalize())

        elif keyType == 'DSA':
            signer = self._keyObject.signer(hashes.SHA1())
            signer.update(data)
            signature = signer.finalize()
            (r, s) = decode_dss_signature(signature)
            # SSH insists that the DSS signature blob be two 160-bit integers
            # concatenated together. The sig[0], [1] numbers from obj.sign
            # are just numbers, and could be any length from 0 to 160 bits.
            # Make sure they are padded out to 160 bits (20 bytes each)
            ret = common.NS(int_to_bytes(r, 20) + int_to_bytes(s, 20))

        elif keyType == 'EC':  # Pragma: no branch
            # Hash size depends on key size
            keySize = self.size()
            if keySize <= 256:
                hashSize = hashes.SHA256()
            elif keySize <= 384:
                hashSize = hashes.SHA384()
            else:
                hashSize = hashes.SHA512()
            signer = self._keyObject.signer(ec.ECDSA(hashSize))
            signer.update(data)
            signature = signer.finalize()
            (r, s) = decode_dss_signature(signature)

            rb = int_to_bytes(r)
            sb = int_to_bytes(s)

            # Int_to_bytes returns rb[0] as a str in python2
            # and an as int in python3
            if type(rb[0]) is str:
                rcomp = ord(rb[0])
            else:
                rcomp = rb[0]

            # If the MSB is set, prepend a null byte for correct formatting.
            if rcomp & 0x80:
                rb = b"\x00" + rb

            if type(sb[0]) is str:
                scomp = ord(sb[0])
            else:
                scomp = sb[0]

            if scomp & 0x80:
                sb = b"\x00" + sb

            ret = common.NS(common.NS(rb) + common.NS(sb))
<<<<<<< HEAD
        else: # 'ED25519'
            ret = common.NS(self._keyObject.sign(data).signature)
=======
>>>>>>> 9e1b0c49
        return common.NS(self.sshType()) + ret

    def verify(self, signature, data):
        """
        Verify a signature using this key.

        @type signature: L{bytes}
        @param signature: The signature to verify.

        @type data: L{bytes}
        @param data: The signed data.

        @rtype: L{bool}
        @return: C{True} if the signature is valid.
        """
        if len(signature) == 40:
            # DSA key with no padding
            signatureType, signature = b'ssh-dss', common.NS(signature)
        else:
            signatureType, signature = common.getNS(signature)

        if signatureType != self.sshType():
            return False

        keyType = self.type()
        if keyType == 'ED25519':
            try:
                self._keyObject.verify(data, common.getNS(signature)[0])
                return True
            except:
                return False
        elif keyType == 'RSA':
            k = self._keyObject
            if not self.isPublic():
                k = k.public_key()
            verifier = k.verifier(
                common.getNS(signature)[0],
                padding.PKCS1v15(),
                hashes.SHA1(),
            )
        elif keyType == 'DSA':
            concatenatedSignature = common.getNS(signature)[0]
            r = int_from_bytes(concatenatedSignature[:20], 'big')
            s = int_from_bytes(concatenatedSignature[20:], 'big')
            signature = encode_dss_signature(r, s)
            k = self._keyObject
            if not self.isPublic():
                k = k.public_key()
            verifier = k.verifier(
                signature, hashes.SHA1())

        elif keyType == 'EC':  # Pragma: no branch
            concatenatedSignature = common.getNS(signature)[0]
            rstr, sstr, rest = common.getNS(concatenatedSignature, 2)
            r = int_from_bytes(rstr, 'big')
            s = int_from_bytes(sstr, 'big')
            signature = encode_dss_signature(r, s)

            k = self._keyObject
            if not self.isPublic():
                k = k.public_key()

            keySize = self.size()
            if keySize <= 256:  # Hash size depends on key size
                hashSize = hashes.SHA256()
            elif keySize <= 384:
                hashSize = hashes.SHA384()
            else:
                hashSize = hashes.SHA512()
            verifier = k.verifier(signature, ec.ECDSA(hashSize))

        verifier.update(data)
        try:
            verifier.verify()
        except InvalidSignature:
            return False
        else:
            return True


@deprecated(Version("Twisted", 15, 5, 0))
def objectType(obj):
    """
    DEPRECATED. Return the SSH key type corresponding to a
    C{Crypto.PublicKey.pubkey.pubkey} object.

    @param obj: Key for which the type is returned.
    @type obj: C{Crypto.PublicKey.pubkey.pubkey}

    @return: Return the SSH key type corresponding to a PyCrypto object.
    @rtype: L{str}
    """
    keyDataMapping = {
        ('n', 'e', 'd', 'p', 'q'): b'ssh-rsa',
        ('n', 'e', 'd', 'p', 'q', 'u'): b'ssh-rsa',
        ('y', 'g', 'p', 'q', 'x'): b'ssh-dss'
    }
    try:
        return keyDataMapping[tuple(obj.keydata)]
    except (KeyError, AttributeError):
        raise BadKeyError("invalid key object", obj)


def _getPersistentRSAKey(location, keySize=4096):
    """
    This function returns a persistent L{Key}.

    The key is loaded from a PEM file in C{location}. If it does not exist, a
    key with the key size of C{keySize} is generated and saved.

    @param location: Where the key is stored.
    @type location: L{twisted.python.filepath.FilePath}

    @param keySize: The size of the key, if it needs to be generated.
    @type keySize: L{int}

    @returns: A persistent key.
    @rtype: L{Key}
    """
    location.parent().makedirs(ignoreExistingDirectory=True)

    # If it doesn't exist, we want to generate a new key and save it
    if not location.exists():
        privateKey = rsa.generate_private_key(
            public_exponent=65537,
            key_size=keySize,
            backend=default_backend()
        )

        pem = privateKey.private_bytes(
            encoding=serialization.Encoding.PEM,
            format=serialization.PrivateFormat.TraditionalOpenSSL,
            encryption_algorithm=serialization.NoEncryption()
        )

        location.setContent(pem)

    # By this point (save any hilarious race conditions) we should have a
    # working PEM file. Load it!
    # (Future archaeological readers: I chose not to short circuit above,
    # because then there's two exit paths to this code!)
    with location.open("rb") as keyFile:
        privateKey = serialization.load_pem_private_key(
            keyFile.read(),
            password=None,
            backend=default_backend()
        )
        return Key(privateKey)


if _PY3:
    # The objectType function is deprecated and not being ported to Python 3.
    del objectType<|MERGE_RESOLUTION|>--- conflicted
+++ resolved
@@ -52,11 +52,8 @@
 from twisted.python.constants import NamedConstant, Names
 from twisted.python.deprecate import deprecated, getDeprecationWarningString
 
-<<<<<<< HEAD
 import nacl.signing
 
-=======
->>>>>>> 9e1b0c49
 # Curve lookup table
 _curveTable = {
     b'ecdsa-sha2-nistp256': ec.SECP256R1(),
@@ -255,11 +252,8 @@
                     )
                 ).public_key(default_backend())
             )
-<<<<<<< HEAD
         elif keyType == b'ssh-ed25519':
             return cls(nacl.signing.VerifyKey(common.getNS(rest)[0]))
-=======
->>>>>>> 9e1b0c49
         elif keyType in _curveTable:
             # First we have to make an EllipticCuvePublicNumbers from the
             # provided curve and points,
@@ -320,12 +314,9 @@
         elif keyType == b'ssh-dss':
             p, q, g, y, x, rest = common.getMP(rest, 5)
             return cls._fromDSAComponents(y=y, g=g, p=p, q=q, x=x)
-<<<<<<< HEAD
         elif keyType == b'ssh-ed25519':
             pr = nacl.signing.SigningKey(common.getNS(rest)[0])
             return cls(pr)
-=======
->>>>>>> 9e1b0c49
         elif keyType in [curve for curve in list(_curveTable.keys())]:
             x, y, privateValue, rest = common.getMP(rest, 3)
             return cls._fromECComponents(x=x, y=y, curve=keyType,
@@ -442,7 +433,6 @@
             b64Data = b''.join(lines[1:-1])
             keyData = decodebytes(b64Data)
 
-<<<<<<< HEAD
         # ED25519 Keys just say "OPENSSH KEY".
         # berDecoder doesn't seem to support ed25519 yet.
         if kind == b'OPENSSH':
@@ -452,64 +442,10 @@
             privKey = common.getNS(
                 keyData[keyData.rindex('25519') + 5:], 2)[1][:32]
             return cls(nacl.signing.SigningKey(privKey))
-=======
-        try:
-            decodedKey = berDecoder.decode(keyData)[0]
-        except PyAsn1Error as e:
-            raise BadKeyError(
-                'Failed to decode key (Bad Passphrase?): %s' % (e,))
-
-        if kind == b'EC':
-            return cls(
-                load_pem_private_key(data, passphrase, default_backend()))
-
-        if kind == b'RSA':
-            if len(decodedKey) == 2:  # Alternate RSA key
-                decodedKey = decodedKey[0]
-            if len(decodedKey) < 6:
-                raise BadKeyError('RSA key failed to decode properly')
-
-            n, e, d, p, q, dmp1, dmq1, iqmp = [
-                long(value) for value in decodedKey[1:9]
-                ]
-            if p > q:  # Make p smaller than q
-                p, q = q, p
-            return cls(
-                rsa.RSAPrivateNumbers(
-                    p=p,
-                    q=q,
-                    d=d,
-                    dmp1=dmp1,
-                    dmq1=dmq1,
-                    iqmp=iqmp,
-                    public_numbers=rsa.RSAPublicNumbers(e=e, n=n),
-                ).private_key(default_backend())
-            )
-        elif kind == b'DSA':
-            p, q, g, y, x = [long(value) for value in decodedKey[1: 6]]
-            if len(decodedKey) < 6:
-                raise BadKeyError('DSA key failed to decode properly')
-            return cls(
-                dsa.DSAPrivateNumbers(
-                    x=x,
-                    public_numbers=dsa.DSAPublicNumbers(
-                        y=y,
-                        parameter_numbers=dsa.DSAParameterNumbers(
-                            p=p,
-                            q=q,
-                            g=g
-                        )
-                    )
-                ).private_key(backend=default_backend())
-            )
->>>>>>> 9e1b0c49
         else:
             if kind == b'EC':
-                # ECDSA keys don't need base64 decoding which is required
-                # for RSA or DSA key.
-                return cls(load_pem_private_key(data, passphrase, default_backend()))
-
-<<<<<<< HEAD
+                return cls(
+                    load_pem_private_key(data, passphrase, default_backend()))
             try:
                 decodedKey = berDecoder.decode(keyData)[0]
             except PyAsn1Error as e:
@@ -558,8 +494,6 @@
             else:
                 raise BadKeyError("unknown key type %s" % (kind,))
 
-=======
->>>>>>> 9e1b0c49
     @classmethod
     def _fromString_PUBLIC_LSH(cls, data):
         """
@@ -857,7 +791,6 @@
         """
         Return a pretty representation of this object.
         """
-<<<<<<< HEAD
         if self.type() == 'ED25519':
             if self.isPublic():
                 return '<ed25519 Verification Key\nkey: %s\n>' % binascii.hexlify(
@@ -866,9 +799,6 @@
                 return '<ed25519 Signing Key\nkey: %s\n>' % binascii.hexlify(
                     self.data())
         elif self.type() == 'EC':
-=======
-        if self.type() == 'EC':
->>>>>>> 9e1b0c49
             data = self.data()
             name = data['curve'].decode('utf-8')
 
@@ -876,7 +806,6 @@
                 out = '<Elliptic Curve Public Key (%s bits)' % (name[-3:],)
             else:
                 out = '<Elliptic Curve Private Key (%s bits)' % (name[-3:],)
-<<<<<<< HEAD
 
             for k, v in sorted(data.items()):
                 if _PY3 and k == 'curve':
@@ -884,15 +813,6 @@
                 else:
                     out += "\n%s:\n\t%s" % (k, v)
 
-=======
-
-            for k, v in sorted(data.items()):
-                if _PY3 and k == 'curve':
-                    out += "\ncurve:\n\t%s" % (name,)
-                else:
-                    out += "\n%s:\n\t%s" % (k, v)
-
->>>>>>> 9e1b0c49
             return out + ">\n"
         else:
             lines = [
@@ -1017,12 +937,8 @@
         """
         return isinstance(
             self._keyObject,
-<<<<<<< HEAD
             (rsa.RSAPublicKey, dsa.DSAPublicKey, ec.EllipticCurvePublicKey,
              nacl.signing.VerifyKey))
-=======
-            (rsa.RSAPublicKey, dsa.DSAPublicKey, ec.EllipticCurvePublicKey))
->>>>>>> 9e1b0c49
 
     def public(self):
         """
@@ -1113,11 +1029,7 @@
         if self.type() == 'EC':
             return _secToNist[self._keyObject.curve.name.encode('ascii')]
         else:
-<<<<<<< HEAD
             return {'RSA': b'ssh-rsa', 'DSA': b'ssh-dss', 'ED25519': b'ssh-ed25519'}[self.type()]
-=======
-            return {'RSA': b'ssh-rsa', 'DSA': b'ssh-dss'}[self.type()]
->>>>>>> 9e1b0c49
 
     def size(self):
         """
@@ -1130,14 +1042,10 @@
             return 0
         elif self.type() == 'EC':
             return self._keyObject.curve.key_size
-<<<<<<< HEAD
         elif self.type() == 'ED25519':
             return 32
         else:
             return self._keyObject.key_size
-=======
-        return self._keyObject.key_size
->>>>>>> 9e1b0c49
 
     def data(self):
         """
@@ -1194,14 +1102,10 @@
                 "privateValue": numbers.private_value,
                 "curve": self.sshType(),
             }
-<<<<<<< HEAD
         elif isinstance(self._keyObject, nacl.signing.VerifyKey):
             return self._keyObject._key
         elif isinstance(self._keyObject, nacl.signing.SigningKey):
             return self._keyObject._signing_key
-=======
-
->>>>>>> 9e1b0c49
         else:
             raise RuntimeError("Unexpected key type: %s" % (self._keyObject,))
 
@@ -1242,7 +1146,6 @@
             return (common.NS(b'ssh-dss') + common.MP(data['p']) +
                     common.MP(data['q']) + common.MP(data['g']) +
                     common.MP(data['y']))
-<<<<<<< HEAD
         elif type == 'EC':
             byteLength = (self._keyObject.curve.key_size + 7) // 8
             return (common.NS(data['curve']) + common.NS(data["curve"][-8:]) +
@@ -1250,14 +1153,6 @@
                     utils.int_to_bytes(data['y'], byteLength)))
         else: # 'ED25519'
             return (common.NS(b'ssh-ed25519') + common.NS(data))
-=======
-        else: # EC
-            byteLength = (self._keyObject.curve.key_size + 7) // 8
-            return (common.NS(data['curve']) + common.NS(data["curve"][-8:]) +
-                common.NS(b'\x04' + utils.int_to_bytes(data['x'], byteLength) +
-                utils.int_to_bytes(data['y'], byteLength)))
->>>>>>> 9e1b0c49
-
 
     def privateBlob(self):
         """
@@ -1302,17 +1197,11 @@
             return (common.NS(b'ssh-dss') + common.MP(data['p']) +
                     common.MP(data['q']) + common.MP(data['g']) +
                     common.MP(data['y']) + common.MP(data['x']))
-<<<<<<< HEAD
         elif type == 'EC':
             return (common.NS(data['curve']) + common.MP(data['x']) +
                     common.MP(data['y']) + common.MP(data['privateValue']))
         else: # 'ED25519'
             return (common.NS(b'ssh-ed25519') + common.NS(data))
-=======
-        else: # EC
-            return (common.NS(data['curve']) + common.MP(data['x']) +
-                    common.MP(data['y']) + common.MP(data['privateValue']))
->>>>>>> 9e1b0c49
 
     def toString(self, type, extra=None):
         """
@@ -1410,7 +1299,6 @@
                     serialization.PrivateFormat.TraditionalOpenSSL,
                     encryptor)
             else:
-<<<<<<< HEAD
                 lines = [b''.join((b'-----BEGIN ', self.type().encode('ascii'),
                                    b' PRIVATE KEY-----'))]
                 if self.type() == 'RSA':
@@ -1451,39 +1339,6 @@
                                        b' PRIVATE KEY-----')))
                 retstr = b'\n'.join(lines)
         return retstr
-=======
-                objData = (0, data['p'], data['q'], data['g'], data['y'],
-                           data['x'])
-            asn1Sequence = univ.Sequence()
-            for index, value in izip(itertools.count(), objData):
-                asn1Sequence.setComponentByPosition(index, univ.Integer(value))
-            asn1Data = berEncoder.encode(asn1Sequence)
-            if extra:
-                iv = randbytes.secureRandom(8)
-                hexiv = ''.join(['%02X' % (ord(x),) for x in iterbytes(iv)])
-                hexiv = hexiv.encode('ascii')
-                lines.append(b'Proc-Type: 4,ENCRYPTED')
-                lines.append(b'DEK-Info: DES-EDE3-CBC,' + hexiv + b'\n')
-                ba = md5(extra + iv).digest()
-                bb = md5(ba + extra + iv).digest()
-                encKey = (ba + bb)[:24]
-                padLen = 8 - (len(asn1Data) % 8)
-                asn1Data += (chr(padLen) * padLen).encode('ascii')
-
-                encryptor = Cipher(
-                    algorithms.TripleDES(encKey),
-                    modes.CBC(iv),
-                    backend=default_backend()
-                ).encryptor()
-
-                asn1Data = encryptor.update(asn1Data) + encryptor.finalize()
-
-            b64Data = encodebytes(asn1Data).replace(b'\n', b'')
-            lines += [b64Data[i:i + 64] for i in range(0, len(b64Data), 64)]
-            lines.append(b''.join((b'-----END ', self.type().encode('ascii'),
-                                   b' PRIVATE KEY-----')))
-            return b'\n'.join(lines)
->>>>>>> 9e1b0c49
 
     def _toString_LSH(self):
         """
@@ -1621,11 +1476,8 @@
                 sb = b"\x00" + sb
 
             ret = common.NS(common.NS(rb) + common.NS(sb))
-<<<<<<< HEAD
         else: # 'ED25519'
             ret = common.NS(self._keyObject.sign(data).signature)
-=======
->>>>>>> 9e1b0c49
         return common.NS(self.sshType()) + ret
 
     def verify(self, signature, data):
