--- conflicted
+++ resolved
@@ -3,13 +3,10 @@
 # See LICENSE for details.
 
 """
-<<<<<<< HEAD
+
 Handling of RSA and DSA keys.
 @ivar curveTable: a look up table for translating NIST standard curve names to Cryptograpy instances.
 @ivar oidTable: a table to translate OID values to Cryptography instances.
-=======
-Handling of RSA, DSA, and EC keys.
->>>>>>> 9b6c8a7b
 """
 
 from __future__ import absolute_import, division
@@ -17,27 +14,19 @@
 import binascii
 import itertools
 import warnings
-import re
 
 from hashlib import md5, sha256
 import base64
 
-<<<<<<< HEAD
-=======
 from incremental import Version
 
->>>>>>> 9b6c8a7b
 from cryptography.exceptions import InvalidSignature, UnsupportedAlgorithm
 from cryptography.hazmat.backends import default_backend
 from cryptography.hazmat.primitives import hashes, serialization
 from cryptography.hazmat.primitives.asymmetric import dsa, rsa, padding, ec
-<<<<<<< HEAD
-from cryptography.hazmat.primitives.serialization import load_der_private_key, load_pem_private_key, load_ssh_public_key
-=======
 from cryptography.hazmat.primitives.serialization import (
     load_pem_private_key, load_ssh_public_key)
 from cryptography import utils
->>>>>>> 9b6c8a7b
 
 try:
 
@@ -68,41 +57,6 @@
 # For signing
 import nacl.signing
 
-# Curve lookup table
-<<<<<<< HEAD
-curveTable = {
-    b'nistp256': ec.SECP256R1(),
-    b'nistp384': ec.SECP384R1(),
-    b'nistp521': ec.SECP521R1(),
-    b'nistk163': ec.SECT163K1(),
-    b'nistp192': ec.SECP192R1(),
-    b'nistp224': ec.SECP224R1(),
-    b'nistk233': ec.SECT233K1(),
-    b'nistb233': ec.SECT233R1(),
-    b'nistk283': ec.SECT283K1(),
-    b'nistk409': ec.SECT409K1(),
-    b'nistb409': ec.SECT409R1(),
-    b'nistt571': ec.SECT571K1()
-}
-
-# The ASN.1 encoded key files use OID instead of common names.
-# Same order as curveTable
-oidTable = {
-    b'1.2.840.10045.3.1.7': ec.SECP256R1(),
-    b'1.3.132.0.34': ec.SECP384R1(),
-    b'1.3.132.0.35': ec.SECP521R1(),
-    b'1.3.132.0.1': ec.SECT163K1(),
-    b'1.2.840.10045.3.1.1': ec.SECP192R1(),
-    b'1.3.132.0.33': ec.SECP224R1(),
-    b'1.3.132.0.26': ec.SECT233K1(),
-    b'1.3.132.0.27': ec.SECT233R1(),
-    b'1.3.132.0.16': ec.SECT283K1(),
-    b'1.3.132.0.36': ec.SECT409K1(),
-    b'1.3.132.0.37': ec.SECT409R1(),
-    b'1.3.132.0.38': ec.SECT571K1()
-}
-
-=======
 _curveTable = {
     b'ecdsa-sha2-nistp256': ec.SECP256R1(),
     b'ecdsa-sha2-nistp384': ec.SECP384R1(),
@@ -133,9 +87,6 @@
     b'sect571k1' : b'nistt571'
 }
 
-
-
->>>>>>> 9b6c8a7b
 
 
 class BadKeyError(Exception):
@@ -270,20 +221,7 @@
             integer q
             integer g
             integer y
-<<<<<<< HEAD
-        EC keys::
-            version  1
-            fieldID
-                    fieldType: ansi-X9-62 fieldType
-                    parameters
-            curve
-                    octet string a
-                    octet string b
-                    bit string (optional) seed
-            octet string base
-            integer order
-            integer (optional) cofactor
-=======
+
 
         The format of ECDSA-SHA2-* public key blob is::
             string 'ecdsa-sha2-[identifier]'
@@ -292,7 +230,6 @@
 
             identifier is the standard NIST curve name.
 
->>>>>>> 9b6c8a7b
         @type blob: L{bytes}
         @param blob: The key data.
 
@@ -317,25 +254,14 @@
                     )
                 ).public_key(default_backend())
             )
-<<<<<<< HEAD
         elif keyType == b'ssh-ed25519':
             return cls(curve25519.Public(common.getNS(rest)[0]))
-        elif keyType.find(b'nist') >= 0:
-            # First we have to make an EllipticCuvePublicNumbers from the provided curve and points,
-            # then turn it into a public key object.
-            newKey = cls(
-                ec.EllipticCurvePublicNumbers.from_encoded_point(curveTable[keyType], common.getNS(rest)[0]).public_key(
-                    default_backend()))
-            newKey.ecKeyName = 'ecdsa-sha2-' + keyType
-            return newKey
-=======
         elif keyType in _curveTable:
             # First we have to make an EllipticCuvePublicNumbers from the provided curve and points,
             # then turn it into a public key object.
             return cls(
                 ec.EllipticCurvePublicNumbers.from_encoded_point(_curveTable[keyType],
                                         common.getNS(rest, 2)[1]).public_key(default_backend()))
->>>>>>> 9b6c8a7b
         else:
             raise BadKeyError('unknown blob type: %s' % (keyType,))
 
@@ -362,13 +288,7 @@
             integer g
             integer y
             integer x
-<<<<<<< HEAD
-        EC keys::
-            string 'ecdsa-sha2-nist*'
-            string name
-            string public_key
-            integer private_key
-=======
+
 
         EC keys::
             string 'ecdsa-sha2-[identifier]'
@@ -379,7 +299,6 @@
             identifier is the standard NIST curve name.
 
 
->>>>>>> 9b6c8a7b
         @type blob: L{bytes}
         @param blob: The key data.
 
@@ -395,22 +314,15 @@
         elif keyType == b'ssh-dss':
             p, q, g, y, x, rest = common.getMP(rest, 5)
             return cls._fromDSAComponents(y=y, g=g, p=p, q=q, x=x)
-<<<<<<< HEAD
         elif keyType == b'ssh-ed25519':
             # Passing data in as secret or seed doesn't work
             pr = curve25519.Private()
             pr.private = common.getNS(rest)[0]
             return cls(pr)
-        elif keyType.find(b'ecdsa') >= 0:
-            newKey = cls(load_der_private_key(blob, default_backend()))
-            newKey.ecKeyName = keyType
-            return newKey
-=======
         elif keyType in [curve for curve in list(_curveTable.keys())]:
             x, y, privateValue, rest = common.getMP(rest, 3)
             return cls._fromECComponents(x=x, y=y, curve=keyType,
                 privateValue=privateValue)
->>>>>>> 9b6c8a7b
         else:
             raise BadKeyError('unknown blob type: %s' % (keyType,))
 
@@ -429,27 +341,11 @@
         @rtype: L{twisted.conch.ssh.keys.Key}
         @raises BadKeyError: if the blob type is unknown.
         """
-<<<<<<< HEAD
-        # EC keys can come in multiple formats.
-        idx = data.find(b'ecdsa')
-
-        if idx == 0:
-            newKey = cls(load_ssh_public_key(data, default_backend()))
-            newKey.ecKeyName = data[:19]
-            return newKey
-        elif idx > 0:
-            # This string doesn't seem to be supported by any of cryptgraphy.io's utility functions.
-            # So do it the long way by grabbing the bytes we need and passing them on.
-            blob = re.search(".*?nist.\d{3}(.*)", data, re.DOTALL).group(1)
-        else:
-            blob = decodebytes(data.split()[1])
-=======
         # ECDSA keys don't need base64 decoding which is required
         # for RSA or DSA key.
         if data.startswith(b'ecdsa-sha2'):
             return cls(load_ssh_public_key(data, default_backend()))
         blob = decodebytes(data.split()[1])
->>>>>>> 9b6c8a7b
         return cls._fromString_BLOB(blob)
 
     @classmethod
@@ -471,15 +367,11 @@
 
         The ASN.1 structure of a DSA key is::
             (0, p, q, g, y, x)
-<<<<<<< HEAD
+
+
         The ASN.1 structure of a ECDSA key is::
             (ECParameters, OID, NULL)
-=======
-
-        The ASN.1 structure of a ECDSA key is::
-            (ECParameters, OID, NULL)
-
->>>>>>> 9b6c8a7b
+
         @type data: L{bytes}
         @param data: The key data.
 
@@ -499,28 +391,28 @@
         kind = lines[0][11:-17]
         if lines[1].startswith(b'Proc-Type: 4,ENCRYPTED'):
             if not passphrase:
-                raise EncryptedKeyError('Passphrase must be provided '
-                                        'for an encrypted key')
+                raise EncryptedKeyError(b'Passphrase must be provided '
+                                        b'for an encrypted key')
 
             # Determine cipher and initialization vector
             try:
                 _, cipherIVInfo = lines[2].split(b' ', 1)
                 cipher, ivdata = cipherIVInfo.rstrip().split(b',', 1)
             except ValueError:
-                raise BadKeyError('invalid DEK-info %r' % (lines[2],))
+                raise BadKeyError(b'invalid DEK-info %r' % (lines[2],))
 
             if cipher == b'AES-128-CBC':
                 algorithmClass = algorithms.AES
                 keySize = 16
                 if len(ivdata) != 32:
-                    raise BadKeyError('AES encrypted key with a bad IV')
+                    raise BadKeyError(b'AES encrypted key with a bad IV')
             elif cipher == b'DES-EDE3-CBC':
                 algorithmClass = algorithms.TripleDES
                 keySize = 24
                 if len(ivdata) != 16:
-                    raise BadKeyError('DES encrypted key with a bad IV')
+                    raise BadKeyError(b'DES encrypted key with a bad IV')
             else:
-                raise BadKeyError('unknown encryption type %r' % (cipher,))
+                raise BadKeyError(b'unknown encryption type %r' % (cipher,))
 
             # Extract keyData for decoding
             iv = bytes(bytearray([int(ivdata[i:i + 2], 16)
@@ -545,7 +437,7 @@
 
         # Curve25519 Keys just say "OPENSSH KEY", which may change in the future.
         # berDecoder doesn't seem to support Curve25519 yet.
-        if kind == b'OPE':
+        if kind == b'OPENSSH':
             key = keyData[161:193]
             # Passing secret=key does not work as it gets mangled
             # Create the key, then overwrite it
@@ -557,75 +449,51 @@
                 decodedKey = berDecoder.decode(keyData)[0]
             except PyAsn1Error as e:
                 raise BadKeyError(
-                    'Failed to decode key (Bad Passphrase?): %s' % (e,))
-
-        if kind == b'RSA':
-            if len(decodedKey) == 2:  # Alternate RSA key
-                decodedKey = decodedKey[0]
-            if len(decodedKey) < 6:
-                raise BadKeyError('RSA key failed to decode properly')
-
-            n, e, d, p, q, dmp1, dmq1, iqmp = [
-                long(value) for value in decodedKey[1:9]
-                ]
-            if p > q:  # Make p smaller than q
-                p, q = q, p
-            return cls(
-                rsa.RSAPrivateNumbers(
-                    p=p,
-                    q=q,
-                    d=d,
-                    dmp1=dmp1,
-                    dmq1=dmq1,
-                    iqmp=iqmp,
-                    public_numbers=rsa.RSAPublicNumbers(e=e, n=n),
-                ).private_key(default_backend())
-            )
-        elif kind == b'DSA':
-            p, q, g, y, x = [long(value) for value in decodedKey[1: 6]]
-            if len(decodedKey) < 6:
-                raise BadKeyError('DSA key failed to decode properly')
-            return cls(
-                dsa.DSAPrivateNumbers(
-                    x=x,
-                    public_numbers=dsa.DSAPublicNumbers(
-                        y=y,
-                        parameter_numbers=dsa.DSAParameterNumbers(
-                            p=p,
-                            q=q,
-                            g=g
+                    b'Failed to decode key (Bad Passphrase?): %s' % (e,))
+
+            if kind == b'RSA':
+                if len(decodedKey) == 2:  # Alternate RSA key
+                    decodedKey = decodedKey[0]
+                if len(decodedKey) < 6:
+                    raise BadKeyError('RSA key failed to decode properly')
+
+                n, e, d, p, q, dmp1, dmq1, iqmp = [
+                    long(value) for value in decodedKey[1:9]
+                    ]
+                if p > q:  # Make p smaller than q
+                    p, q = q, p
+                return cls(
+                    rsa.RSAPrivateNumbers(
+                        p=p,
+                        q=q,
+                        d=d,
+                        dmp1=dmp1,
+                        dmq1=dmq1,
+                        iqmp=iqmp,
+                        public_numbers=rsa.RSAPublicNumbers(e=e, n=n),
+                    ).private_key(default_backend())
+                )
+            elif kind == b'DSA':
+                p, q, g, y, x = [long(value) for value in decodedKey[1: 6]]
+                if len(decodedKey) < 6:
+                    raise BadKeyError('DSA key failed to decode properly')
+                return cls(
+                    dsa.DSAPrivateNumbers(
+                        x=x,
+                        public_numbers=dsa.DSAPublicNumbers(
+                            y=y,
+                            parameter_numbers=dsa.DSAParameterNumbers(
+                                p=p,
+                                q=q,
+                                g=g
+                            )
                         )
-                    )
-                ).private_key(backend=default_backend())
-            )
-<<<<<<< HEAD
-        elif kind == b'EC ':
-            # Couldn't find a simple pay to do this
-            # So we're doing it the hard way.
-
-            newKey = cls(load_pem_private_key(data, passphrase, default_backend()))
-            keyName = None
-
-            curve = oidTable[str(decodedKey[2])]
-            # Reverse look up the nist curve name to be referenced later
-            for k, v in curveTable.items():
-                if isinstance(curve, v.__class__):
-                    keyName = 'ecdsa-sha2-' + k
-                    break
-
-            if keyName == None:
-                raise UnsupportedAlgorithm("Unable to find the nist name for curve: " + curve)
-                # Continue on because there's a possibility we won't need the curve name again.
+                    ).private_key(backend=default_backend())
+                )
+            elif kind == b'EC':
+                return cls(load_pem_private_key(data, passphrase, default_backend()))
             else:
-                newKey.ecKeyName = keyName
-
-            return newKey
-=======
-        elif kind == b'EC':
-            return cls(load_pem_private_key(data, passphrase, default_backend()))
->>>>>>> 9b6c8a7b
-        else:
-            raise BadKeyError("unknown key type %s" % (kind,))
+                raise BadKeyError("unknown key type %s" % (kind,))
 
     @classmethod
     def _fromString_PUBLIC_LSH(cls, data):
@@ -756,19 +624,13 @@
             return 'public_openssh'
         elif data.startswith(b'-----BEGIN'):
             return 'private_openssh'
-        elif data.find(b'ecdsa') != -1:  # ecdsa keys sometimes have a byte before the name
-            return 'public_openssh'
         elif data.startswith(b'{'):
             return 'public_lsh'
         elif data.startswith(b'('):
             return 'private_lsh'
-<<<<<<< HEAD
         elif data.startswith(b'\x00\x00\x00\x0bssh-'):  # curve25519
             return 'blob'
-        elif data.startswith(b'\x00\x00\x00\x07ssh-'):
-=======
         elif data.startswith(b'\x00\x00\x00\x07ssh-') or data.startswith(b'\x00\x00\x00\x13ecdsa-'):
->>>>>>> 9b6c8a7b
             ignored, rest = common.getNS(data)
             count = 0
             while rest:
@@ -930,13 +792,9 @@
         """
         Return a pretty representation of this object.
         """
-<<<<<<< HEAD
         if self.type() == 'ED25519':
             return binascii.hexlify(self._keyObject.serialize())
         elif self.type() == 'EC':
-=======
-        if self.type() == 'EC':
->>>>>>> 9b6c8a7b
             if self.isPublic():
                 return self._keyObject.public_bytes(serialization.Encoding.PEM,
                                                     serialization.PublicFormat.SubjectPublicKeyInfo)
@@ -1068,12 +926,8 @@
         @return: C{True} if this is a public key.
         """
         return isinstance(
-<<<<<<< HEAD
-            self._keyObject, (rsa.RSAPublicKey, dsa.DSAPublicKey, ec.EllipticCurvePublicKey))
-=======
             self._keyObject,
             (rsa.RSAPublicKey, dsa.DSAPublicKey, ec.EllipticCurvePublicKey))
->>>>>>> 9b6c8a7b
 
     def public(self):
         """
@@ -1143,25 +997,13 @@
         elif isinstance(
                 self._keyObject, (ec.EllipticCurvePublicKey, ec.EllipticCurvePrivateKey)):
             return 'EC'
-<<<<<<< HEAD
         elif isinstance(
                 self._keyObject, (curve25519.Public, curve25519.Private)):
             return 'ED25519'
-=======
->>>>>>> 9b6c8a7b
         else:
             raise RuntimeError(
                 'unknown type of object: %r' % (self._keyObject,))
 
-<<<<<<< HEAD
-    def getECKeyName(self):
-        if hasattr(self, 'ecKeyName'):
-            return self.ecKeyName
-        else:
-            return None
-
-=======
->>>>>>> 9b6c8a7b
     def sshType(self):
         """
         Get the type of the object we wrap as defined in the SSH protocol,
@@ -1173,14 +1015,10 @@
         @return: The key type format.
         @rtype: L{bytes}
         """
-<<<<<<< HEAD
-        return {'RSA': b'ssh-rsa', 'DSA': b'ssh-dss', 'ED25519': b'ssh-ed25519', 'EC': self.getECKeyName()}[self.type()]
-=======
         if self.type() == 'EC':
             return b'ecdsa-sha2-' + _secToNist[self._keyObject.curve.name.encode('ascii')]
         else:
-            return {'RSA': b'ssh-rsa', 'DSA': b'ssh-dss'}[self.type()]
->>>>>>> 9b6c8a7b
+            return {'RSA': b'ssh-rsa', 'DSA': b'ssh-dss', 'ED25519': b'ssh-ed25519'}[self.type()]
 
     def size(self):
         """
@@ -1193,14 +1031,10 @@
             return 0
         elif self.type() == 'EC':
             return self._keyObject.curve.key_size
-<<<<<<< HEAD
         elif self.type() == 'ED25519':
             return 32
         else:
             return self._keyObject.key_size
-=======
-        return self._keyObject.key_size
->>>>>>> 9b6c8a7b
 
     def data(self):
         """
@@ -1245,35 +1079,22 @@
         elif isinstance(self._keyObject, ec.EllipticCurvePublicKey):
             numbers = self._keyObject.public_numbers()
             return {
-<<<<<<< HEAD
-                "curve": self.getECKeyName(),
-                "n": numbers.encode_point()
-=======
                 "x": numbers.x,
                 "y": numbers.y,
                 "curve": self.sshType(),
->>>>>>> 9b6c8a7b
             }
         elif isinstance(self._keyObject, ec.EllipticCurvePrivateKey):
             numbers = self._keyObject.private_numbers()
             return {
-<<<<<<< HEAD
-                "curve": self.getECKeyName(),
-                "p": numbers.public_numbers,
-                "x": numbers.private_value
+                "x": numbers.public_numbers.x,
+                "y": numbers.public_numbers.y,
+                "privateValue": numbers.private_value,
+                "curve": self.sshType(),
             }
         elif isinstance(self._keyObject, curve25519.Public):
             return self._keyObject.public
         elif isinstance(self._keyObject, curve25519.Private):
             return self._keyObject.private
-=======
-                "x": numbers.public_numbers.x,
-                "y": numbers.public_numbers.y,
-                "privateValue": numbers.private_value,
-                "curve": self.sshType(),
-            }
-
->>>>>>> 9b6c8a7b
         else:
             raise RuntimeError("Unexpected key type: %s" % (self._keyObject,))
 
@@ -1315,18 +1136,12 @@
                     common.MP(data['q']) + common.MP(data['g']) +
                     common.MP(data['y']))
         elif type == 'EC':
-<<<<<<< HEAD
-            b = (common.NS(data["curve"]) + common.NS(data["curve"][-8:]) +
-                 common.NS(data["n"]))
-            return b
+            byte_length = (self._keyObject.curve.key_size + 7) // 8
+            return (common.NS(data['curve']) + common.NS(data["curve"][-8:]) +
+                    common.NS(b'\x04' + utils.int_to_bytes(data['x'], byte_length) +
+                  utils.int_to_bytes(data['y'], byte_length)))
         elif type == 'ED25519':
             return (common.NS(b'ssh-ed25519') + common.NS(data))
-=======
-            byte_length = (self._keyObject.curve.key_size + 7) // 8
-            return (common.NS(data['curve']) + common.NS(data["curve"][-8:]) +
-                        common.NS(b'\x04' + utils.int_to_bytes(data['x'], byte_length) +
-                utils.int_to_bytes(data['y'], byte_length)))
->>>>>>> 9b6c8a7b
         else:
             raise BadKeyError("unknown key type %s" % (type,))
 
@@ -1365,25 +1180,20 @@
         """
         type = self.type()
         data = self.data()
-        if type == 'RSA':
+        if type == b'RSA':
             return (common.NS(b'ssh-rsa') + common.MP(data['n']) +
                     common.MP(data['e']) + common.MP(data['d']) +
                     common.MP(data['u']) + common.MP(data['p']) +
                     common.MP(data['q']))
-        elif type == 'DSA':
+        elif type == b'DSA':
             return (common.NS(b'ssh-dss') + common.MP(data['p']) +
                     common.MP(data['q']) + common.MP(data['g']) +
                     common.MP(data['y']) + common.MP(data['x']))
-        elif type == 'EC':
-<<<<<<< HEAD
-            return (common.NS(data['curve']) + common.NS(data["curve"][-8:]) +
-                    common.NS(data['p']) + common.MP(data['X']))
-        elif type == 'ED25519':
-            return (common.NS(b'ssh-ed25519') + common.NS(data))
-=======
+        elif type == b'EC':
             return (common.NS(data['curve']) + common.MP(data['x']) +
                     common.MP(data['y']) + common.MP(data['privateValue']))
->>>>>>> 9b6c8a7b
+        elif type == b'ED25519':
+            return (common.NS(b'ssh-ed25519') + common.NS(data))
         else:
             raise BadKeyError("unknown key type %s" % (type,))
 
@@ -1405,15 +1215,8 @@
 
         @rtype: L{bytes}
         """
-<<<<<<< HEAD
-        # No support for EC keys yet.
-        if self.type() == 'EC':
-            raise UnsupportedAlgorithm("toString() does not support  Elliptic Curves yet.")
-
-=======
         if isinstance(extra, unicode):
             extra = extra.encode("utf-8")
->>>>>>> 9b6c8a7b
         method = getattr(self, '_toString_%s' % (type.upper(),), None)
         if method is None:
             raise BadKeyError('unknown key type: %s' % (type,))
@@ -1498,16 +1301,16 @@
         type = self.type()
 
         # No support for EC keys yet.
-        if self.type() == 'EC':
+        if self.type() == b'EC':
             raise UnsupportedAlgorithm("toString() does not support  Elliptic Curves yet.")
 
         if self.isPublic():
-            if type == 'RSA':
+            if type == b'RSA':
                 keyData = sexpy.pack([[b'public-key',
                                        [b'rsa-pkcs1-sha1',
                                         [b'n', common.MP(data['n'])[4:]],
                                         [b'e', common.MP(data['e'])[4:]]]]])
-            elif type == 'DSA':
+            elif type == b'DSA':
                 keyData = sexpy.pack([[b'public-key',
                                        [b'dsa',
                                         [b'p', common.MP(data['p'])[4:]],
@@ -1519,7 +1322,7 @@
             return (b'{' + encodebytes(keyData).replace(b'\n', b'') +
                     b'}')
         else:
-            if type == 'RSA':
+            if type == b'RSA':
                 p, q = data['p'], data['q']
                 return sexpy.pack([[b'private-key',
                                     [b'rsa-pkcs1',
@@ -1533,7 +1336,7 @@
                                      [b'b', common.MP(
                                          data['d'] % (p - 1))[4:]],
                                      [b'c', common.MP(data['u'])[4:]]]]])
-            elif type == 'DSA':
+            elif type == b'DSA':
                 return sexpy.pack([[b'private-key',
                                     [b'dsa',
                                      [b'p', common.MP(data['p'])[4:]],
@@ -1579,13 +1382,13 @@
         @return: A signature for the given data.
         """
         keyType = self.type()  # takes care of bad key type.
-        if keyType == 'RSA':
+        if keyType == b'RSA':
             signer = self._keyObject.signer(
                 padding.PKCS1v15(), hashes.SHA1())
             signer.update(data)
             ret = common.NS(signer.finalize())
 
-        elif keyType == 'DSA':
+        elif keyType == b'DSA':
             signer = self._keyObject.signer(hashes.SHA1())
             signer.update(data)
             signature = signer.finalize()
@@ -1595,23 +1398,7 @@
             # are just numbers, and could be any length from 0 to 160 bits.
             # Make sure they are padded out to 160 bits (20 bytes each)
             ret = common.NS(int_to_bytes(r, 20) + int_to_bytes(s, 20))
-        elif type == 'EC':
-            # Which hash to use depends on the key size.
-            if self._keyObject.curve.key_size <= 256:
-                h = hashes.SHA256()
-            elif self._keyObject.curve.key_size <= 384:
-                h = hashes.SHA384()
-            else:
-                h = hashes.SHA512()
-
-<<<<<<< HEAD
-            signer = self._keyObject.signer(ec.ECDSA(h))
-            signer.update(data)
-            signature = signer.finalize()
-            (r, s) = decode_dss_signature(signature)
-            
-=======
-        elif keyType == 'EC':  # pragma: no branch
+        elif keyType == b'EC':  # pragma: no branch
             # Hash size depends on key size
             keySize = self.size()
             if keySize <= 256:
@@ -1625,31 +1412,20 @@
             signature = signer.finalize()
             (r, s) = decode_dss_signature(signature)
 
->>>>>>> 9b6c8a7b
             rb = int_to_bytes(r)
             sb = int_to_bytes(s)
 
             # If the MSB is set, prepend a null byte for correct formatting.
-<<<<<<< HEAD
-            if ord(rb[0]) & 0x80:
-                rb = "\x00" + rb
-            
-            if ord(sb[0]) & 0x80:
-                sb = "\x00" + sb
+            if rb[0] & 0x80:
+                rb = b"\x00" + rb
+
+            if sb[0] & 0x80:
+                sb = b"\x00" + sb
 
             ret = common.NS(common.NS(rb) + common.NS(sb))
-        elif type == 'ED25519':
+        elif keyType == b'ED25519':
             sk = nacl.signing.SigningKey(self._keyObject.serialize())
             ret = common.NS(sk.sign(data)[:nacl.bindings.crypto_sign_BYTES])
-=======
-            if rb[0] & 0x80:
-                rb = b"\x00" + rb
-
-            if sb[0] & 0x80:
-                sb = b"\x00" + sb
-
-            ret = common.NS(common.NS(rb) + common.NS(sb))
->>>>>>> 9b6c8a7b
         else:
             raise BadKeyError("unknown key type %s" % (self.type(),))
         return common.NS(self.sshType()) + ret
@@ -1696,12 +1472,7 @@
                 k = k.public_key()
             verifier = k.verifier(
                 signature, hashes.SHA1())
-<<<<<<< HEAD
-        elif keyType == 'EC':
-=======
-
         elif keyType == 'EC':  # pragma: no branch
->>>>>>> 9b6c8a7b
             concatenatedSignature = common.getNS(signature)[0]
             rstr, sstr, rest = common.getNS(concatenatedSignature, 2)
             r = int_from_bytes(rstr, 'big')
@@ -1712,26 +1483,6 @@
             if not self.isPublic():
                 k = k.public_key()
 
-<<<<<<< HEAD
-            # Which hash to use depends on the key size.
-            if self._keyObject.curve.key_size <= 256:
-                h = hashes.SHA256()
-            elif self._keyObject.curve.key_size <= 384:
-                h = hashes.SHA384()
-            else:
-                h = hashes.SHA512()
-
-            verifier = k.verifier(signature, ec.ECDSA(h))
-        elif keyType == 'ED25519':
-            vk = nacl.signing.VerifyKey(self._keyObject.serialize())
-            try:
-                vk.verify(data, common.getNS(signature)[0])
-                return True
-            except:
-                return False
-        else:
-            raise BadKeyError("unknown key type %s" % (self.type(),))
-=======
             keySize = self.size()
             if keySize <= 256:  # Hash size depends on key size
                 hashSize = hashes.SHA256()
@@ -1740,7 +1491,15 @@
             else:
                 hashSize = hashes.SHA512()
             verifier = k.verifier(signature, ec.ECDSA(hashSize))
->>>>>>> 9b6c8a7b
+        elif keyType == 'ED25519':
+            vk = nacl.signing.VerifyKey(self._keyObject.serialize())
+            try:
+                vk.verify(data, common.getNS(signature)[0])
+                return True
+            except:
+                return False
+        else:
+            raise BadKeyError("unknown key type %s" % (self.type(),))
 
         verifier.update(data)
         try:
