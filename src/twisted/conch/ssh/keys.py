# -*- test-case-name: twisted.conch.test.test_keys -*-
# Copyright (c) Twisted Matrix Laboratories.
# See LICENSE for details.

"""

Handling of RSA and DSA keys.
@ivar curveTable: a look up table for translating NIST standard curve names to Cryptograpy instances.
@ivar oidTable: a table to translate OID values to Cryptography instances.
"""

from __future__ import absolute_import, division

import binascii
import itertools
import warnings

from hashlib import md5, sha256
import base64

from incremental import Version

from cryptography.exceptions import InvalidSignature, UnsupportedAlgorithm
from cryptography.hazmat.backends import default_backend
from cryptography.hazmat.primitives import hashes, serialization
from cryptography.hazmat.primitives.asymmetric import dsa, rsa, padding, ec
from cryptography.hazmat.primitives.serialization import (
    load_pem_private_key, load_ssh_public_key)
from cryptography import utils

try:

    from cryptography.hazmat.primitives.asymmetric.utils import (
        encode_dss_signature, decode_dss_signature)
except ImportError:
    from cryptography.hazmat.primitives.asymmetric.utils import (
        encode_rfc6979_signature as encode_dss_signature,
        decode_rfc6979_signature as decode_dss_signature)
from cryptography.hazmat.primitives.ciphers import Cipher, algorithms, modes

from pyasn1.error import PyAsn1Error
from pyasn1.type import univ
from pyasn1.codec.ber import decoder as berDecoder
from pyasn1.codec.ber import encoder as berEncoder

from twisted.conch.ssh import common, sexpy
from twisted.conch.ssh.common import int_from_bytes, int_to_bytes
from twisted.python import randbytes
from twisted.python.compat import (
    iterbytes, long, izip, nativeString, unicode, _PY3,
    _b64decodebytes as decodebytes, _b64encodebytes as encodebytes)
from twisted.python.constants import NamedConstant, Names
from twisted.python.deprecate import deprecated, getDeprecationWarningString

# For Diffie-Hellman
import curve25519
# For signing
import nacl.signing

_curveTable = {
    b'ecdsa-sha2-nistp256': ec.SECP256R1(),
    b'ecdsa-sha2-nistp384': ec.SECP384R1(),
    b'ecdsa-sha2-nistp521': ec.SECP521R1(),
    b'ecdsa-sha2-nistk163': ec.SECT163K1(),
    b'ecdsa-sha2-nistp192': ec.SECP192R1(),
    b'ecdsa-sha2-nistp224': ec.SECP224R1(),
    b'ecdsa-sha2-nistk233': ec.SECT233K1(),
    b'ecdsa-sha2-nistb233': ec.SECT233R1(),
    b'ecdsa-sha2-nistk283': ec.SECT283K1(),
    b'ecdsa-sha2-nistk409': ec.SECT409K1(),
    b'ecdsa-sha2-nistb409': ec.SECT409R1(),
    b'ecdsa-sha2-nistt571': ec.SECT571K1()
}

_secToNist = {
    b'secp256r1' : b'nistp256',
    b'secp384r1' : b'nistp384',
    b'secp521r1' : b'nistp521',
    b'sect163k1' : b'nistk163',
    b'secp192r1' : b'nistp192',
    b'secp224r1' : b'nistp224',
    b'sect233k1' : b'nistk233',
    b'sect233r1' : b'nistb233',
    b'sect283k1' : b'nistk283',
    b'sect409k1' : b'nistk409',
    b'sect409r1' : b'nistb409',
    b'sect571k1' : b'nistt571'
}



class BadKeyError(Exception):
    """
    Raised when a key isn't what we expected from it.

    XXX: we really need to check for bad keys
    """



class EncryptedKeyError(Exception):
    """
    Raised when an encrypted key is presented to fromString/fromFile without
    a password.
    """



class BadFingerPrintFormat(Exception):
    """
    Raises when unsupported fingerprint formats are presented to fingerprint.
    """



class FingerprintFormats(Names):
    """
    Constants representing the supported formats of key fingerprints.

    @cvar MD5_HEX: Named constant representing fingerprint format generated
        using md5[RFC1321] algorithm in hexadecimal encoding.
    @type MD5_HEX: L{twisted.python.constants.NamedConstant}

    @cvar SHA256_BASE64: Named constant representing fingerprint format
        generated using sha256[RFC4634] algorithm in base64 encoding
    @type SHA256_BASE64: L{twisted.python.constants.NamedConstant}
    """
    MD5_HEX = NamedConstant()
    SHA256_BASE64 = NamedConstant()



class Key(object):
    """
    An object representing a key.  A key can be either a public or
    private key.  A public key can verify a signature; a private key can
    create or verify a signature.  To generate a string that can be stored
    on disk, use the toString method.  If you have a private key, but want
    the string representation of the public key, use Key.public().toString().

    @ivar keyObject: DEPRECATED. The C{Crypto.PublicKey} object
        that operations are performed with.
    """

    @classmethod
    def fromFile(cls, filename, type=None, passphrase=None):
        """
        Load a key from a file.

        @param filename: The path to load key data from.

        @type type: L{str} or L{None}
        @param type: A string describing the format the key data is in, or
        L{None} to attempt detection of the type.

        @type passphrase: L{bytes} or L{None}
        @param passphrase: The passphrase the key is encrypted with, or L{None}
        if there is no encryption.

        @rtype: L{Key}
        @return: The loaded key.
        """
        with open(filename, 'rb') as f:
            return cls.fromString(f.read(), type, passphrase)


    @classmethod
    def fromString(cls, data, type=None, passphrase=None):
        """
        Return a Key object corresponding to the string data.
        type is optionally the type of string, matching a _fromString_*
        method.  Otherwise, the _guessStringType() classmethod will be used
        to guess a type.  If the key is encrypted, passphrase is used as
        the decryption key.

        @type data: L{bytes}
        @param data: The key data.

        @type type: L{str} or L{None}
        @param type: A string describing the format the key data is in, or
        L{None} to attempt detection of the type.

        @type passphrase: L{bytes} or L{None}
        @param passphrase: The passphrase the key is encrypted with, or L{None}
        if there is no encryption.

        @rtype: L{Key}
        @return: The loaded key.
        """
        if isinstance(data, unicode):
            data = data.encode("utf-8")
        if isinstance(passphrase, unicode):
            passphrase = passphrase.encode("utf-8")
        if type is None:
            type = cls._guessStringType(data)
        if type is None:
            raise BadKeyError('cannot guess the type of %r' % (data,))
        method = getattr(cls, '_fromString_%s' % (type.upper(),), None)
        if method is None:
            raise BadKeyError('no _fromString method for %s' % (type,))
        if method.__code__.co_argcount == 2:  # No passphrase
            if passphrase:
                raise BadKeyError('key not encrypted')
            return method(data)
        else:
            return method(data, passphrase)


    @classmethod
    def _fromString_BLOB(cls, blob):
        """
        Return a public key object corresponding to this public key blob.
        The format of a RSA public key blob is::
            string 'ssh-rsa'
            integer e
            integer n

        The format of a DSA public key blob is::
            string 'ssh-dss'
            integer p
            integer q
            integer g
            integer y


        The format of ECDSA-SHA2-* public key blob is::
            string 'ecdsa-sha2-[identifier]'
            integer x
            integer y

            identifier is the standard NIST curve name.

        @type blob: L{bytes}
        @param blob: The key data.

        @return: A new key.
        @rtype: L{twisted.conch.ssh.keys.Key}
        @raises BadKeyError: if the key type (the first string) is unknown.
        """
        keyType, rest = common.getNS(blob)
        if keyType == b'ssh-rsa':
            e, n, rest = common.getMP(rest, 2)
            return cls(
                rsa.RSAPublicNumbers(e, n).public_key(default_backend()))
        elif keyType == b'ssh-dss':
            p, q, g, y, rest = common.getMP(rest, 4)
            return cls(
                dsa.DSAPublicNumbers(
                    y=y,
                    parameter_numbers=dsa.DSAParameterNumbers(
                        p=p,
                        q=q,
                        g=g
                    )
                ).public_key(default_backend())
            )
        elif keyType == b'ssh-ed25519':
            return cls(curve25519.Public(common.getNS(rest)[0]))
        elif keyType in _curveTable:
            # First we have to make an EllipticCuvePublicNumbers from the provided curve and points,
            # then turn it into a public key object.
            return cls(
                ec.EllipticCurvePublicNumbers.from_encoded_point(_curveTable[keyType],
                                        common.getNS(rest, 2)[1]).public_key(default_backend()))
        else:
            raise BadKeyError('unknown blob type: %s' % (keyType,))


    @classmethod
    def _fromString_PRIVATE_BLOB(cls, blob):
        """
        Return a private key object corresponding to this private key blob.
        The blob formats are as follows:

        RSA keys::
            string 'ssh-rsa'
            integer n
            integer e
            integer d
            integer u
            integer p
            integer q

        DSA keys::
            string 'ssh-dss'
            integer p
            integer q
            integer g
            integer y
            integer x


        EC keys::
            string 'ecdsa-sha2-[identifier]'
            integer x
            integer y
            integer privateValue

            identifier is the standard NIST curve name.


        @type blob: L{bytes}
        @param blob: The key data.

        @return: A new key.
        @rtype: L{twisted.conch.ssh.keys.Key}
        @raises BadKeyError: if the key type (the first string) is unknown.
        """
        keyType, rest = common.getNS(blob)

        if keyType == b'ssh-rsa':
            n, e, d, u, p, q, rest = common.getMP(rest, 6)
            return cls._fromRSAComponents(n=n, e=e, d=d, p=p, q=q)
        elif keyType == b'ssh-dss':
            p, q, g, y, x, rest = common.getMP(rest, 5)
            return cls._fromDSAComponents(y=y, g=g, p=p, q=q, x=x)
        elif keyType == b'ssh-ed25519':
            # Passing data in as secret or seed doesn't work
            pr = curve25519.Private()
            pr.private = common.getNS(rest)[0]
            return cls(pr)
        elif keyType in [curve for curve in list(_curveTable.keys())]:
            x, y, privateValue, rest = common.getMP(rest, 3)
            return cls._fromECComponents(x=x, y=y, curve=keyType,
                privateValue=privateValue)
        else:
            raise BadKeyError('unknown blob type: %s' % (keyType,))


    @classmethod
    def _fromString_PUBLIC_OPENSSH(cls, data):
        """
        Return a public key object corresponding to this OpenSSH public key
        string.  The format of an OpenSSH public key string is::
            <key type> <base64-encoded public key blob>

        @type data: L{bytes}
        @param data: The key data.

        @return: A new key.
        @rtype: L{twisted.conch.ssh.keys.Key}
        @raises BadKeyError: if the blob type is unknown.
        """
        # ECDSA keys don't need base64 decoding which is required
        # for RSA or DSA key.
        if data.startswith(b'ecdsa-sha2'):
            return cls(load_ssh_public_key(data, default_backend()))
        blob = decodebytes(data.split()[1])
        return cls._fromString_BLOB(blob)

    @classmethod
    def _fromString_PRIVATE_OPENSSH(cls, data, passphrase):
        """
        Return a private key object corresponding to this OpenSSH private key
        string.  If the key is encrypted, passphrase MUST be provided.
        Providing a passphrase for an unencrypted key is an error.

        The format of an OpenSSH private key string is::
            -----BEGIN <key type> PRIVATE KEY-----
            [Proc-Type: 4,ENCRYPTED
            DEK-Info: DES-EDE3-CBC,<initialization value>]
            <base64-encoded ASN.1 structure>
            ------END <key type> PRIVATE KEY------

        The ASN.1 structure of a RSA key is::
            (0, n, e, d, p, q)

        The ASN.1 structure of a DSA key is::
            (0, p, q, g, y, x)


        The ASN.1 structure of a ECDSA key is::
            (ECParameters, OID, NULL)

        @type data: L{bytes}
        @param data: The key data.

        @type passphrase: L{bytes} or L{None}
        @param passphrase: The passphrase the key is encrypted with, or L{None}
        if it is not encrypted.

        @return: A new key.
        @rtype: L{twisted.conch.ssh.keys.Key}
        @raises BadKeyError: if
            * a passphrase is provided for an unencrypted key
            * the ASN.1 encoding is incorrect
        @raises EncryptedKeyError: if
            * a passphrase is not provided for an encrypted key
        """
        lines = data.strip().split(b'\n')
        kind = lines[0][11:-17]
        if lines[1].startswith(b'Proc-Type: 4,ENCRYPTED'):
            if not passphrase:
                raise EncryptedKeyError('Passphrase must be provided '
                                        'for an encrypted key')

            # Determine cipher and initialization vector
            try:
                _, cipherIVInfo = lines[2].split(b' ', 1)
                cipher, ivdata = cipherIVInfo.rstrip().split(b',', 1)
            except ValueError:
                raise BadKeyError('invalid DEK-info %r' % (lines[2],))

            if cipher in (b'AES-128-CBC', b'AES-256-CBC'):
                algorithmClass = algorithms.AES
                keySize = 16
                if len(ivdata) != 32:
                    raise BadKeyError('AES encrypted key with a bad IV')
            elif cipher == b'DES-EDE3-CBC':
                algorithmClass = algorithms.TripleDES
                keySize = 24
                if len(ivdata) != 16:
                    raise BadKeyError('DES encrypted key with a bad IV')
            else:
                raise BadKeyError('unknown encryption type %r' % (cipher,))

            # Extract keyData for decoding
            iv = bytes(bytearray([int(ivdata[i:i + 2], 16)
                                  for i in range(0, len(ivdata), 2)]))
            ba = md5(passphrase + iv[:8]).digest()
            bb = md5(ba + passphrase + iv[:8]).digest()
            decKey = (ba + bb)[:keySize]
            b64Data = decodebytes(b''.join(lines[3:-1]))

            decryptor = Cipher(
                algorithmClass(decKey),
                modes.CBC(iv),
                backend=default_backend()
            ).decryptor()
            keyData = decryptor.update(b64Data) + decryptor.finalize()

            removeLen = ord(keyData[-1:])
            keyData = keyData[:-removeLen]
        else:
            b64Data = b''.join(lines[1:-1])
            keyData = decodebytes(b64Data)

<<<<<<< HEAD
        # Curve25519 Keys just say "OPENSSH KEY", which may change in the future.
        # berDecoder doesn't seem to support Curve25519 yet.
        if kind == b'OPENSSH':
            key = keyData[161:193]
            # Passing secret=key does not work as it gets mangled
            # Create the key, then overwrite it
            pr = curve25519.Private()
            pr.private = key
            return cls(pr)
=======
        if kind == b'EC':
            # ECDSA keys don't need base64 decoding which is required
            # for RSA or DSA key.
            return cls(load_pem_private_key(data, passphrase, default_backend()))

        try:
            decodedKey = berDecoder.decode(keyData)[0]
        except PyAsn1Error as e:
            raise BadKeyError(
                'Failed to decode key (Bad Passphrase?): %s' % (e,))

        if kind == b'RSA':
            if len(decodedKey) == 2:  # Alternate RSA key
                decodedKey = decodedKey[0]
            if len(decodedKey) < 6:
                raise BadKeyError('RSA key failed to decode properly')

            n, e, d, p, q, dmp1, dmq1, iqmp = [
                long(value) for value in decodedKey[1:9]
                ]
            if p > q:  # Make p smaller than q
                p, q = q, p
            return cls(
                rsa.RSAPrivateNumbers(
                    p=p,
                    q=q,
                    d=d,
                    dmp1=dmp1,
                    dmq1=dmq1,
                    iqmp=iqmp,
                    public_numbers=rsa.RSAPublicNumbers(e=e, n=n),
                ).private_key(default_backend())
            )
        elif kind == b'DSA':
            p, q, g, y, x = [long(value) for value in decodedKey[1: 6]]
            if len(decodedKey) < 6:
                raise BadKeyError('DSA key failed to decode properly')
            return cls(
                dsa.DSAPrivateNumbers(
                    x=x,
                    public_numbers=dsa.DSAPublicNumbers(
                        y=y,
                        parameter_numbers=dsa.DSAParameterNumbers(
                            p=p,
                            q=q,
                            g=g
                        )
                    )
                ).private_key(backend=default_backend())
            )
>>>>>>> dc7542eb
        else:
            try:
                decodedKey = berDecoder.decode(keyData)[0]
            except PyAsn1Error as e:
                raise BadKeyError(
                    'Failed to decode key (Bad Passphrase?): %s' % (e,))

            if kind == b'RSA':
                if len(decodedKey) == 2:  # Alternate RSA key
                    decodedKey = decodedKey[0]
                if len(decodedKey) < 6:
                    raise BadKeyError('RSA key failed to decode properly')

                n, e, d, p, q, dmp1, dmq1, iqmp = [
                    long(value) for value in decodedKey[1:9]
                    ]
                if p > q:  # Make p smaller than q
                    p, q = q, p
                return cls(
                    rsa.RSAPrivateNumbers(
                        p=p,
                        q=q,
                        d=d,
                        dmp1=dmp1,
                        dmq1=dmq1,
                        iqmp=iqmp,
                        public_numbers=rsa.RSAPublicNumbers(e=e, n=n),
                    ).private_key(default_backend())
                )
            elif kind == b'DSA':
                p, q, g, y, x = [long(value) for value in decodedKey[1: 6]]
                if len(decodedKey) < 6:
                    raise BadKeyError('DSA key failed to decode properly')
                return cls(
                    dsa.DSAPrivateNumbers(
                        x=x,
                        public_numbers=dsa.DSAPublicNumbers(
                            y=y,
                            parameter_numbers=dsa.DSAParameterNumbers(
                                p=p,
                                q=q,
                                g=g
                            )
                        )
                    ).private_key(backend=default_backend())
                )
            elif kind == b'EC':
                return cls(load_pem_private_key(data, passphrase, default_backend()))
            else:
                raise BadKeyError("unknown key type %s" % (kind,))

    @classmethod
    def _fromString_PUBLIC_LSH(cls, data):
        """
        Return a public key corresponding to this LSH public key string.
        The LSH public key string format is::
            <s-expression: ('public-key', (<key type>, (<name, <value>)+))>

        The names for a RSA (key type 'rsa-pkcs1-sha1') key are: n, e.
        The names for a DSA (key type 'dsa') key are: y, g, p, q.

        @type data: L{bytes}
        @param data: The key data.

        @return: A new key.
        @rtype: L{twisted.conch.ssh.keys.Key}
        @raises BadKeyError: if the key type is unknown
        """
        sexp = sexpy.parse(decodebytes(data[1:-1]))
        assert sexp[0] == b'public-key'
        kd = {}
        for name, data in sexp[1][1:]:
            kd[name] = common.getMP(common.NS(data))[0]
        if sexp[1][0] == b'dsa':
            return cls._fromDSAComponents(
                y=kd[b'y'], g=kd[b'g'], p=kd[b'p'], q=kd[b'q'])

        elif sexp[1][0] == b'rsa-pkcs1-sha1':
            return cls._fromRSAComponents(n=kd[b'n'], e=kd[b'e'])
        else:
            raise BadKeyError('unknown lsh key type %s' % (sexp[1][0],))

    @classmethod
    def _fromString_PRIVATE_LSH(cls, data):
        """
        Return a private key corresponding to this LSH private key string.
        The LSH private key string format is::
            <s-expression: ('private-key', (<key type>, (<name>, <value>)+))>

        The names for a RSA (key type 'rsa-pkcs1-sha1') key are: n, e, d, p, q.
        The names for a DSA (key type 'dsa') key are: y, g, p, q, x.

        @type data: L{bytes}
        @param data: The key data.

        @return: A new key.
        @rtype: L{twisted.conch.ssh.keys.Key}
        @raises BadKeyError: if the key type is unknown
        """
        sexp = sexpy.parse(data)
        assert sexp[0] == b'private-key'
        kd = {}
        for name, data in sexp[1][1:]:
            kd[name] = common.getMP(common.NS(data))[0]
        if sexp[1][0] == b'dsa':
            assert len(kd) == 5, len(kd)
            return cls._fromDSAComponents(
                y=kd[b'y'], g=kd[b'g'], p=kd[b'p'], q=kd[b'q'], x=kd[b'x'])
        elif sexp[1][0] == b'rsa-pkcs1':
            assert len(kd) == 8, len(kd)
            if kd[b'p'] > kd[b'q']:  # Make p smaller than q
                kd[b'p'], kd[b'q'] = kd[b'q'], kd[b'p']
            return cls._fromRSAComponents(
                n=kd[b'n'], e=kd[b'e'], d=kd[b'd'], p=kd[b'p'], q=kd[b'q'])

        else:
            raise BadKeyError('unknown lsh key type %s' % (sexp[1][0],))

    @classmethod
    def _fromString_AGENTV3(cls, data):
        """
        Return a private key object corresponsing to the Secure Shell Key
        Agent v3 format.

        The SSH Key Agent v3 format for a RSA key is::
            string 'ssh-rsa'
            integer e
            integer d
            integer n
            integer u
            integer p
            integer q

        The SSH Key Agent v3 format for a DSA key is::
            string 'ssh-dss'
            integer p
            integer q
            integer g
            integer y
            integer x

        @type data: L{bytes}
        @param data: The key data.

        @return: A new key.
        @rtype: L{twisted.conch.ssh.keys.Key}
        @raises BadKeyError: if the key type (the first string) is unknown
        """
        keyType, data = common.getNS(data)
        if keyType == b'ssh-dss':
            p, data = common.getMP(data)
            q, data = common.getMP(data)
            g, data = common.getMP(data)
            y, data = common.getMP(data)
            x, data = common.getMP(data)
            return cls._fromDSAComponents(y=y, g=g, p=p, q=q, x=x)
        elif keyType == b'ssh-rsa':
            e, data = common.getMP(data)
            d, data = common.getMP(data)
            n, data = common.getMP(data)
            u, data = common.getMP(data)
            p, data = common.getMP(data)
            q, data = common.getMP(data)
            return cls._fromRSAComponents(n=n, e=e, d=d, p=p, q=q, u=u)
        else:
            raise BadKeyError("unknown key type %s" % (keyType,))

    @classmethod
    def _guessStringType(cls, data):
        """
        Guess the type of key in data.  The types map to _fromString_*
        methods.

        @type data: L{bytes}
        @param data: The key data.
        """
        if data.startswith(b'ssh-') or data.startswith(b'ecdsa-sha2-'):
            return 'public_openssh'
        elif data.startswith(b'-----BEGIN'):
            return 'private_openssh'
        elif data.startswith(b'{'):
            return 'public_lsh'
        elif data.startswith(b'('):
            return 'private_lsh'
        elif data.startswith(b'\x00\x00\x00\x0bssh-'):  # curve25519
            return 'blob'
        elif data.startswith(b'\x00\x00\x00\x07ssh-') or data.startswith(b'\x00\x00\x00\x13ecdsa-'):
            ignored, rest = common.getNS(data)
            count = 0
            while rest:
                count += 1
                ignored, rest = common.getMP(rest)
            if count > 4:
                return 'agentv3'
            else:
                return 'blob'

    @classmethod
    def _fromRSAComponents(cls, n, e, d=None, p=None, q=None, u=None):
        """
        Build a key from RSA numerical components.

        @type n: L{int}
        @param n: The 'n' RSA variable.

        @type e: L{int}
        @param e: The 'e' RSA variable.

        @type d: L{int} or L{None}
        @param d: The 'd' RSA variable (optional for a public key).

        @type p: L{int} or L{None}
        @param p: The 'p' RSA variable (optional for a public key).

        @type q: L{int} or L{None}
        @param q: The 'q' RSA variable (optional for a public key).

        @type u: L{int} or L{None}
        @param u: The 'u' RSA variable. Ignored, as its value is determined by
        p and q.

        @rtype: L{Key}
        @return: An RSA key constructed from the values as given.
        """
        publicNumbers = rsa.RSAPublicNumbers(e=e, n=n)
        if d is None:
            # We have public components.
            keyObject = publicNumbers.public_key(default_backend())
        else:
            privateNumbers = rsa.RSAPrivateNumbers(
                p=p,
                q=q,
                d=d,
                dmp1=rsa.rsa_crt_dmp1(d, p),
                dmq1=rsa.rsa_crt_dmq1(d, q),
                iqmp=rsa.rsa_crt_iqmp(p, q),
                public_numbers=publicNumbers,
            )
            keyObject = privateNumbers.private_key(default_backend())

        return cls(keyObject)

    @classmethod
    def _fromDSAComponents(cls, y, p, q, g, x=None):
        """
        Build a key from DSA numerical components.

        @type y: L{int}
        @param y: The 'y' DSA variable.

        @type p: L{int}
        @param p: The 'p' DSA variable.

        @type q: L{int}
        @param q: The 'q' DSA variable.

        @type g: L{int}
        @param g: The 'g' DSA variable.

        @type x: L{int} or L{None}
        @param x: The 'x' DSA variable (optional for a public key)

        @rtype: L{Key}
        @return: A DSA key constructed from the values as given.
        """
        publicNumbers = dsa.DSAPublicNumbers(
            y=y, parameter_numbers=dsa.DSAParameterNumbers(p=p, q=q, g=g))
        if x is None:
            # We have public components.
            keyObject = publicNumbers.public_key(default_backend())
        else:
            privateNumbers = dsa.DSAPrivateNumbers(
                x=x, public_numbers=publicNumbers)
            keyObject = privateNumbers.private_key(default_backend())

        return cls(keyObject)

    @classmethod
    def _fromECComponents(cls, x, y, curve, privateValue=None):
        """
        Build a key from EC components.

        @param x: The affine x component of the public point used for verifying.
        @type x: L{int}

        @param y: The affine y component of the public point used for verifying.
        @type y: L{int}

        @param curve: NIST name of elliptic curve.
        @type curve: L{bytes}

        @param privateValue: The private value.
        @type privateValue: L{int}
        """

        publicNumbers = ec.EllipticCurvePublicNumbers(
            x=x, y=y, curve=_curveTable[curve])
        if privateValue is None:
            # We have public components.
            keyObject = publicNumbers.public_key(default_backend())
        else:
            privateNumbers = ec.EllipticCurvePrivateNumbers(
                private_value=privateValue, public_numbers=publicNumbers)
            keyObject = privateNumbers.private_key(default_backend())

        return cls(keyObject)

    def __init__(self, keyObject):
        """
        Initialize with a private or public
        C{cryptography.hazmat.primitives.asymmetric} key.

        @param keyObject: Low level key.
        @type keyObject: C{cryptography.hazmat.primitives.asymmetric} key.
        """
        # Avoid importing PyCrypto if at all possible
        if keyObject.__class__.__module__.startswith('Crypto.PublicKey'):
            warningString = getDeprecationWarningString(
                Key,
                Version("Twisted", 16, 0, 0),
                replacement='passing a cryptography key object')
            warnings.warn(warningString, DeprecationWarning, stacklevel=2)
            self.keyObject = keyObject
        else:
            self._keyObject = keyObject

    def __eq__(self, other):
        """
        Return True if other represents an object with the same key.
        """
        if type(self) == type(other):
            return self.type() == other.type() and self.data() == other.data()
        else:
            return NotImplemented

    def __ne__(self, other):
        """
        Return True if other represents anything other than this key.
        """
        result = self.__eq__(other)
        if result == NotImplemented:
            return result
        return not result

    def __repr__(self):
        """
        Return a pretty representation of this object.
        """
        if self.type() == 'ED25519':
            return binascii.hexlify(self._keyObject.serialize())
        elif self.type() == 'EC':
            if self.isPublic():
                return self._keyObject.public_bytes(serialization.Encoding.PEM,
                                                    serialization.PublicFormat.SubjectPublicKeyInfo)
            else:
                return self._keyObject.private_bytes(serialization.Encoding.PEM,
                                                     serialization.PrivateFormat.TraditionalOpenSSL,
                                                     serialization.NoEncryption())
        else:
            lines = [
                '<%s %s (%s bits)' % (
                    nativeString(self.type()),
                    self.isPublic() and 'Public Key' or 'Private Key',
                    self._keyObject.key_size)]
            for k, v in sorted(self.data().items()):
                if _PY3 and isinstance(k, bytes):
                    k = k.decode('ascii')
                lines.append('attr %s:' % (k,))
                by = common.MP(v)[4:]
                while by:
                    m = by[:15]
                    by = by[15:]
                    o = ''
                    for c in iterbytes(m):
                        o = o + '%02x:' % (ord(c),)
                    if len(m) < 15:
                        o = o[:-1]
                    lines.append('\t' + o)
            lines[-1] = lines[-1] + '>'
            return '\n'.join(lines)

    @property
    @deprecated(Version('Twisted', 16, 0, 0))
    def keyObject(self):
        """
        A C{Crypto.PublicKey} object similar to this key.

        As PyCrypto is no longer used for the underlying operations, this
        property should be avoided.
        """
        # Lazy import to have PyCrypto as a soft dependency.
        from Crypto.PublicKey import DSA, RSA

        keyObject = None
        keyType = self.type()
        keyData = self.data()
        isPublic = self.isPublic()

        if keyType == 'RSA':
            if isPublic:
                keyObject = RSA.construct((
                    keyData['n'],
                    long(keyData['e']),
                ))
            else:
                keyObject = RSA.construct((
                    keyData['n'],
                    long(keyData['e']),
                    keyData['d'],
                    keyData['p'],
                    keyData['q'],
                    keyData['u'],
                ))
        elif keyType == 'DSA':
            if isPublic:
                keyObject = DSA.construct((
                    keyData['y'],
                    keyData['g'],
                    keyData['p'],
                    keyData['q'],
                ))
            else:
                keyObject = DSA.construct((
                    keyData['y'],
                    keyData['g'],
                    keyData['p'],
                    keyData['q'],
                    keyData['x'],
                ))
        else:
            raise BadKeyError('Unsupported key type.')

        return keyObject

    @keyObject.setter
    @deprecated(Version('Twisted', 16, 0, 0))
    def keyObject(self, value):
        # Lazy import to have PyCrypto as a soft dependency.
        from Crypto.PublicKey import DSA, RSA

        if isinstance(value, RSA._RSAobj):
            rawKey = value.key
            if rawKey.has_private():
                newKey = self._fromRSAComponents(
                    e=rawKey.e,
                    n=rawKey.n,
                    p=rawKey.p,
                    q=rawKey.q,
                    d=rawKey.d,
                    u=rawKey.u,
                )
            else:
                newKey = self._fromRSAComponents(e=rawKey.e, n=rawKey.n)
        elif isinstance(value, DSA._DSAobj):
            rawKey = value.key
            if rawKey.has_private():
                newKey = self._fromDSAComponents(
                    y=rawKey.y,
                    p=rawKey.p,
                    q=rawKey.q,
                    g=rawKey.g,
                    x=rawKey.x,
                )
            else:
                newKey = self._fromDSAComponents(
                    y=rawKey.y,
                    p=rawKey.p,
                    q=rawKey.q,
                    g=rawKey.g,
                )
        else:
            raise BadKeyError('PyCrypto key type not supported.')

        self._keyObject = newKey._keyObject

    def isPublic(self):
        """
        Check if this instance is a public key.

        @return: C{True} if this is a public key.
        """
        return isinstance(
            self._keyObject,
            (rsa.RSAPublicKey, dsa.DSAPublicKey, ec.EllipticCurvePublicKey))

    def public(self):
        """
        Returns a version of this key containing only the public key data.
        If this is a public key, this may or may not be the same object
        as self.

        @rtype: L{Key}
        @return: A public key.
        """
        return Key(self._keyObject.public_key())

    def fingerprint(self, format=FingerprintFormats.MD5_HEX):
        """
        The fingerprint of a public key consists of the output of the
        message-digest algorithm in the specified format.
        Supported formats include L{FingerprintFormats.MD5_HEX} and
        L{FingerprintFormats.SHA256_BASE64}

        The input to the algorithm is the public key data as specified by [RFC4253].

        The output of sha256[RFC4634] algorithm is presented to the
        user in the form of base64 encoded sha256 hashes.
        Example: C{US5jTUa0kgX5ZxdqaGF0yGRu8EgKXHNmoT8jHKo1StM=}

        The output of the MD5[RFC1321](default) algorithm is presented to the user as
        a sequence of 16 octets printed as hexadecimal with lowercase letters
        and separated by colons.
        Example: C{c1:b1:30:29:d7:b8:de:6c:97:77:10:d7:46:41:63:87}

        @param format: Format for fingerprint generation. Consists
            hash function and representation format.
            Default is L{FingerprintFormats.MD5_HEX}

        @since: 8.2

        @return: the user presentation of this L{Key}'s fingerprint, as a
        string.

        @rtype: L{str}
        """
        if format is FingerprintFormats.SHA256_BASE64:
            return nativeString(base64.b64encode(
                sha256(self.blob()).digest()))
        elif format is FingerprintFormats.MD5_HEX:
            return nativeString(
                b':'.join([binascii.hexlify(x)
                           for x in iterbytes(md5(self.blob()).digest())]))
        else:
            raise BadFingerPrintFormat(
                'Unsupported fingerprint format: %s' % (format,))

    def type(self):
        """
        Return the type of the object we wrap.  Currently this can only be
        'RSA', 'DSA', or 'EC'.

        @rtype: L{str}
        @raises RuntimeError: If the object type is unknown.
        """
        if isinstance(
                self._keyObject, (rsa.RSAPublicKey, rsa.RSAPrivateKey)):
            return 'RSA'
        elif isinstance(
                self._keyObject, (dsa.DSAPublicKey, dsa.DSAPrivateKey)):
            return 'DSA'
        elif isinstance(
                self._keyObject, (ec.EllipticCurvePublicKey, ec.EllipticCurvePrivateKey)):
            return 'EC'
        elif isinstance(
                self._keyObject, (curve25519.Public, curve25519.Private)):
            return 'ED25519'
        else:
            raise RuntimeError(
                'unknown type of object: %r' % (self._keyObject,))

    def sshType(self):
        """
        Get the type of the object we wrap as defined in the SSH protocol,
        defined in RFC 4253, Section 6.6. Currently this can only be b'ssh-rsa',
        b'ssh-dss' or b'ecdsa-sha2-[identifier]'.

        identifier is the standard NIST curve name

        @return: The key type format.
        @rtype: L{bytes}
        """
        if self.type() == 'EC':
            return b'ecdsa-sha2-' + _secToNist[self._keyObject.curve.name.encode('ascii')]
        else:
            return {'RSA': b'ssh-rsa', 'DSA': b'ssh-dss', 'ED25519': b'ssh-ed25519'}[self.type()]

    def size(self):
        """
        Return the size of the object we wrap.

        @return: The size of the key.
        @rtype: L{int}
        """
        if self._keyObject is None:
            return 0
        elif self.type() == 'EC':
            return self._keyObject.curve.key_size
        elif self.type() == 'ED25519':
            return 32
        else:
            return self._keyObject.key_size

    def data(self):
        """
        Return the values of the public key as a dictionary.

        @rtype: L{dict}
        """
        if isinstance(self._keyObject, rsa.RSAPublicKey):
            numbers = self._keyObject.public_numbers()
            return {
                "n": numbers.n,
                "e": numbers.e,
            }
        elif isinstance(self._keyObject, rsa.RSAPrivateKey):
            numbers = self._keyObject.private_numbers()
            return {
                "n": numbers.public_numbers.n,
                "e": numbers.public_numbers.e,
                "d": numbers.d,
                "p": numbers.p,
                "q": numbers.q,
                # Use a trick: iqmp is q^-1 % p, u is p^-1 % q
                "u": rsa.rsa_crt_iqmp(numbers.q, numbers.p),
            }
        elif isinstance(self._keyObject, dsa.DSAPublicKey):
            numbers = self._keyObject.public_numbers()
            return {
                "y": numbers.y,
                "g": numbers.parameter_numbers.g,
                "p": numbers.parameter_numbers.p,
                "q": numbers.parameter_numbers.q,
            }
        elif isinstance(self._keyObject, dsa.DSAPrivateKey):
            numbers = self._keyObject.private_numbers()
            return {
                "x": numbers.x,
                "y": numbers.public_numbers.y,
                "g": numbers.public_numbers.parameter_numbers.g,
                "p": numbers.public_numbers.parameter_numbers.p,
                "q": numbers.public_numbers.parameter_numbers.q,
            }
        elif isinstance(self._keyObject, ec.EllipticCurvePublicKey):
            numbers = self._keyObject.public_numbers()
            return {
                "x": numbers.x,
                "y": numbers.y,
                "curve": self.sshType(),
            }
        elif isinstance(self._keyObject, ec.EllipticCurvePrivateKey):
            numbers = self._keyObject.private_numbers()
            return {
                "x": numbers.public_numbers.x,
                "y": numbers.public_numbers.y,
                "privateValue": numbers.private_value,
                "curve": self.sshType(),
            }
        elif isinstance(self._keyObject, curve25519.Public):
            return self._keyObject.public
        elif isinstance(self._keyObject, curve25519.Private):
            return self._keyObject.private
        else:
            raise RuntimeError("Unexpected key type: %s" % (self._keyObject,))

    def blob(self):
        """
        Return the public key blob for this key. The blob is the
        over-the-wire format for public keys.

        SECSH-TRANS RFC 4253 Section 6.6.

        RSA keys::
            string 'ssh-rsa'
            integer e
            integer n

        DSA keys::
            string 'ssh-dss'
            integer p
            integer q
            integer g
            integer y

        EC keys::
            string 'ecdsa-sha2-[identifier]'
            integer x
            integer y

            identifier is the standard NIST curve name

        @rtype: L{bytes}
        """
        type = self.type()
        data = self.data()
        if type == 'RSA':
            return (common.NS(b'ssh-rsa') + common.MP(data['e']) +
                    common.MP(data['n']))
        elif type == 'DSA':
            return (common.NS(b'ssh-dss') + common.MP(data['p']) +
                    common.MP(data['q']) + common.MP(data['g']) +
                    common.MP(data['y']))
        elif type == 'EC':
            byte_length = (self._keyObject.curve.key_size + 7) // 8
            return (common.NS(data['curve']) + common.NS(data["curve"][-8:]) +
                    common.NS(b'\x04' + utils.int_to_bytes(data['x'], byte_length) +
                  utils.int_to_bytes(data['y'], byte_length)))
        elif type == 'ED25519':
            return (common.NS(b'ssh-ed25519') + common.NS(data))
        else:
            raise BadKeyError("unknown key type %s" % (type,))


    def privateBlob(self):
        """
        Return the private key blob for this key. The blob is the
        over-the-wire format for private keys:

        Specification in OpenSSH PROTOCOL.agent

        RSA keys::
            string 'ssh-rsa'
            integer n
            integer e
            integer d
            integer u
            integer p
            integer q

        DSA keys::
            string 'ssh-dss'
            integer p
            integer q
            integer g
            integer y
            integer x

        EC keys::
            string 'ecdsa-sha2-[identifier]'
            integer x
            integer y
            integer privateValue

            identifier is the NIST standard curve name.
        """
        type = self.type()
        data = self.data()
        if type == 'RSA':
            return (common.NS(b'ssh-rsa') + common.MP(data['n']) +
                    common.MP(data['e']) + common.MP(data['d']) +
                    common.MP(data['u']) + common.MP(data['p']) +
                    common.MP(data['q']))
        elif type == 'DSA':
            return (common.NS(b'ssh-dss') + common.MP(data['p']) +
                    common.MP(data['q']) + common.MP(data['g']) +
                    common.MP(data['y']) + common.MP(data['x']))
        elif type == 'EC':
            return (common.NS(data['curve']) + common.MP(data['x']) +
                    common.MP(data['y']) + common.MP(data['privateValue']))
        elif type == 'ED25519':
            return (common.NS(b'ssh-ed25519') + common.NS(data))
        else:
            raise BadKeyError("unknown key type %s" % (type,))

    def toString(self, type, extra=None):
        """
        Create a string representation of this key.  If the key is a private
        key and you want the representation of its public key, use
        C{key.public().toString()}.  type maps to a _toString_* method.

        @param type: The type of string to emit.  Currently supported values
            are C{'OPENSSH'}, C{'LSH'}, and C{'AGENTV3'}.
        @type type: L{str}

        @param extra: Any extra data supported by the selected format which
            is not part of the key itself.  For public OpenSSH keys, this is
            a comment.  For private OpenSSH keys, this is a passphrase to
            encrypt with.
        @type extra: L{bytes} or L{unicode} or L{None}

        @rtype: L{bytes}
        """
        if isinstance(extra, unicode):
            extra = extra.encode("utf-8")
        method = getattr(self, '_toString_%s' % (type.upper(),), None)
        if method is None:
            raise BadKeyError('unknown key type: %s' % (type,))
        if method.__code__.co_argcount == 2:
            return method(extra)
        else:
            return method()

    def _toString_OPENSSH(self, extra):
        """
        Return a public or private OpenSSH string.  See
        _fromString_PUBLIC_OPENSSH and _fromString_PRIVATE_OPENSSH for the
        string formats.  If extra is present, it represents a comment for a
        public key, or a passphrase for a private key.

        @param extra: Comment for a public key or passphrase for a
            private key
        @type extra: L{bytes}

        @rtype: L{bytes}
        """
        data = self.data()
        if self.isPublic():
            if self.type() == 'EC':
                if not extra:
                    extra = b''
                return (self._keyObject.public_bytes(
                    serialization.Encoding.OpenSSH,
                    serialization.PublicFormat.OpenSSH
                    ) + b' ' + extra).strip()

            b64Data = encodebytes(self.blob()).replace(b'\n', b'')
            if not extra:
                extra = b''
            return (self.sshType() + b' ' + b64Data + b' ' + extra).strip()
        else:

            if self.type() == 'EC':
                # EC keys has complex ASN.1 structure hence we do this this way.
                if not extra:
                    # unencrypted private key
                    encryptor = serialization.NoEncryption()
                else:
                    encryptor = serialization.BestAvailableEncryption(extra)

                return self._keyObject.private_bytes(
                    serialization.Encoding.PEM,
                    serialization.PrivateFormat.TraditionalOpenSSL,
                    encryptor)

            lines = [b''.join((b'-----BEGIN ', self.type().encode('ascii'),
                               b' PRIVATE KEY-----'))]
            if self.type() == 'RSA':
                p, q = data['p'], data['q']
                objData = (0, data['n'], data['e'], data['d'], q, p,
                           data['d'] % (q - 1), data['d'] % (p - 1),
                           data['u'])
            else:
                objData = (0, data['p'], data['q'], data['g'], data['y'],
                           data['x'])
            asn1Sequence = univ.Sequence()
            for index, value in izip(itertools.count(), objData):
                asn1Sequence.setComponentByPosition(index, univ.Integer(value))
            asn1Data = berEncoder.encode(asn1Sequence)
            if extra:
                iv = randbytes.secureRandom(8)
                hexiv = ''.join(['%02X' % (ord(x),) for x in iterbytes(iv)])
                hexiv = hexiv.encode('ascii')
                lines.append(b'Proc-Type: 4,ENCRYPTED')
                lines.append(b'DEK-Info: DES-EDE3-CBC,' + hexiv + b'\n')
                ba = md5(extra + iv).digest()
                bb = md5(ba + extra + iv).digest()
                encKey = (ba + bb)[:24]
                padLen = 8 - (len(asn1Data) % 8)
                asn1Data += (chr(padLen) * padLen).encode('ascii')

                encryptor = Cipher(
                    algorithms.TripleDES(encKey),
                    modes.CBC(iv),
                    backend=default_backend()
                ).encryptor()

                asn1Data = encryptor.update(asn1Data) + encryptor.finalize()

            b64Data = encodebytes(asn1Data).replace(b'\n', b'')
            lines += [b64Data[i:i + 64] for i in range(0, len(b64Data), 64)]
            lines.append(b''.join((b'-----END ', self.type().encode('ascii'),
                                   b' PRIVATE KEY-----')))
            return b'\n'.join(lines)

    def _toString_LSH(self):
        """
        Return a public or private LSH key.  See _fromString_PUBLIC_LSH and
        _fromString_PRIVATE_LSH for the key formats.

        @rtype: L{bytes}
        """
        data = self.data()
        type = self.type()

        # No support for EC keys yet.
        if self.type() == 'EC':
            raise UnsupportedAlgorithm("toString() does not support  Elliptic Curves yet.")

        if self.isPublic():
            if type == 'RSA':
                keyData = sexpy.pack([[b'public-key',
                                       [b'rsa-pkcs1-sha1',
                                        [b'n', common.MP(data['n'])[4:]],
                                        [b'e', common.MP(data['e'])[4:]]]]])
            elif type == 'DSA':
                keyData = sexpy.pack([[b'public-key',
                                       [b'dsa',
                                        [b'p', common.MP(data['p'])[4:]],
                                        [b'q', common.MP(data['q'])[4:]],
                                        [b'g', common.MP(data['g'])[4:]],
                                        [b'y', common.MP(data['y'])[4:]]]]])
            else:
                raise BadKeyError("unknown key type %s" % (type,))
            return (b'{' + encodebytes(keyData).replace(b'\n', b'') +
                    b'}')
        else:
            if type == 'RSA':
                p, q = data['p'], data['q']
                return sexpy.pack([[b'private-key',
                                    [b'rsa-pkcs1',
                                     [b'n', common.MP(data['n'])[4:]],
                                     [b'e', common.MP(data['e'])[4:]],
                                     [b'd', common.MP(data['d'])[4:]],
                                     [b'p', common.MP(q)[4:]],
                                     [b'q', common.MP(p)[4:]],
                                     [b'a', common.MP(
                                         data['d'] % (q - 1))[4:]],
                                     [b'b', common.MP(
                                         data['d'] % (p - 1))[4:]],
                                     [b'c', common.MP(data['u'])[4:]]]]])
            elif type == 'DSA':
                return sexpy.pack([[b'private-key',
                                    [b'dsa',
                                     [b'p', common.MP(data['p'])[4:]],
                                     [b'q', common.MP(data['q'])[4:]],
                                     [b'g', common.MP(data['g'])[4:]],
                                     [b'y', common.MP(data['y'])[4:]],
                                     [b'x', common.MP(data['x'])[4:]]]]])
            else:
                raise BadKeyError("unknown key type %s'" % (type,))

    def _toString_AGENTV3(self):
        """
        Return a private Secure Shell Agent v3 key.  See
        _fromString_AGENTV3 for the key format.

        @rtype: L{bytes}
        """
        data = self.data()
        if not self.isPublic():
            if self.type() == 'RSA':
                values = (data['e'], data['d'], data['n'], data['u'],
                          data['p'], data['q'])
            elif self.type() == 'DSA':
                values = (data['p'], data['q'], data['g'], data['y'],
                          data['x'])
            # I assume this is what's needed
            # But commented out because it hasn't been tested yet.
            elif self.type() == 'EC':
                raise UnsupportedAlgorithm("toString() does not support Elliptic Curves yet.")
                # values = (data['curve'], data['curve'][-8:], data['p'], data['x'])
            return common.NS(self.sshType()) + b''.join(map(common.MP, values))

    def sign(self, data):
        """
        Sign some data with this key.

        SECSH-TRANS RFC 4253 Section 6.6.

        @type data: L{bytes}
        @param data: The data to sign.

        @rtype: L{bytes}
        @return: A signature for the given data.
        """
        keyType = self.type()  # takes care of bad key type.
        if keyType == 'RSA':
            signer = self._keyObject.signer(
                padding.PKCS1v15(), hashes.SHA1())
            signer.update(data)
            ret = common.NS(signer.finalize())

        elif keyType == 'DSA':
            signer = self._keyObject.signer(hashes.SHA1())
            signer.update(data)
            signature = signer.finalize()
            (r, s) = decode_dss_signature(signature)
            # SSH insists that the DSS signature blob be two 160-bit integers
            # concatenated together. The sig[0], [1] numbers from obj.sign
            # are just numbers, and could be any length from 0 to 160 bits.
            # Make sure they are padded out to 160 bits (20 bytes each)
            ret = common.NS(int_to_bytes(r, 20) + int_to_bytes(s, 20))
        elif keyType == 'EC':  # pragma: no branch
            # Hash size depends on key size
            keySize = self.size()
            if keySize <= 256:
                hashSize = hashes.SHA256()
            elif keySize <= 384:
                hashSize = hashes.SHA384()
            else:
                hashSize = hashes.SHA512()
            signer = self._keyObject.signer(ec.ECDSA(hashSize))
            signer.update(data)
            signature = signer.finalize()
            (r, s) = decode_dss_signature(signature)

            rb = int_to_bytes(r)
            sb = int_to_bytes(s)

            # int_to_bytes returns rb[0] as a str in python2
            # and an as int in python3
            if type(rb[0]) is str:
                rcomp = ord(rb[0])
            else:
                rcomp = rb[0]

            # If the MSB is set, prepend a null byte for correct formatting.
            if rcomp & 0x80:
                rb = b"\x00" + rb

            if type(sb[0]) is str:
                scomp = ord(sb[0])
            else:
                scomp = sb[0]

            if scomp & 0x80:
                sb = b"\x00" + sb

            ret = common.NS(common.NS(rb) + common.NS(sb))
        elif keyType == 'ED25519':
            sk = nacl.signing.SigningKey(self._keyObject.serialize())
            ret = common.NS(sk.sign(data)[:nacl.bindings.crypto_sign_BYTES])
        else:
            raise BadKeyError("unknown key type %s" % (self.type(),))
        return common.NS(self.sshType()) + ret

    def verify(self, signature, data):
        """
        Verify a signature using this key.

        @type signature: L{bytes}
        @param signature: The signature to verify.

        @type data: L{bytes}
        @param data: The signed data.

        @rtype: L{bool}
        @return: C{True} if the signature is valid.
        """
        if len(signature) == 40:
            # DSA key with no padding
            signatureType, signature = b'ssh-dss', common.NS(signature)
        else:
            signatureType, signature = common.getNS(signature)

        if signatureType != self.sshType():
            return False

        keyType = self.type()
        if keyType == 'RSA':
            k = self._keyObject
            if not self.isPublic():
                k = k.public_key()
            verifier = k.verifier(
                common.getNS(signature)[0],
                padding.PKCS1v15(),
                hashes.SHA1(),
            )
        elif keyType == 'DSA':
            concatenatedSignature = common.getNS(signature)[0]
            r = int_from_bytes(concatenatedSignature[:20], 'big')
            s = int_from_bytes(concatenatedSignature[20:], 'big')
            signature = encode_dss_signature(r, s)
            k = self._keyObject
            if not self.isPublic():
                k = k.public_key()
            verifier = k.verifier(
                signature, hashes.SHA1())
        elif keyType == 'EC':  # pragma: no branch
            concatenatedSignature = common.getNS(signature)[0]
            rstr, sstr, rest = common.getNS(concatenatedSignature, 2)
            r = int_from_bytes(rstr, 'big')
            s = int_from_bytes(sstr, 'big')
            signature = encode_dss_signature(r, s)

            k = self._keyObject
            if not self.isPublic():
                k = k.public_key()

            keySize = self.size()
            if keySize <= 256:  # Hash size depends on key size
                hashSize = hashes.SHA256()
            elif keySize <= 384:
                hashSize = hashes.SHA384()
            else:
                hashSize = hashes.SHA512()
            verifier = k.verifier(signature, ec.ECDSA(hashSize))
        elif keyType == 'ED25519':
            vk = nacl.signing.VerifyKey(self._keyObject.serialize())
            try:
                vk.verify(data, common.getNS(signature)[0])
                return True
            except:
                return False
        else:
            raise BadKeyError("unknown key type %s" % (self.type(),))

        verifier.update(data)
        try:
            verifier.verify()
        except:
            return False
        else:
            return True


@deprecated(Version("Twisted", 15, 5, 0))
def objectType(obj):
    """
    DEPRECATED. Return the SSH key type corresponding to a
    C{Crypto.PublicKey.pubkey.pubkey} object.

    @param obj: Key for which the type is returned.
    @type obj: C{Crypto.PublicKey.pubkey.pubkey}

    @return: Return the SSH key type corresponding to a PyCrypto object.
    @rtype: L{str}
    """
    keyDataMapping = {
        ('n', 'e', 'd', 'p', 'q'): b'ssh-rsa',
        ('n', 'e', 'd', 'p', 'q', 'u'): b'ssh-rsa',
        ('y', 'g', 'p', 'q', 'x'): b'ssh-dss'
    }
    try:
        return keyDataMapping[tuple(obj.keydata)]
    except (KeyError, AttributeError):
        raise BadKeyError("invalid key object", obj)


def _getPersistentRSAKey(location, keySize=4096):
    """
    This function returns a persistent L{Key}.

    The key is loaded from a PEM file in C{location}. If it does not exist, a
    key with the key size of C{keySize} is generated and saved.

    @param location: Where the key is stored.
    @type location: L{twisted.python.filepath.FilePath}

    @param keySize: The size of the key, if it needs to be generated.
    @type keySize: L{int}

    @returns: A persistent key.
    @rtype: L{Key}
    """
    location.parent().makedirs(ignoreExistingDirectory=True)

    # If it doesn't exist, we want to generate a new key and save it
    if not location.exists():
        privateKey = rsa.generate_private_key(
            public_exponent=65537,
            key_size=keySize,
            backend=default_backend()
        )

        pem = privateKey.private_bytes(
            encoding=serialization.Encoding.PEM,
            format=serialization.PrivateFormat.TraditionalOpenSSL,
            encryption_algorithm=serialization.NoEncryption()
        )

        location.setContent(pem)

    # By this point (save any hilarious race conditions) we should have a
    # working PEM file. Load it!
    # (Future archaeological readers: I chose not to short circuit above,
    # because then there's two exit paths to this code!)
    with location.open("rb") as keyFile:
        privateKey = serialization.load_pem_private_key(
            keyFile.read(),
            password=None,
            backend=default_backend()
        )
        return Key(privateKey)


if _PY3:
    # The objectType function is deprecated and not being ported to Python 3.
    del objectType<|MERGE_RESOLUTION|>--- conflicted
+++ resolved
@@ -435,7 +435,6 @@
             b64Data = b''.join(lines[1:-1])
             keyData = decodebytes(b64Data)
 
-<<<<<<< HEAD
         # Curve25519 Keys just say "OPENSSH KEY", which may change in the future.
         # berDecoder doesn't seem to support Curve25519 yet.
         if kind == b'OPENSSH':
@@ -445,59 +444,12 @@
             pr = curve25519.Private()
             pr.private = key
             return cls(pr)
-=======
-        if kind == b'EC':
-            # ECDSA keys don't need base64 decoding which is required
-            # for RSA or DSA key.
-            return cls(load_pem_private_key(data, passphrase, default_backend()))
-
-        try:
-            decodedKey = berDecoder.decode(keyData)[0]
-        except PyAsn1Error as e:
-            raise BadKeyError(
-                'Failed to decode key (Bad Passphrase?): %s' % (e,))
-
-        if kind == b'RSA':
-            if len(decodedKey) == 2:  # Alternate RSA key
-                decodedKey = decodedKey[0]
-            if len(decodedKey) < 6:
-                raise BadKeyError('RSA key failed to decode properly')
-
-            n, e, d, p, q, dmp1, dmq1, iqmp = [
-                long(value) for value in decodedKey[1:9]
-                ]
-            if p > q:  # Make p smaller than q
-                p, q = q, p
-            return cls(
-                rsa.RSAPrivateNumbers(
-                    p=p,
-                    q=q,
-                    d=d,
-                    dmp1=dmp1,
-                    dmq1=dmq1,
-                    iqmp=iqmp,
-                    public_numbers=rsa.RSAPublicNumbers(e=e, n=n),
-                ).private_key(default_backend())
-            )
-        elif kind == b'DSA':
-            p, q, g, y, x = [long(value) for value in decodedKey[1: 6]]
-            if len(decodedKey) < 6:
-                raise BadKeyError('DSA key failed to decode properly')
-            return cls(
-                dsa.DSAPrivateNumbers(
-                    x=x,
-                    public_numbers=dsa.DSAPublicNumbers(
-                        y=y,
-                        parameter_numbers=dsa.DSAParameterNumbers(
-                            p=p,
-                            q=q,
-                            g=g
-                        )
-                    )
-                ).private_key(backend=default_backend())
-            )
->>>>>>> dc7542eb
-        else:
+        else:
+            if kind == b'EC':
+                # ECDSA keys don't need base64 decoding which is required
+                # for RSA or DSA key.
+                return cls(load_pem_private_key(data, passphrase, default_backend()))
+
             try:
                 decodedKey = berDecoder.decode(keyData)[0]
             except PyAsn1Error as e:
@@ -543,8 +495,6 @@
                         )
                     ).private_key(backend=default_backend())
                 )
-            elif kind == b'EC':
-                return cls(load_pem_private_key(data, passphrase, default_backend()))
             else:
                 raise BadKeyError("unknown key type %s" % (kind,))
 
