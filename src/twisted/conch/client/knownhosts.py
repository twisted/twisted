--- conflicted
+++ resolved
@@ -483,33 +483,18 @@
                     else:
                         raise UserRejectedKey()
 
-<<<<<<< HEAD
-                # Get the base type of the key.
-                baseType = key.type()
-
-                if baseType == "EC":
-                    baseType = "ECDSA"
-=======
                 keytype = key.type()
 
                 if keytype is "EC":
                     keytype = "ECDSA"
->>>>>>> 9b6c8a7b
 
                 prompt = (
                     "The authenticity of host '%s (%s)' "
                     "can't be established.\n"
-<<<<<<< HEAD
-                    "%s key fingerprint is %s.\n"
-                    "Are you sure you want to continue connecting (yes/no)? " %
-                    (nativeString(hostname), nativeString(ip), baseType,
-                     key.fingerprint()))
-=======
                     "%s key fingerprint is SHA256:%s.\n"
                     "Are you sure you want to continue connecting (yes/no)? " %
                     (nativeString(hostname), nativeString(ip), keytype,
                      key.fingerprint(format=FingerprintFormats.SHA256_BASE64)))
->>>>>>> 9b6c8a7b
                 proceed = ui.prompt(prompt.encode(sys.getdefaultencoding()))
                 return proceed.addCallback(promptResponse)
         return hhk.addCallback(gotHasKey)
