# -*- test-case-name: twisted.test.test_failure -*-
# See also test suite twisted.test.test_pbfailure

# Copyright (c) Twisted Matrix Laboratories.
# See LICENSE for details.


"""
Asynchronous-friendly error mechanism.

See L{Failure}.
"""


# System Imports
import builtins
import copy
import inspect
import linecache
import sys
import types
from inspect import getmro
from io import StringIO
<<<<<<< HEAD
from typing import List, TypeVar
=======
from typing import NoReturn
>>>>>>> 6ff9cfa0

import opcode
import typing_extensions

from twisted.python import reflect

count = 0
traceupLength = 4


class DefaultException(Exception):
    pass


def format_frames(frames, write, detail="default"):
    """
    Format and write frames.

    @param frames: is a list of frames as used by Failure.frames, with
        each frame being a list of
        (funcName, fileName, lineNumber, locals.items(), globals.items())
    @type frames: list
    @param write: this will be called with formatted strings.
    @type write: callable
    @param detail: Four detail levels are available:
        default, brief, verbose, and verbose-vars-not-captured.
        C{Failure.printDetailedTraceback} uses the latter when the caller asks
        for verbose, but no vars were captured, so that an explicit warning
        about the missing data is shown.
    @type detail: string
    """
    if detail not in ("default", "brief", "verbose", "verbose-vars-not-captured"):
        raise ValueError(
            "Detail must be default, brief, verbose, or "
            "verbose-vars-not-captured. (not %r)" % (detail,)
        )
    w = write
    if detail == "brief":
        for method, filename, lineno, localVars, globalVars in frames:
            w(f"{filename}:{lineno}:{method}\n")
    elif detail == "default":
        for method, filename, lineno, localVars, globalVars in frames:
            w(f'  File "{filename}", line {lineno}, in {method}\n')
            w("    %s\n" % linecache.getline(filename, lineno).strip())
    elif detail == "verbose-vars-not-captured":
        for method, filename, lineno, localVars, globalVars in frames:
            w("%s:%d: %s(...)\n" % (filename, lineno, method))
        w(" [Capture of Locals and Globals disabled (use captureVars=True)]\n")
    elif detail == "verbose":
        for method, filename, lineno, localVars, globalVars in frames:
            w("%s:%d: %s(...)\n" % (filename, lineno, method))
            w(" [ Locals ]\n")
            # Note: the repr(val) was (self.pickled and val) or repr(val)))
            for name, val in localVars:
                w(f"  {name} : {repr(val)}\n")
            w(" ( Globals )\n")
            for name, val in globalVars:
                w(f"  {name} : {repr(val)}\n")


# slyphon: i have a need to check for this value in trial
#          so I made it a module-level constant
EXCEPTION_CAUGHT_HERE = "--- <exception caught here> ---"


class NoCurrentExceptionError(Exception):
    """
    Raised when trying to create a Failure from the current interpreter
    exception state and there is no current exception state.
    """


def _Traceback(stackFrames, tbFrames):
    """
    Construct a fake traceback object using a list of frames.

    It should have the same API as stdlib to allow interaction with
    other tools.

    @param stackFrames: [(methodname, filename, lineno, locals, globals), ...]
    @param tbFrames: [(methodname, filename, lineno, locals, globals), ...]
    """
    assert len(tbFrames) > 0, "Must pass some frames"
    # We deliberately avoid using recursion here, as the frames list may be
    # long.

    # 'stackFrames' is a list of frames above (ie, older than) the point the
    # exception was caught, with oldest at the start. Start by building these
    # into a linked list of _Frame objects (with the f_back links pointing back
    # towards the oldest frame).
    stack = None
    for sf in stackFrames:
        stack = _Frame(sf, stack)

    # 'tbFrames' is a list of frames from the point the exception was caught,
    # down to where it was thrown, with the oldest at the start. Add these to
    # the linked list of _Frames, but also wrap each one with a _Traceback
    # frame which is linked in the opposite direction (towards the newest
    # frame).
    stack = _Frame(tbFrames[0], stack)
    firstTb = tb = _TracebackFrame(stack)
    for sf in tbFrames[1:]:
        stack = _Frame(sf, stack)
        tb.tb_next = _TracebackFrame(stack)
        tb = tb.tb_next

    # Return the first _TracebackFrame.
    return firstTb


# The set of attributes for _TracebackFrame, _Frame and _Code were taken from
# https://docs.python.org/3.11/library/inspect.html Other Pythons may have a
# few more attributes that should be added if needed.
class _TracebackFrame:
    """
    Fake traceback object which can be passed to functions in the standard
    library L{traceback} module.
    """

    def __init__(self, frame):
        """
        @param frame: _Frame object
        """
        self.tb_frame = frame
        self.tb_lineno = frame.f_lineno
        self.tb_lasti = frame.f_lasti
        self.tb_next = None


class _Frame:
    """
    A fake frame object, used by L{_Traceback}.

    @ivar f_code: fake L{code<types.CodeType>} object
    @ivar f_lineno: line number
    @ivar f_globals: fake f_globals dictionary (usually empty)
    @ivar f_locals: fake f_locals dictionary (usually empty)
    @ivar f_back: previous stack frame (towards the caller)
    """

    def __init__(self, frameinfo, back):
        """
        @param frameinfo: (methodname, filename, lineno, locals, globals)
        @param back: previous (older) stack frame
        @type back: C{frame}
        """
        name, filename, lineno, localz, globalz = frameinfo
        self.f_code = _Code(name, filename)
        self.f_lineno = lineno
        self.f_globals = dict(globalz or {})
        self.f_locals = dict(localz or {})
        self.f_back = back
        self.f_lasti = 0
        self.f_builtins = vars(builtins).copy()
        self.f_trace = None


class _Code:
    """
    A fake code object, used by L{_Traceback} via L{_Frame}.

    It is intended to have the same API as the stdlib code type to allow
    interoperation with other tools based on that interface.
    """

    def __init__(self, name, filename):
        self.co_name = name
        self.co_filename = filename
        self.co_lnotab = b""
        self.co_firstlineno = 0
        self.co_argcount = 0
        self.co_varnames = []
        self.co_code = b""
        self.co_cellvars = ()
        self.co_consts = ()
        self.co_flags = 0
        self.co_freevars = ()
        self.co_posonlyargcount = 0
        self.co_kwonlyargcount = 0
        self.co_names = ()
        self.co_nlocals = 0
        self.co_stacksize = 0

    def co_positions(self):
        return ((None, None, None, None),)


_inlineCallbacksExtraneous: List[types.CodeType] = []


class _HasCode(typing_extensions.Protocol):
    @property
    def __code__(self) -> types.CodeType:
        ...


_T_hascode = TypeVar("_T_hascode", bound=_HasCode)


def _extraneous(f: _T_hascode) -> _T_hascode:
    """
    Mark the given callable as extraneous to inlineCallbacks exception
    reporting; don't show these functions.

    @param f: a function that you NEVER WANT TO SEE AGAIN in ANY TRACEBACK
        reported by Failure.

    @type f: function

    @return: f
    """
    _inlineCallbacksExtraneous.append(f.__code__)
    return f


class Failure(BaseException):
    """
    A basic abstraction for an error that has occurred.

    This is necessary because Python's built-in error mechanisms are
    inconvenient for asynchronous communication.

    The C{stack} and C{frame} attributes contain frames.  Each frame is a tuple
    of (funcName, fileName, lineNumber, localsItems, globalsItems), where
    localsItems and globalsItems are the contents of
    C{locals().items()}/C{globals().items()} for that frame, or an empty tuple
    if those details were not captured.

    @ivar value: The exception instance responsible for this failure.
    @ivar type: The exception's class.
    @ivar stack: list of frames, innermost last, excluding C{Failure.__init__}.
    @ivar frames: list of frames, innermost first.
    """

    pickled = 0
    stack = None

    # The opcode of "yield" in Python bytecode. We need this in
    # _findFailure in order to identify whether an exception was
    # thrown by a throwExceptionIntoGenerator.
    # on PY3, b'a'[0] == 97 while in py2 b'a'[0] == b'a' opcodes
    # are stored in bytes so we need to properly account for this
    # difference.
    _yieldOpcode = opcode.opmap["YIELD_VALUE"]

    def __init__(self, exc_value=None, exc_type=None, exc_tb=None, captureVars=False):
        """
        Initialize me with an explanation of the error.

        By default, this will use the current C{exception}
        (L{sys.exc_info}()).  However, if you want to specify a
        particular kind of failure, you can pass an exception as an
        argument.

        If no C{exc_value} is passed, then an "original" C{Failure} will
        be searched for. If the current exception handler that this
        C{Failure} is being constructed in is handling an exception
        raised by L{raiseException}, then this C{Failure} will act like
        the original C{Failure}.

        For C{exc_tb} only L{traceback} instances or L{None} are allowed.
        If L{None} is supplied for C{exc_value}, the value of C{exc_tb} is
        ignored, otherwise if C{exc_tb} is L{None}, it will be found from
        execution context (ie, L{sys.exc_info}).

        @param captureVars: if set, capture locals and globals of stack
            frames.  This is pretty slow, and makes no difference unless you
            are going to use L{printDetailedTraceback}.
        """
        global count
        count = count + 1
        self.count = count
        self.type = self.value = tb = None
        self.captureVars = captureVars

        if isinstance(exc_value, str) and exc_type is None:
            raise TypeError("Strings are not supported by Failure")

        stackOffset = 0

        if exc_value is None:
            exc_value = self._findFailure()

        if exc_value is None:
            self.type, self.value, tb = sys.exc_info()
            if self.type is None:
                raise NoCurrentExceptionError()
            stackOffset = 1
        elif exc_type is None:
            if isinstance(exc_value, Exception):
                self.type = exc_value.__class__
            else:
                # Allow arbitrary objects.
                self.type = type(exc_value)
            self.value = exc_value
        else:
            self.type = exc_type
            self.value = exc_value

        if isinstance(self.value, Failure):
            self._extrapolate(self.value)
            return

        if hasattr(self.value, "__failure__"):

            # For exceptions propagated through coroutine-awaiting (see
            # Deferred.send, AKA Deferred.__next__), which can't be raised as
            # Failure because that would mess up the ability to except: them:
            self._extrapolate(self.value.__failure__)

            # Clean up the inherently circular reference established by storing
            # the failure there.  This should make the common case of a Twisted
            # / Deferred-returning coroutine somewhat less hard on the garbage
            # collector.
            del self.value.__failure__
            return

        if tb is None:
            if exc_tb:
                tb = exc_tb
            elif getattr(self.value, "__traceback__", None):
                # Python 3
                tb = self.value.__traceback__

        frames = self.frames = []
        stack = self.stack = []

        # Added 2003-06-23 by Chris Armstrong. Yes, I actually have a
        # use case where I need this traceback object, and I've made
        # sure that it'll be cleaned up.
        self.tb = tb

        if tb:
            f = tb.tb_frame
        elif not isinstance(self.value, Failure):
            # We don't do frame introspection since it's expensive,
            # and if we were passed a plain exception with no
            # traceback, it's not useful anyway
            f = stackOffset = None

        while stackOffset and f:
            # This excludes this Failure.__init__ frame from the
            # stack, leaving it to start with our caller instead.
            f = f.f_back
            stackOffset -= 1

        # Keeps the *full* stack.  Formerly in spread.pb.print_excFullStack:
        #
        #   The need for this function arises from the fact that several
        #   PB classes have the peculiar habit of discarding exceptions
        #   with bareword "except:"s.  This premature exception
        #   catching means tracebacks generated here don't tend to show
        #   what called upon the PB object.

        while f:
            if captureVars:
                localz = f.f_locals.copy()
                if f.f_locals is f.f_globals:
                    globalz = {}
                else:
                    globalz = f.f_globals.copy()
                for d in globalz, localz:
                    if "__builtins__" in d:
                        del d["__builtins__"]
                localz = localz.items()
                globalz = globalz.items()
            else:
                localz = globalz = ()
            stack.insert(
                0,
                (
                    f.f_code.co_name,
                    f.f_code.co_filename,
                    f.f_lineno,
                    localz,
                    globalz,
                ),
            )
            f = f.f_back

        while tb is not None:
            f = tb.tb_frame
            if captureVars:
                localz = f.f_locals.copy()
                if f.f_locals is f.f_globals:
                    globalz = {}
                else:
                    globalz = f.f_globals.copy()
                for d in globalz, localz:
                    if "__builtins__" in d:
                        del d["__builtins__"]
                localz = list(localz.items())
                globalz = list(globalz.items())
            else:
                localz = globalz = ()
            frames.append(
                (
                    f.f_code.co_name,
                    f.f_code.co_filename,
                    tb.tb_lineno,
                    localz,
                    globalz,
                )
            )
            tb = tb.tb_next
        if inspect.isclass(self.type) and issubclass(self.type, Exception):
            parentCs = getmro(self.type)
            self.parents = list(map(reflect.qual, parentCs))
        else:
            self.parents = [self.type]

    def _extrapolate(self, otherFailure):
        """
        Extrapolate from one failure into another, copying its stack frames.

        @param otherFailure: Another L{Failure}, whose traceback information,
            if any, should be preserved as part of the stack presented by this
            one.
        @type otherFailure: L{Failure}
        """
        # Copy all infos from that failure (including self.frames).
        self.__dict__ = copy.copy(otherFailure.__dict__)

        # If we are re-throwing a Failure, we merge the stack-trace stored in
        # the failure with the current exception's stack.  This integrated with
        # throwExceptionIntoGenerator and allows to provide full stack trace,
        # even if we go through several layers of inlineCallbacks.
        _, _, tb = sys.exc_info()
        frames = []
        while tb is not None:
            f = tb.tb_frame
            if f.f_code not in _inlineCallbacksExtraneous:
                frames.append(
                    (f.f_code.co_name, f.f_code.co_filename, tb.tb_lineno, (), ())
                )
            tb = tb.tb_next
        # Merging current stack with stack stored in the Failure.
        frames.extend(self.frames)
        self.frames = frames

    def trap(self, *errorTypes):
        """
        Trap this failure if its type is in a predetermined list.

        This allows you to trap a Failure in an error callback.  It will be
        automatically re-raised if it is not a type that you expect.

        The reason for having this particular API is because it's very useful
        in Deferred errback chains::

            def _ebFoo(self, failure):
                r = failure.trap(Spam, Eggs)
                print('The Failure is due to either Spam or Eggs!')
                if r == Spam:
                    print('Spam did it!')
                elif r == Eggs:
                    print('Eggs did it!')

        If the failure is not a Spam or an Eggs, then the Failure will be
        'passed on' to the next errback. In Python 2 the Failure will be
        raised; in Python 3 the underlying exception will be re-raised.

        @type errorTypes: L{Exception}
        """
        error = self.check(*errorTypes)
        if not error:
            self.raiseException()
        return error

    def check(self, *errorTypes):
        """
        Check if this failure's type is in a predetermined list.

        @type errorTypes: list of L{Exception} classes or
                          fully-qualified class names.
        @returns: the matching L{Exception} type, or None if no match.
        """
        for error in errorTypes:
            err = error
            if inspect.isclass(error) and issubclass(error, Exception):
                err = reflect.qual(error)
            if err in self.parents:
                return error
        return None

    def raiseException(self) -> NoReturn:
        """
        raise the original exception, preserving traceback
        information if available.
        """
        raise self.value.with_traceback(self.tb)

    @_extraneous
    def throwExceptionIntoGenerator(self, g):
        """
        Throw the original exception into the given generator,
        preserving traceback information if available.

        @return: The next value yielded from the generator.
        @raise StopIteration: If there are no more values in the generator.
        @raise anything else: Anything that the generator raises.
        """
        # Note that the actual magic to find the traceback information
        # is done in _findFailure.
        return g.throw(self.type, self.value, self.tb)

    @classmethod
    def _findFailure(cls):
        """
        Find the failure that represents the exception currently in context.
        """
        tb = sys.exc_info()[-1]
        if not tb:
            return

        secondLastTb = None
        lastTb = tb
        while lastTb.tb_next:
            secondLastTb = lastTb
            lastTb = lastTb.tb_next

        lastFrame = lastTb.tb_frame

        # NOTE: f_locals.get('self') is used rather than
        # f_locals['self'] because psyco frames do not contain
        # anything in their locals() dicts.  psyco makes debugging
        # difficult anyhow, so losing the Failure objects (and thus
        # the tracebacks) here when it is used is not that big a deal.

        # Handle raiseException-originated exceptions
        if lastFrame.f_code is cls.raiseException.__code__:
            return lastFrame.f_locals.get("self")

        # Handle throwExceptionIntoGenerator-originated exceptions
        # this is tricky, and differs if the exception was caught
        # inside the generator, or above it:

        # It is only really originating from
        # throwExceptionIntoGenerator if the bottom of the traceback
        # is a yield.
        # Pyrex and Cython extensions create traceback frames
        # with no co_code, but they can't yield so we know it's okay to
        # just return here.
        if (not lastFrame.f_code.co_code) or lastFrame.f_code.co_code[
            lastTb.tb_lasti
        ] != cls._yieldOpcode:
            return

        # If the exception was caught above the generator.throw
        # (outside the generator), it will appear in the tb (as the
        # second last item):
        if secondLastTb:
            frame = secondLastTb.tb_frame
            if frame.f_code is cls.throwExceptionIntoGenerator.__code__:
                return frame.f_locals.get("self")

        # If the exception was caught below the generator.throw
        # (inside the generator), it will appear in the frames' linked
        # list, above the top-level traceback item (which must be the
        # generator frame itself, thus its caller is
        # throwExceptionIntoGenerator).
        frame = tb.tb_frame.f_back
        if frame and frame.f_code is cls.throwExceptionIntoGenerator.__code__:
            return frame.f_locals.get("self")

    def __repr__(self) -> str:
        return "<{} {}: {}>".format(
            reflect.qual(self.__class__),
            reflect.qual(self.type),
            self.getErrorMessage(),
        )

    def __str__(self) -> str:
        return "[Failure instance: %s]" % self.getBriefTraceback()

    def __getstate__(self):
        """Avoid pickling objects in the traceback."""
        if self.pickled:
            return self.__dict__
        c = self.__dict__.copy()

        c["frames"] = [
            [
                v[0],
                v[1],
                v[2],
                _safeReprVars(v[3]),
                _safeReprVars(v[4]),
            ]
            for v in self.frames
        ]

        # Added 2003-06-23. See comment above in __init__
        c["tb"] = None

        if self.stack is not None:
            # XXX: This is a band-aid.  I can't figure out where these
            # (failure.stack is None) instances are coming from.
            c["stack"] = [
                [
                    v[0],
                    v[1],
                    v[2],
                    _safeReprVars(v[3]),
                    _safeReprVars(v[4]),
                ]
                for v in self.stack
            ]

        c["pickled"] = 1
        return c

    def cleanFailure(self):
        """
        Remove references to other objects, replacing them with strings.

        On Python 3, this will also set the C{__traceback__} attribute of the
        exception instance to L{None}.
        """
        self.__dict__ = self.__getstate__()
        if getattr(self.value, "__traceback__", None):
            # Python 3
            self.value.__traceback__ = None

    def getTracebackObject(self):
        """
        Get an object that represents this Failure's stack that can be passed
        to traceback.extract_tb.

        If the original traceback object is still present, return that. If this
        traceback object has been lost but we still have the information,
        return a fake traceback object (see L{_Traceback}). If there is no
        traceback information at all, return None.
        """
        if self.tb is not None:
            return self.tb
        elif len(self.frames) > 0:
            return _Traceback(self.stack, self.frames)
        else:
            return None

    def getErrorMessage(self) -> str:
        """
        Get a string of the exception which caused this Failure.
        """
        if isinstance(self.value, Failure):
            return self.value.getErrorMessage()
        return reflect.safe_str(self.value)

    def getBriefTraceback(self) -> str:
        io = StringIO()
        self.printBriefTraceback(file=io)
        return io.getvalue()

    def getTraceback(self, elideFrameworkCode: int = 0, detail: str = "default") -> str:
        io = StringIO()
        self.printTraceback(
            file=io, elideFrameworkCode=elideFrameworkCode, detail=detail
        )
        return io.getvalue()

    def printTraceback(self, file=None, elideFrameworkCode=False, detail="default"):
        """
        Emulate Python's standard error reporting mechanism.

        @param file: If specified, a file-like object to which to write the
            traceback.

        @param elideFrameworkCode: A flag indicating whether to attempt to
            remove uninteresting frames from within Twisted itself from the
            output.

        @param detail: A string indicating how much information to include
            in the traceback.  Must be one of C{'brief'}, C{'default'}, or
            C{'verbose'}.
        """
        if file is None:
            from twisted.python import log

            file = log.logerr
        w = file.write

        if detail == "verbose" and not self.captureVars:
            # We don't have any locals or globals, so rather than show them as
            # empty make the output explicitly say that we don't have them at
            # all.
            formatDetail = "verbose-vars-not-captured"
        else:
            formatDetail = detail

        # Preamble
        if detail == "verbose":
            w(
                "*--- Failure #%d%s---\n"
                % (self.count, (self.pickled and " (pickled) ") or " ")
            )
        elif detail == "brief":
            if self.frames:
                hasFrames = "Traceback"
            else:
                hasFrames = "Traceback (failure with no frames)"
            w(
                "%s: %s: %s\n"
                % (hasFrames, reflect.safe_str(self.type), reflect.safe_str(self.value))
            )
        else:
            w("Traceback (most recent call last):\n")

        # Frames, formatted in appropriate style
        if self.frames:
            if not elideFrameworkCode:
                format_frames(self.stack[-traceupLength:], w, formatDetail)
                w(f"{EXCEPTION_CAUGHT_HERE}\n")
            format_frames(self.frames, w, formatDetail)
        elif not detail == "brief":
            # Yeah, it's not really a traceback, despite looking like one...
            w("Failure: ")

        # Postamble, if any
        if not detail == "brief":
            w(f"{reflect.qual(self.type)}: {reflect.safe_str(self.value)}\n")

        # Chaining
        if isinstance(self.value, Failure):
            # TODO: indentation for chained failures?
            file.write(" (chained Failure)\n")
            self.value.printTraceback(file, elideFrameworkCode, detail)
        if detail == "verbose":
            w("*--- End of Failure #%d ---\n" % self.count)

    def printBriefTraceback(self, file=None, elideFrameworkCode=0):
        """
        Print a traceback as densely as possible.
        """
        self.printTraceback(file, elideFrameworkCode, detail="brief")

    def printDetailedTraceback(self, file=None, elideFrameworkCode=0):
        """
        Print a traceback with detailed locals and globals information.
        """
        self.printTraceback(file, elideFrameworkCode, detail="verbose")


def _safeReprVars(varsDictItems):
    """
    Convert a list of (name, object) pairs into (name, repr) pairs.

    L{twisted.python.reflect.safe_repr} is used to generate the repr, so no
    exceptions will be raised by faulty C{__repr__} methods.

    @param varsDictItems: a sequence of (name, value) pairs as returned by e.g.
        C{locals().items()}.
    @returns: a sequence of (name, repr) pairs.
    """
    return [(name, reflect.safe_repr(obj)) for (name, obj) in varsDictItems]


# slyphon: make post-morteming exceptions tweakable

DO_POST_MORTEM = True


def _debuginit(
    self,
    exc_value=None,
    exc_type=None,
    exc_tb=None,
    captureVars=False,
    Failure__init__=Failure.__init__,
):
    """
    Initialize failure object, possibly spawning pdb.
    """
    if (exc_value, exc_type, exc_tb) == (None, None, None):
        exc = sys.exc_info()
        if not exc[0] == self.__class__ and DO_POST_MORTEM:
            try:
                strrepr = str(exc[1])
            except BaseException:
                strrepr = "broken str"
            print(
                "Jumping into debugger for post-mortem of exception '{}':".format(
                    strrepr
                )
            )
            import pdb

            pdb.post_mortem(exc[2])
    Failure__init__(self, exc_value, exc_type, exc_tb, captureVars)


def startDebugMode():
    """
    Enable debug hooks for Failures.
    """
    Failure.__init__ = _debuginit<|MERGE_RESOLUTION|>--- conflicted
+++ resolved
@@ -21,11 +21,8 @@
 import types
 from inspect import getmro
 from io import StringIO
-<<<<<<< HEAD
 from typing import List, TypeVar
-=======
 from typing import NoReturn
->>>>>>> 6ff9cfa0
 
 import opcode
 import typing_extensions
