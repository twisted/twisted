--- conflicted
+++ resolved
@@ -439,12 +439,6 @@
     "twisted.mail.test.test_options",
     "twisted.mail.test.test_scripts",
     "twisted.plugins.twisted_mail",
-<<<<<<< HEAD
-    "twisted.protocols.mice.__init__",
-    "twisted.protocols.mice.mouseman",
-=======
-    "twisted.plugins.twisted_news",
->>>>>>> 783f03a2
     "twisted.protocols.shoutcast",
     "twisted.python._pydoctor",
     "twisted.python.finalize",
