# -*- test-case-name: twisted.python.test.test_setup -*-
# Copyright (c) Twisted Matrix Laboratories.
# See LICENSE for details.

# pylint: disable=I0011,C0103,C9302,W9401,W9402

"""
Setuptools convenience functionality.

This file must not import anything from Twisted, as it is loaded by C{exec} in
C{setup.py}. If you need compatibility functions for this code, duplicate them
here.

@var _EXTRA_OPTIONS: These are the actual package names and versions that will
    be used by C{extras_require}.  This is not passed to setup directly so that
    combinations of the packages can be created without the need to copy
    package names multiple times.

@var _EXTRAS_REQUIRE: C{extras_require} is a dictionary of items that can be
    passed to setup.py to install optional dependencies.  For example, to
    install the optional dev dependencies one would type::

        pip install -e ".[dev]"

    This has been supported by setuptools since 0.5a4.

@var _PLATFORM_INDEPENDENT: A list of all optional cross-platform dependencies,
    as setuptools version specifiers, used to populate L{_EXTRAS_REQUIRE}.

@var _EXTENSIONS: The list of L{ConditionalExtension} used by the setup
    process.

@var notPortedModules: Modules that are not yet ported to Python 3.
"""

import os
import platform
import sys

from distutils.command import build_ext
from distutils.errors import CompileError
from setuptools import Extension, find_packages
from setuptools.command.build_py import build_py

# Do not replace this with t.p.compat imports, this file must not import
# from Twisted. See the docstring.
if sys.version_info < (3, 0):
    _PY3 = False
else:
    _PY3 = True

STATIC_PACKAGE_METADATA = dict(
    name="Twisted",
    description="An asynchronous networking framework written in Python",
    author="Twisted Matrix Laboratories",
    author_email="twisted-python@twistedmatrix.com",
    maintainer="Glyph Lefkowitz",
    maintainer_email="glyph@twistedmatrix.com",
    url="http://twistedmatrix.com/",
    license="MIT",
    long_description="""\
An extensible framework for Python programming, with special focus
on event-based network programming and multiprotocol integration.
""",
    classifiers=[
        "Programming Language :: Python :: 2.7",
        "Programming Language :: Python :: 3",
        "Programming Language :: Python :: 3.4",
        "Programming Language :: Python :: 3.5",
        "Programming Language :: Python :: 3.6",
    ],
)


_dev = [
    'pyflakes >= 1.0.0',
    'twisted-dev-tools >= 0.0.2',
    'python-subunit',
    'sphinx >= 1.3.1',
    'towncrier >= 17.4.0'
]

if not _PY3:
    # These modules do not yet work on Python 3.
    _dev += [
        'twistedchecker >= 0.4.0',
        'pydoctor >= 16.2.0',
    ]

_EXTRA_OPTIONS = dict(
    dev=_dev,
    tls=[
        'pyopenssl >= 16.0.0',
        'service_identity',
        # idna 2.3 introduced some changes that break a few things.  Avoid it.
        # The problems were fixed in 2.4.
        'idna >= 0.6, != 2.3',
    ],
    conch=[
        'pyasn1',
        'cryptography >= 1.5',
        'appdirs >= 1.4.0',
    ],
    soap=['soappy'],
    serial=['pyserial >= 3.0'],
    macos=['pyobjc-core',
         'pyobjc-framework-CFNetwork',
         'pyobjc-framework-Cocoa'],
    windows=['pywin32'],
    http2=['h2 >= 3.0, < 4.0',
           'priority >= 1.1.0, < 2.0'],
)

_PLATFORM_INDEPENDENT = (
    _EXTRA_OPTIONS['tls'] +
    _EXTRA_OPTIONS['conch'] +
    _EXTRA_OPTIONS['soap'] +
    _EXTRA_OPTIONS['serial'] +
    _EXTRA_OPTIONS['http2']
)

_EXTRAS_REQUIRE = {
    'dev': _EXTRA_OPTIONS['dev'],
    'tls': _EXTRA_OPTIONS['tls'],
    'conch': _EXTRA_OPTIONS['conch'],
    'soap': _EXTRA_OPTIONS['soap'],
    'serial': _EXTRA_OPTIONS['serial'],
    'http2': _EXTRA_OPTIONS['http2'],
    'all_non_platform': _PLATFORM_INDEPENDENT,
    'macos_platform': (
        _EXTRA_OPTIONS['macos'] + _PLATFORM_INDEPENDENT
    ),
    'windows_platform': (
        _EXTRA_OPTIONS['windows'] + _PLATFORM_INDEPENDENT
    ),
}
_EXTRAS_REQUIRE['osx_platform'] = _EXTRAS_REQUIRE['macos_platform']

# Scripts provided by Twisted on Python 2 and 3.
_CONSOLE_SCRIPTS = [
    "ckeygen = twisted.conch.scripts.ckeygen:run",
    "cftp = twisted.conch.scripts.cftp:run",
    "conch = twisted.conch.scripts.conch:run",
    "mailmail = twisted.mail.scripts.mailmail:run",
    "pyhtmlizer = twisted.scripts.htmlizer:run",
    "tkconch = twisted.conch.scripts.tkconch:run",
    "trial = twisted.scripts.trial:run",
    "twist = twisted.application.twist._twist:Twist.main",
    "twistd = twisted.scripts.twistd:run",
    ]



class ConditionalExtension(Extension, object):
    """
    An extension module that will only be compiled if certain conditions are
    met.

    @param condition: A callable of one argument which returns True or False to
        indicate whether the extension should be built. The argument is an
        instance of L{build_ext_twisted}, which has useful methods for checking
        things about the platform.
    """
    def __init__(self, *args, **kwargs):
        self.condition = kwargs.pop("condition", lambda builder: True)
        Extension.__init__(self, *args, **kwargs)



# The C extensions used for Twisted.
_EXTENSIONS = [
    ConditionalExtension(
        "twisted.test.raiser",
        sources=["src/twisted/test/raiser.c"],
        condition=lambda _: _isCPython),

    ConditionalExtension(
        "twisted.internet.iocpreactor.iocpsupport",
        sources=[
            "src/twisted/internet/iocpreactor/iocpsupport/iocpsupport.c",
            "src/twisted/internet/iocpreactor/iocpsupport/winsock_pointers.c",
            ],
        libraries=["ws2_32"],
        condition=lambda _: _isCPython and sys.platform == "win32"),

    ConditionalExtension(
        "twisted.python._sendmsg",
        sources=["src/twisted/python/_sendmsg.c"],
        condition=lambda _: not _PY3 and sys.platform != "win32"),
    ]



def _checkPythonVersion():
    """
    Fail if we detect a version of Python we don't support.
    """
    version = getattr(sys, "version_info", (0,))
    if version < (2, 7):
        raise ImportError("Twisted requires Python 2.7 or later.")
    elif version >= (3, 0) and version < (3, 4):
        raise ImportError("Twisted on Python 3 requires Python 3.4 or later.")



def getSetupArgs(extensions=_EXTENSIONS):
    """

    @return: The keyword arguments to be used the the setup method.
    @rtype: L{dict}
    """
    _checkPythonVersion()

    arguments = STATIC_PACKAGE_METADATA.copy()

    # This is a workaround for distutils behavior; ext_modules isn't
    # actually used by our custom builder.  distutils deep-down checks
    # to see if there are any ext_modules defined before invoking
    # the build_ext command.  We need to trigger build_ext regardless
    # because it is the thing that does the conditional checks to see
    # if it should build any extensions.  The reason we have to delay
    # the conditional checks until then is that the compiler objects
    # are not yet set up when this code is executed.
    arguments["ext_modules"] = extensions
    # Use custome class to build the extensions.
    class my_build_ext(build_ext_twisted):
        conditionalExtensions = extensions
    command_classes = {
        'build_ext': my_build_ext,
    }

    if sys.version_info[0] >= 3:
        command_classes['build_py'] = BuildPy3

    requirements = [
        "zope.interface >= 4.4.2",
        "constantly >= 15.1",
        "incremental >= 16.10.1",
        "Automat >= 0.3.0",
        "hyperlink >= 17.1.1",
<<<<<<< HEAD
        "PyHamcrest >= 1.9.0",
=======
        "attrs >= 17.4.0",
>>>>>>> 9d6dbd7e
    ]

    arguments.update(dict(
        packages=find_packages("src"),
        use_incremental=True,
        setup_requires=["incremental >= 16.10.1"],
        install_requires=requirements,
        entry_points={
            'console_scripts': _CONSOLE_SCRIPTS
        },
        cmdclass=command_classes,
        include_package_data=True,
        exclude_package_data={
            "": ["*.c", "*.h", "*.pxi", "*.pyx", "build.bat"],
        },
        zip_safe=False,
        extras_require=_EXTRAS_REQUIRE,
        package_dir={"": "src"},
    ))

    return arguments



class BuildPy3(build_py, object):
    """
    A version of build_py that doesn't install the modules that aren't yet
    ported to Python 3.
    """
    def find_package_modules(self, package, package_dir):
        modules = [
            module for module
            in build_py.find_package_modules(self, package, package_dir)
            if ".".join([module[0], module[1]]) not in notPortedModules]
        return modules



## Helpers and distutil tweaks


class build_ext_twisted(build_ext.build_ext, object):
    """
    Allow subclasses to easily detect and customize Extensions to
    build at install-time.
    """

    def prepare_extensions(self):
        """
        Prepare the C{self.extensions} attribute (used by
        L{build_ext.build_ext}) by checking which extensions in
        I{conditionalExtensions} should be built.  In addition, if we are
        building on NT, define the WIN32 macro to 1.
        """
        # always define WIN32 under Windows
        if os.name == 'nt':
            self.define_macros = [("WIN32", 1)]
        else:
            self.define_macros = []

        # On Solaris 10, we need to define the _XOPEN_SOURCE and
        # _XOPEN_SOURCE_EXTENDED macros to build in order to gain access to
        # the msg_control, msg_controllen, and msg_flags members in
        # sendmsg.c. (according to
        # http://stackoverflow.com/questions/1034587).  See the documentation
        # of X/Open CAE in the standards(5) man page of Solaris.
        if sys.platform.startswith('sunos'):
            self.define_macros.append(('_XOPEN_SOURCE', 1))
            self.define_macros.append(('_XOPEN_SOURCE_EXTENDED', 1))

        self.extensions = [
            x for x in self.conditionalExtensions if x.condition(self)
        ]

        for ext in self.extensions:
            ext.define_macros.extend(self.define_macros)


    def build_extensions(self):
        """
        Check to see which extension modules to build and then build them.
        """
        self.prepare_extensions()
        build_ext.build_ext.build_extensions(self)


    def _remove_conftest(self):
        for filename in ("conftest.c", "conftest.o", "conftest.obj"):
            try:
                os.unlink(filename)
            except EnvironmentError:
                pass


    def _compile_helper(self, content):
        conftest = open("conftest.c", "w")
        try:
            with conftest:
                conftest.write(content)

            try:
                self.compiler.compile(["conftest.c"], output_dir='')
            except CompileError:
                return False
            return True
        finally:
            self._remove_conftest()


    def _check_header(self, header_name):
        """
        Check if the given header can be included by trying to compile a file
        that contains only an #include line.
        """
        self.compiler.announce("checking for {} ...".format(header_name), 0)
        return self._compile_helper("#include <{}>\n".format(header_name))



def _checkCPython(sys=sys, platform=platform):
    """
    Checks if this implementation is CPython.

    This uses C{platform.python_implementation}.

    This takes C{sys} and C{platform} kwargs that by default use the real
    modules. You shouldn't care about these -- they are for testing purposes
    only.

    @return: C{False} if the implementation is definitely not CPython, C{True}
        otherwise.
    """
    return platform.python_implementation() == "CPython"


_isCPython = _checkCPython()

notPortedModules = [
    "twisted.mail.alias",
    "twisted.mail.bounce",
    "twisted.mail.mail",
    "twisted.mail.maildir",
    "twisted.mail.pb",
    "twisted.mail.relaymanager",
    "twisted.mail.scripts.__init__",
    "twisted.mail.tap",
    "twisted.mail.test.test_bounce",
    "twisted.mail.test.test_mail",
    "twisted.mail.test.test_options",
    "twisted.mail.test.test_scripts",
    "twisted.news.__init__",
    "twisted.news.database",
    "twisted.news.news",
    "twisted.news.nntp",
    "twisted.news.tap",
    "twisted.news.test.__init__",
    "twisted.news.test.test_database",
    "twisted.news.test.test_news",
    "twisted.news.test.test_nntp",
    "twisted.plugins.twisted_mail",
    "twisted.plugins.twisted_news",
    "twisted.protocols.mice.__init__",
    "twisted.protocols.mice.mouseman",
    "twisted.protocols.shoutcast",
    "twisted.python._pydoctor",
    "twisted.python.finalize",
    "twisted.python.hook",
    "twisted.python.test.cmodulepullpipe",
    "twisted.python.test.test_pydoctor",
    "twisted.python.test.test_win32",
    "twisted.test.test_hook",
    "twisted.web.soap",
    "twisted.web.test.test_soap",
]<|MERGE_RESOLUTION|>--- conflicted
+++ resolved
@@ -238,11 +238,8 @@
         "incremental >= 16.10.1",
         "Automat >= 0.3.0",
         "hyperlink >= 17.1.1",
-<<<<<<< HEAD
         "PyHamcrest >= 1.9.0",
-=======
         "attrs >= 17.4.0",
->>>>>>> 9d6dbd7e
     ]
 
     arguments.update(dict(
