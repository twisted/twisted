--- conflicted
+++ resolved
@@ -103,36 +103,12 @@
 )
 
 _PLATFORM_INDEPENDENT = (
-<<<<<<< HEAD
-    _EXTRA_OPTIONS['tls'] +
-    _EXTRA_OPTIONS['conch'] +
-    _EXTRA_OPTIONS['serial'] +
-    _EXTRA_OPTIONS['http2'] +
-    _EXTRA_OPTIONS['contextvars'] +
-    _EXTRA_OPTIONS['sniffio']
-)
-
-_EXTRAS_REQUIRE = {
-    'dev': _EXTRA_OPTIONS['dev'],
-    'tls': _EXTRA_OPTIONS['tls'],
-    'conch': _EXTRA_OPTIONS['conch'],
-    'serial': _EXTRA_OPTIONS['serial'],
-    'http2': _EXTRA_OPTIONS['http2'],
-    'contextvars': _EXTRA_OPTIONS['contextvars'],
-    'sniffio': _EXTRA_OPTIONS['sniffio'],
-    'all_non_platform': _PLATFORM_INDEPENDENT,
-    'macos_platform': (
-        _EXTRA_OPTIONS['macos'] + _PLATFORM_INDEPENDENT
-    ),
-    'windows_platform': (
-        _EXTRA_OPTIONS['windows'] + _PLATFORM_INDEPENDENT
-    ),
-=======
     _EXTRA_OPTIONS["tls"]
     + _EXTRA_OPTIONS["conch"]
     + _EXTRA_OPTIONS["serial"]
     + _EXTRA_OPTIONS["http2"]
     + _EXTRA_OPTIONS["contextvars"]
+    + _EXTRA_OPTIONS["sniffio"]
 )
 
 _EXTRAS_REQUIRE = {
@@ -142,10 +118,10 @@
     "serial": _EXTRA_OPTIONS["serial"],
     "http2": _EXTRA_OPTIONS["http2"],
     "contextvars": _EXTRA_OPTIONS["contextvars"],
+    "sniffio": _EXTRA_OPTIONS["sniffio"],
     "all_non_platform": _PLATFORM_INDEPENDENT,
     "macos_platform": (_EXTRA_OPTIONS["macos"] + _PLATFORM_INDEPENDENT),
     "windows_platform": (_EXTRA_OPTIONS["windows"] + _PLATFORM_INDEPENDENT),
->>>>>>> 7e3ce790
 }
 _EXTRAS_REQUIRE["osx_platform"] = _EXTRAS_REQUIRE["macos_platform"]
 
