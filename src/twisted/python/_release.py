--- conflicted
+++ resolved
@@ -327,17 +327,6 @@
 
         from pydoctor.driver import main
 
-<<<<<<< HEAD
-        args = [u"--project-name", projectName,
-                u"--project-url", projectURL,
-                u"--system-class", u"twisted.python._pydoctor.TwistedSystem",
-                u"--project-base-dir", packagePath.parent().path,
-                u"--html-viewsource-base", sourceURL,
-                u"--add-package", packagePath.path,
-                u"--html-output", outputPath.path,
-                u"--html-write-function-pages", u"--quiet", u"--make-html",
-               ] + intersphinxes
-=======
         args = [
             "--project-name", projectName,
             "--project-url", projectURL,
@@ -348,7 +337,6 @@
             "--html-output", outputPath.path,
             "--html-write-function-pages", "--quiet", "--make-html",
         ] + intersphinxes
->>>>>>> 3b0854d0
         main(args)
 
         monkeyPatch.restore()
