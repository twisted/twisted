--- conflicted
+++ resolved
@@ -122,14 +122,8 @@
         """
         with StringIO() as fileHandle:
             observer = textFileLogObserver(fileHandle, timeFormat=u"%f")
-<<<<<<< HEAD
-            observer(dict(log_format=u"XYZZY", log_time=1.234))
-            self.assertEqual(fileHandle.getvalue(), u"234000 [-#-] XYZZY\n")
-=======
             observer(dict(log_format=u"XYZZY", log_time=112345.6))
             self.assertEqual(fileHandle.getvalue(), u"600000 [-#-] XYZZY\n")
->>>>>>> 3af1e325
-
 
     def test_observeFailure(self):
         """
