--- conflicted
+++ resolved
@@ -9,10 +9,7 @@
 """
 
 
-<<<<<<< HEAD
-=======
 import os
->>>>>>> bf8a627f
 import sys
 import time
 import unittest as pyunit
