# -*- test-case-name: twisted.trial.test -*-
# Copyright (c) Twisted Matrix Laboratories.
# See LICENSE for details.

"""
Things likely to be used by writers of unit tests.

Maintainer: Jonathan Lange
"""


import inspect
import os
import sys
import tempfile
import types
import unittest as pyunit
import warnings
from dis import findlinestarts as _findlinestarts
from typing import Optional, Tuple

# Python 2.7 and higher has skip support built-in
from unittest import SkipTest

from twisted.internet.defer import ensureDeferred
from twisted.python import failure, log, monkey
<<<<<<< HEAD
from twisted.python.reflect import fullyQualifiedName
from twisted.internet.utils import suppressedWarnings
=======
>>>>>>> bf8a627f
from twisted.python.deprecate import (
    DEPRECATION_WARNING_FORMAT,
    getDeprecationWarningString,
    getVersionString,
    warnAboutFunction,
)
from twisted.python.reflect import fullyQualifiedName
from twisted.python.util import runWithWarningsSuppressed
from twisted.trial import itrial, util


class FailTest(AssertionError):
    """
    Raised to indicate the current test has failed to pass.
    """


class Todo:
    """
    Internal object used to mark a L{TestCase} as 'todo'. Tests marked 'todo'
    are reported differently in Trial L{TestResult}s. If todo'd tests fail,
    they do not fail the suite and the errors are reported in a separate
    category. If todo'd tests succeed, Trial L{TestResult}s will report an
    unexpected success.
    """

    def __init__(self, reason, errors=None):
        """
        @param reason: A string explaining why the test is marked 'todo'

        @param errors: An iterable of exception types that the test is
        expected to raise. If one of these errors is raised by the test, it
        will be trapped. Raising any other kind of error will fail the test.
        If L{None} is passed, then all errors will be trapped.
        """
        self.reason = reason
        self.errors = errors

    def __repr__(self) -> str:
        return f"<Todo reason={self.reason!r} errors={self.errors!r}>"

    def expected(self, failure):
        """
        @param failure: A L{twisted.python.failure.Failure}.

        @return: C{True} if C{failure} is expected, C{False} otherwise.
        """
        if self.errors is None:
            return True
        for error in self.errors:
            if failure.check(error):
                return True
        return False


def makeTodo(value):
    """
    Return a L{Todo} object built from C{value}.

    If C{value} is a string, return a Todo that expects any exception with
    C{value} as a reason. If C{value} is a tuple, the second element is used
    as the reason and the first element as the excepted error(s).

    @param value: A string or a tuple of C{(errors, reason)}, where C{errors}
    is either a single exception class or an iterable of exception classes.

    @return: A L{Todo} object.
    """
    if isinstance(value, str):
        return Todo(reason=value)
    if isinstance(value, tuple):
        errors, reason = value
        try:
            errors = list(errors)
        except TypeError:
            errors = [errors]
        return Todo(reason=reason, errors=errors)


class _Warning:
    """
    A L{_Warning} instance represents one warning emitted through the Python
    warning system (L{warnings}).  This is used to insulate callers of
    L{_collectWarnings} from changes to the Python warnings system which might
    otherwise require changes to the warning objects that function passes to
    the observer object it accepts.

    @ivar message: The string which was passed as the message parameter to
        L{warnings.warn}.

    @ivar category: The L{Warning} subclass which was passed as the category
        parameter to L{warnings.warn}.

    @ivar filename: The name of the file containing the definition of the code
        object which was C{stacklevel} frames above the call to
        L{warnings.warn}, where C{stacklevel} is the value of the C{stacklevel}
        parameter passed to L{warnings.warn}.

    @ivar lineno: The source line associated with the active instruction of the
        code object object which was C{stacklevel} frames above the call to
        L{warnings.warn}, where C{stacklevel} is the value of the C{stacklevel}
        parameter passed to L{warnings.warn}.
    """

    def __init__(self, message, category, filename, lineno):
        self.message = message
        self.category = category
        self.filename = filename
        self.lineno = lineno


def _setWarningRegistryToNone(modules):
    """
    Disable the per-module cache for every module found in C{modules}, typically
    C{sys.modules}.

    @param modules: Dictionary of modules, typically sys.module dict
    """
    for v in list(modules.values()):
        if v is not None:
            try:
                v.__warningregistry__ = None
            except BaseException:
                # Don't specify a particular exception type to handle in case
                # some wacky object raises some wacky exception in response to
                # the setattr attempt.
                pass


def _collectWarnings(observeWarning, f, *args, **kwargs):
    """
    Call C{f} with C{args} positional arguments and C{kwargs} keyword arguments
    and collect all warnings which are emitted as a result in a list.

    @param observeWarning: A callable which will be invoked with a L{_Warning}
        instance each time a warning is emitted.

    @return: The return value of C{f(*args, **kwargs)}.
    """

    def showWarning(message, category, filename, lineno, file=None, line=None):
        assert isinstance(message, Warning)
        observeWarning(_Warning(str(message), category, filename, lineno))

    # Disable the per-module cache for every module otherwise if the warning
    # which the caller is expecting us to collect was already emitted it won't
    # be re-emitted by the call to f which happens below.
    _setWarningRegistryToNone(sys.modules)

    origFilters = warnings.filters[:]
    origShow = warnings.showwarning
    warnings.simplefilter("always")
    try:
        warnings.showwarning = showWarning
        result = f(*args, **kwargs)
    finally:
        warnings.filters[:] = origFilters
        warnings.showwarning = origShow
    return result


class UnsupportedTrialFeature(Exception):
    """A feature of twisted.trial was used that pyunit cannot support."""


class PyUnitResultAdapter:
    """
    Wrap a C{TestResult} from the standard library's C{unittest} so that it
    supports the extended result types from Trial, and also supports
    L{twisted.python.failure.Failure}s being passed to L{addError} and
    L{addFailure}.
    """

    def __init__(self, original):
        """
        @param original: A C{TestResult} instance from C{unittest}.
        """
        self.original = original

    def _exc_info(self, err):
        return util.excInfoOrFailureToExcInfo(err)

    def startTest(self, method):
        self.original.startTest(method)

    def stopTest(self, method):
        self.original.stopTest(method)

    def addFailure(self, test, fail):
        self.original.addFailure(test, self._exc_info(fail))

    def addError(self, test, error):
        self.original.addError(test, self._exc_info(error))

    def _unsupported(self, test, feature, info):
        self.original.addFailure(
            test,
            (UnsupportedTrialFeature, UnsupportedTrialFeature(feature, info), None),
        )

    def addSkip(self, test, reason):
        """
        Report the skip as a failure.
        """
        self.original.addSkip(test, reason)

    def addUnexpectedSuccess(self, test, todo=None):
        """
        Report the unexpected success as a failure.
        """
        self._unsupported(test, "unexpected success", todo)

    def addExpectedFailure(self, test, error):
        """
        Report the expected failure (i.e. todo) as a failure.
        """
        self._unsupported(test, "expected failure", error)

    def addSuccess(self, test):
        self.original.addSuccess(test)

    def upDownError(self, method, error, warn, printStatus):
        pass


class _AssertRaisesContext:
    """
    A helper for implementing C{assertRaises}.  This is a context manager and a
    helper method to support the non-context manager version of
    C{assertRaises}.

    @ivar _testCase: See C{testCase} parameter of C{__init__}

    @ivar _expected: See C{expected} parameter of C{__init__}

    @ivar _returnValue: The value returned by the callable being tested (only
        when not being used as a context manager).

    @ivar _expectedName: A short string describing the expected exception
        (usually the name of the exception class).

    @ivar exception: The exception which was raised by the function being
        tested (if it raised one).
    """

    def __init__(self, testCase, expected):
        """
        @param testCase: The L{TestCase} instance which is used to raise a
            test-failing exception when that is necessary.

        @param expected: The exception type expected to be raised.
        """
        self._testCase = testCase
        self._expected = expected
        self._returnValue = None
        try:
            self._expectedName = self._expected.__name__
        except AttributeError:
            self._expectedName = str(self._expected)

    def _handle(self, obj):
        """
        Call the given object using this object as a context manager.

        @param obj: The object to call and which is expected to raise some
            exception.
        @type obj: L{object}

        @return: Whatever exception is raised by C{obj()}.
        @rtype: L{BaseException}
        """
        with self as context:
            self._returnValue = obj()
        return context.exception

    def __enter__(self):
        return self

    def __exit__(self, exceptionType, exceptionValue, traceback):
        """
        Check exit exception against expected exception.
        """
        # No exception raised.
        if exceptionType is None:
            self._testCase.fail(
                "{} not raised ({} returned)".format(
                    self._expectedName, self._returnValue
                )
            )

        if not isinstance(exceptionValue, exceptionType):
            # Support some Python 2.6 ridiculousness.  Exceptions raised using
            # the C API appear here as the arguments you might pass to the
            # exception class to create an exception instance.  So... do that
            # to turn them into the instances.
            if isinstance(exceptionValue, tuple):
                exceptionValue = exceptionType(*exceptionValue)
            else:
                exceptionValue = exceptionType(exceptionValue)

        # Store exception so that it can be access from context.
        self.exception = exceptionValue

        # Wrong exception raised.
        if not issubclass(exceptionType, self._expected):
            reason = failure.Failure(exceptionValue, exceptionType, traceback)
            self._testCase.fail(
                "{} raised instead of {}:\n {}".format(
                    fullyQualifiedName(exceptionType),
                    self._expectedName,
                    reason.getTraceback(),
                ),
            )

        # All good.
        return True


class _Assertions(pyunit.TestCase):
    """
    Replaces many of the built-in TestCase assertions. In general, these
    assertions provide better error messages and are easier to use in
    callbacks.
    """

    def fail(self, msg=None):
        """
        Absolutely fail the test.  Do not pass go, do not collect $200.

        @param msg: the message that will be displayed as the reason for the
        failure
        """
        raise self.failureException(msg)

    def assertFalse(self, condition, msg=None):
        """
        Fail the test if C{condition} evaluates to True.

        @param condition: any object that defines __nonzero__
        """
        super().assertFalse(condition, msg)
        return condition

    assertNot = assertFalse
    failUnlessFalse = assertFalse
    failIf = assertFalse

    def assertTrue(self, condition, msg=None):
        """
        Fail the test if C{condition} evaluates to False.

        @param condition: any object that defines __nonzero__
        """
        super().assertTrue(condition, msg)
        return condition

    assert_ = assertTrue
    failUnlessTrue = assertTrue
    failUnless = assertTrue

    def assertRaises(self, exception, f=None, *args, **kwargs):
        """
        Fail the test unless calling the function C{f} with the given
        C{args} and C{kwargs} raises C{exception}. The failure will report
        the traceback and call stack of the unexpected exception.

        @param exception: exception type that is to be expected
        @param f: the function to call

        @return: If C{f} is L{None}, a context manager which will make an
            assertion about the exception raised from the suite it manages.  If
            C{f} is not L{None}, the exception raised by C{f}.

        @raise self.failureException: Raised if the function call does
            not raise an exception or if it raises an exception of a
            different type.
        """
        context = _AssertRaisesContext(self, exception)
        if f is None:
            return context

        return context._handle(lambda: f(*args, **kwargs))

    # unittest.TestCase.assertRaises() is defined with 4 arguments
    # but we define it with 5 arguments.  So we need to tell mypy
    # to ignore the following assignment to failUnlessRaises
    failUnlessRaises = assertRaises  # type: ignore[assignment]

    def assertEqual(self, first, second, msg=None):
        """
        Fail the test if C{first} and C{second} are not equal.

        @param msg: A string describing the failure that's included in the
            exception.
        """
        super().assertEqual(first, second, msg)
        return first

    failUnlessEqual = assertEqual
    failUnlessEquals = assertEqual
    assertEquals = assertEqual

    def assertIs(self, first, second, msg=None):
        """
        Fail the test if C{first} is not C{second}.  This is an
        obect-identity-equality test, not an object equality
        (i.e. C{__eq__}) test.

        @param msg: if msg is None, then the failure message will be
        '%r is not %r' % (first, second)
        """
        if first is not second:
            raise self.failureException(msg or f"{first!r} is not {second!r}")
        return first

    failUnlessIdentical = assertIs
    assertIdentical = assertIs

    def assertIsNot(self, first, second, msg=None):
        """
        Fail the test if C{first} is C{second}.  This is an
        obect-identity-equality test, not an object equality
        (i.e. C{__eq__}) test.

        @param msg: if msg is None, then the failure message will be
        '%r is %r' % (first, second)
        """
        if first is second:
            raise self.failureException(msg or f"{first!r} is {second!r}")
        return first

    failIfIdentical = assertIsNot
    assertNotIdentical = assertIsNot

    def assertNotEqual(self, first, second, msg=None):
        """
        Fail the test if C{first} == C{second}.

        @param msg: if msg is None, then the failure message will be
        '%r == %r' % (first, second)
        """
        if not first != second:
            raise self.failureException(msg or f"{first!r} == {second!r}")
        return first

    assertNotEquals = assertNotEqual
    failIfEquals = assertNotEqual
    failIfEqual = assertNotEqual

    def assertIn(self, containee, container, msg=None):
        """
        Fail the test if C{containee} is not found in C{container}.

        @param containee: the value that should be in C{container}
        @param container: a sequence type, or in the case of a mapping type,
                          will follow semantics of 'if key in dict.keys()'
        @param msg: if msg is None, then the failure message will be
                    '%r not in %r' % (first, second)
        """
        if containee not in container:
            raise self.failureException(msg or f"{containee!r} not in {container!r}")
        return containee

    failUnlessIn = assertIn

    def assertNotIn(self, containee, container, msg=None):
        """
        Fail the test if C{containee} is found in C{container}.

        @param containee: the value that should not be in C{container}
        @param container: a sequence type, or in the case of a mapping type,
                          will follow semantics of 'if key in dict.keys()'
        @param msg: if msg is None, then the failure message will be
                    '%r in %r' % (first, second)
        """
        if containee in container:
            raise self.failureException(msg or f"{containee!r} in {container!r}")
        return containee

    failIfIn = assertNotIn

    def assertNotAlmostEqual(self, first, second, places=7, msg=None, delta=None):
        """
        Fail if the two objects are equal as determined by their
        difference rounded to the given number of decimal places
        (default 7) and comparing to zero.

        @note: decimal places (from zero) is usually not the same
               as significant digits (measured from the most
               significant digit).

        @note: included for compatibility with PyUnit test cases
        """
        if round(second - first, places) == 0:
            raise self.failureException(
                msg or f"{first!r} == {second!r} within {places!r} places"
            )
        return first

    assertNotAlmostEquals = assertNotAlmostEqual
    failIfAlmostEqual = assertNotAlmostEqual
    failIfAlmostEquals = assertNotAlmostEqual

    def assertAlmostEqual(self, first, second, places=7, msg=None, delta=None):
        """
        Fail if the two objects are unequal as determined by their
        difference rounded to the given number of decimal places
        (default 7) and comparing to zero.

        @note: decimal places (from zero) is usually not the same
               as significant digits (measured from the most
               significant digit).

        @note: included for compatibility with PyUnit test cases
        """
        if round(second - first, places) != 0:
            raise self.failureException(
                msg or f"{first!r} != {second!r} within {places!r} places"
            )
        return first

    assertAlmostEquals = assertAlmostEqual
    failUnlessAlmostEqual = assertAlmostEqual

    def assertApproximates(self, first, second, tolerance, msg=None):
        """
        Fail if C{first} - C{second} > C{tolerance}

        @param msg: if msg is None, then the failure message will be
                    '%r ~== %r' % (first, second)
        """
        if abs(first - second) > tolerance:
            raise self.failureException(msg or f"{first} ~== {second}")
        return first

    failUnlessApproximates = assertApproximates

    def assertSubstring(self, substring, astring, msg=None):
        """
        Fail if C{substring} does not exist within C{astring}.
        """
        return self.failUnlessIn(substring, astring, msg)

    failUnlessSubstring = assertSubstring

    def assertNotSubstring(self, substring, astring, msg=None):
        """
        Fail if C{astring} contains C{substring}.
        """
        return self.failIfIn(substring, astring, msg)

    failIfSubstring = assertNotSubstring

    def assertWarns(self, category, message, filename, f, *args, **kwargs):
        """
        Fail if the given function doesn't generate the specified warning when
        called. It calls the function, checks the warning, and forwards the
        result of the function if everything is fine.

        @param category: the category of the warning to check.
        @param message: the output message of the warning to check.
        @param filename: the filename where the warning should come from.
        @param f: the function which is supposed to generate the warning.
        @type f: any callable.
        @param args: the arguments to C{f}.
        @param kwargs: the keywords arguments to C{f}.

        @return: the result of the original function C{f}.
        """
        warningsShown = []
        result = _collectWarnings(warningsShown.append, f, *args, **kwargs)

        if not warningsShown:
            self.fail("No warnings emitted")
        first = warningsShown[0]
        for other in warningsShown[1:]:
            if (other.message, other.category) != (first.message, first.category):
                self.fail("Can't handle different warnings")
        self.assertEqual(first.message, message)
        self.assertIdentical(first.category, category)

        # Use starts with because of .pyc/.pyo issues.
        self.assertTrue(
            filename.startswith(first.filename),
            f"Warning in {first.filename!r}, expected {filename!r}",
        )

        # It would be nice to be able to check the line number as well, but
        # different configurations actually end up reporting different line
        # numbers (generally the variation is only 1 line, but that's enough
        # to fail the test erroneously...).
        # self.assertEqual(lineno, xxx)

        return result

    failUnlessWarns = assertWarns

    def assertIsInstance(self, instance, classOrTuple, message=None):
        """
        Fail if C{instance} is not an instance of the given class or of
        one of the given classes.

        @param instance: the object to test the type (first argument of the
            C{isinstance} call).
        @type instance: any.
        @param classOrTuple: the class or classes to test against (second
            argument of the C{isinstance} call).
        @type classOrTuple: class, type, or tuple.

        @param message: Custom text to include in the exception text if the
            assertion fails.
        """
        if not isinstance(instance, classOrTuple):
            if message is None:
                suffix = ""
            else:
                suffix = ": " + message
            self.fail(f"{instance!r} is not an instance of {classOrTuple}{suffix}")

    failUnlessIsInstance = assertIsInstance

    def assertNotIsInstance(self, instance, classOrTuple):
        """
        Fail if C{instance} is an instance of the given class or of one of the
        given classes.

        @param instance: the object to test the type (first argument of the
            C{isinstance} call).
        @type instance: any.
        @param classOrTuple: the class or classes to test against (second
            argument of the C{isinstance} call).
        @type classOrTuple: class, type, or tuple.
        """
        if isinstance(instance, classOrTuple):
            self.fail(f"{instance!r} is an instance of {classOrTuple}")

    failIfIsInstance = assertNotIsInstance

    def successResultOf(self, deferred):
        """
        Return the current success result of C{deferred} or raise
        C{self.failureException}.

        @param deferred: A L{Deferred<twisted.internet.defer.Deferred>} which
            has a success result.  This means
            L{Deferred.callback<twisted.internet.defer.Deferred.callback>} or
            L{Deferred.errback<twisted.internet.defer.Deferred.errback>} has
            been called on it and it has reached the end of its callback chain
            and the last callback or errback returned a non-L{failure.Failure}.
        @type deferred: L{Deferred<twisted.internet.defer.Deferred>}

        @raise SynchronousTestCase.failureException: If the
            L{Deferred<twisted.internet.defer.Deferred>} has no result or has a
            failure result.

        @return: The result of C{deferred}.
        """
        deferred = ensureDeferred(deferred)
        result = []
        deferred.addBoth(result.append)

        if not result:
            self.fail(
                "Success result expected on {!r}, found no result instead".format(
                    deferred
                )
            )

        result = result[0]

        if isinstance(result, failure.Failure):
            self.fail(
                "Success result expected on {!r}, "
                "found failure result instead:\n{}".format(
                    deferred, result.getTraceback()
                )
            )

        return result

    def failureResultOf(self, deferred, *expectedExceptionTypes):
        """
        Return the current failure result of C{deferred} or raise
        C{self.failureException}.

        @param deferred: A L{Deferred<twisted.internet.defer.Deferred>} which
            has a failure result.  This means
            L{Deferred.callback<twisted.internet.defer.Deferred.callback>} or
            L{Deferred.errback<twisted.internet.defer.Deferred.errback>} has
            been called on it and it has reached the end of its callback chain
            and the last callback or errback raised an exception or returned a
            L{failure.Failure}.
        @type deferred: L{Deferred<twisted.internet.defer.Deferred>}

        @param expectedExceptionTypes: Exception types to expect - if
            provided, and the exception wrapped by the failure result is
            not one of the types provided, then this test will fail.

        @raise SynchronousTestCase.failureException: If the
            L{Deferred<twisted.internet.defer.Deferred>} has no result, has a
            success result, or has an unexpected failure result.

        @return: The failure result of C{deferred}.
        @rtype: L{failure.Failure}
        """
        deferred = ensureDeferred(deferred)
        result = []
        deferred.addBoth(result.append)

        if not result:
            self.fail(
                "Failure result expected on {!r}, found no result instead".format(
                    deferred
                )
            )

        result = result[0]

        if not isinstance(result, failure.Failure):
            self.fail(
                "Failure result expected on {!r}, "
                "found success result ({!r}) instead".format(deferred, result)
            )

        if expectedExceptionTypes and not result.check(*expectedExceptionTypes):
            expectedString = " or ".join(
                [".".join((t.__module__, t.__name__)) for t in expectedExceptionTypes]
            )

            self.fail(
                "Failure of type ({}) expected on {!r}, "
                "found type {!r} instead: {}".format(
                    expectedString, deferred, result.type, result.getTraceback()
                )
            )

        return result

    def assertNoResult(self, deferred):
        """
        Assert that C{deferred} does not have a result at this point.

        If the assertion succeeds, then the result of C{deferred} is left
        unchanged. Otherwise, any L{failure.Failure} result is swallowed.

        @param deferred: A L{Deferred<twisted.internet.defer.Deferred>} without
            a result.  This means that neither
            L{Deferred.callback<twisted.internet.defer.Deferred.callback>} nor
            L{Deferred.errback<twisted.internet.defer.Deferred.errback>} has
            been called, or that the
            L{Deferred<twisted.internet.defer.Deferred>} is waiting on another
            L{Deferred<twisted.internet.defer.Deferred>} for a result.
        @type deferred: L{Deferred<twisted.internet.defer.Deferred>}

        @raise SynchronousTestCase.failureException: If the
            L{Deferred<twisted.internet.defer.Deferred>} has a result.
        """
        deferred = ensureDeferred(deferred)
        result = []

        def cb(res):
            result.append(res)
            return res

        deferred.addBoth(cb)

        if result:
            # If there is already a failure, the self.fail below will
            # report it, so swallow it in the deferred
            deferred.addErrback(lambda _: None)
            self.fail(
                "No result expected on {!r}, found {!r} instead".format(
                    deferred, result[0]
                )
            )


class _LogObserver:
    """
    Observes the Twisted logs and catches any errors.

    @ivar _errors: A C{list} of L{Failure} instances which were received as
        error events from the Twisted logging system.

    @ivar _added: A C{int} giving the number of times C{_add} has been called
        less the number of times C{_remove} has been called; used to only add
        this observer to the Twisted logging since once, regardless of the
        number of calls to the add method.

    @ivar _ignored: A C{list} of exception types which will not be recorded.
    """

    def __init__(self):
        self._errors = []
        self._added = 0
        self._ignored = []

    def _add(self):
        if self._added == 0:
            log.addObserver(self.gotEvent)
        self._added += 1

    def _remove(self):
        self._added -= 1
        if self._added == 0:
            log.removeObserver(self.gotEvent)

    def _ignoreErrors(self, *errorTypes):
        """
        Do not store any errors with any of the given types.
        """
        self._ignored.extend(errorTypes)

    def _clearIgnores(self):
        """
        Stop ignoring any errors we might currently be ignoring.
        """
        self._ignored = []

    def flushErrors(self, *errorTypes):
        """
        Flush errors from the list of caught errors. If no arguments are
        specified, remove all errors. If arguments are specified, only remove
        errors of those types from the stored list.
        """
        if errorTypes:
            flushed = []
            remainder = []
            for f in self._errors:
                if f.check(*errorTypes):
                    flushed.append(f)
                else:
                    remainder.append(f)
            self._errors = remainder
        else:
            flushed = self._errors
            self._errors = []
        return flushed

    def getErrors(self):
        """
        Return a list of errors caught by this observer.
        """
        return self._errors

    def gotEvent(self, event):
        """
        The actual observer method. Called whenever a message is logged.

        @param event: A dictionary containing the log message. Actual
        structure undocumented (see source for L{twisted.python.log}).
        """
        if event.get("isError", False) and "failure" in event:
            f = event["failure"]
            if len(self._ignored) == 0 or not f.check(*self._ignored):
                self._errors.append(f)


_logObserver = _LogObserver()


class SynchronousTestCase(_Assertions):
    """
    A unit test. The atom of the unit testing universe.

    This class extends C{unittest.TestCase} from the standard library.  A number
    of convenient testing helpers are added, including logging and warning
    integration, monkey-patching support, and more.

    To write a unit test, subclass C{SynchronousTestCase} and define a method
    (say, 'test_foo') on the subclass. To run the test, instantiate your
    subclass with the name of the method, and call L{run} on the instance,
    passing a L{TestResult} object.

    The C{trial} script will automatically find any C{SynchronousTestCase}
    subclasses defined in modules beginning with 'test_' and construct test
    cases for all methods beginning with 'test'.

    If an error is logged during the test run, the test will fail with an
    error. See L{log.err}.

    @ivar failureException: An exception class, defaulting to C{FailTest}. If
    the test method raises this exception, it will be reported as a failure,
    rather than an exception. All of the assertion methods raise this if the
    assertion fails.

    @ivar skip: L{None} or a string explaining why this test is to be
    skipped. If defined, the test will not be run. Instead, it will be
    reported to the result object as 'skipped' (if the C{TestResult} supports
    skipping).

    @ivar todo: L{None}, a string or a tuple of C{(errors, reason)} where
    C{errors} is either an exception class or an iterable of exception
    classes, and C{reason} is a string. See L{Todo} or L{makeTodo} for more
    information.

    @ivar suppress: L{None} or a list of tuples of C{(args, kwargs)} to be
    passed to C{warnings.filterwarnings}. Use these to suppress warnings
    raised in a test. Useful for testing deprecated code. See also
    L{util.suppress}.
    """

    failureException = FailTest

    def __init__(self, methodName="runTest"):
        super().__init__(methodName)
        self._passed = False
        self._cleanups = []
        self._testMethodName = methodName
        testMethod = getattr(self, methodName)
        self._parents = [testMethod, self, sys.modules.get(self.__class__.__module__)]

    def __eq__(self, other: object) -> bool:
        """
        Override the comparison defined by the base TestCase which considers
        instances of the same class with the same _testMethodName to be
        equal.  Since trial puts TestCase instances into a set, that
        definition of comparison makes it impossible to run the same test
        method twice.  Most likely, trial should stop using a set to hold
        tests, but until it does, this is necessary on Python 2.6. -exarkun
        """
        if isinstance(other, SynchronousTestCase):
            return self is other
        else:
            return NotImplemented

    def __hash__(self):
        return hash((self.__class__, self._testMethodName))

    def shortDescription(self):
        desc = super().shortDescription()
        if desc is None:
            return self._testMethodName
        return desc

    def getSkip(self) -> Tuple[bool, Optional[str]]:
        """
        Return the skip reason set on this test, if any is set. Checks on the
        instance first, then the class, then the module, then packages. As
        soon as it finds something with a C{skip} attribute, returns that in
        a tuple (L{True}, L{str}).
        If the C{skip} attribute does not exist, look for C{__unittest_skip__}
        and C{__unittest_skip_why__} attributes which are set by the standard
        library L{unittest.skip} function.
        Returns (L{False}, L{None}) if it cannot find anything.
        See L{TestCase} docstring for more details.
        """
        skipReason = util.acquireAttribute(self._parents, "skip", None)
        doSkip = skipReason is not None
        if skipReason is None:
            doSkip = getattr(self, "__unittest_skip__", False)
            if doSkip:
                skipReason = getattr(self, "__unittest_skip_why__", "")
        return (doSkip, skipReason)

    def getTodo(self):
        """
        Return a L{Todo} object if the test is marked todo. Checks on the
        instance first, then the class, then the module, then packages. As
        soon as it finds something with a C{todo} attribute, returns that.
        Returns L{None} if it cannot find anything. See L{TestCase} docstring
        for more details.
        """
        todo = util.acquireAttribute(self._parents, "todo", None)
        if todo is None:
            return None
        return makeTodo(todo)

    def runTest(self):
        """
        If no C{methodName} argument is passed to the constructor, L{run} will
        treat this method as the thing with the actual test inside.
        """

    def run(self, result):
        """
        Run the test case, storing the results in C{result}.

        First runs C{setUp} on self, then runs the test method (defined in the
        constructor), then runs C{tearDown}.  As with the standard library
        L{unittest.TestCase}, the return value of these methods is disregarded.
        In particular, returning a L{Deferred<twisted.internet.defer.Deferred>}
        has no special additional consequences.

        @param result: A L{TestResult} object.
        """
        log.msg("--> %s <--" % (self.id()))
        new_result = itrial.IReporter(result, None)
        if new_result is None:
            result = PyUnitResultAdapter(result)
        else:
            result = new_result
        result.startTest(self)
        (doSkip, skipReason) = self.getSkip()
        if doSkip:  # don't run test methods that are marked as .skip
            result.addSkip(self, skipReason)
            result.stopTest(self)
            return

        self._passed = False
        self._warnings = []

        self._installObserver()
        # All the code inside _runFixturesAndTest will be run such that warnings
        # emitted by it will be collected and retrievable by flushWarnings.
        _collectWarnings(self._warnings.append, self._runFixturesAndTest, result)

        # Any collected warnings which the test method didn't flush get
        # re-emitted so they'll be logged or show up on stdout or whatever.
        for w in self.flushWarnings():
            try:
                warnings.warn_explicit(**w)
            except BaseException:
                result.addError(self, failure.Failure())

        result.stopTest(self)

    def addCleanup(self, f, *args, **kwargs):
        """
        Add the given function to a list of functions to be called after the
        test has run, but before C{tearDown}.

        Functions will be run in reverse order of being added. This helps
        ensure that tear down complements set up.

        As with all aspects of L{SynchronousTestCase}, Deferreds are not
        supported in cleanup functions.
        """
        self._cleanups.append((f, args, kwargs))

    def patch(self, obj, attribute, value):
        """
        Monkey patch an object for the duration of the test.

        The monkey patch will be reverted at the end of the test using the
        L{addCleanup} mechanism.

        The L{monkey.MonkeyPatcher} is returned so that users can restore and
        re-apply the monkey patch within their tests.

        @param obj: The object to monkey patch.
        @param attribute: The name of the attribute to change.
        @param value: The value to set the attribute to.
        @return: A L{monkey.MonkeyPatcher} object.
        """
        monkeyPatch = monkey.MonkeyPatcher((obj, attribute, value))
        monkeyPatch.patch()
        self.addCleanup(monkeyPatch.restore)
        return monkeyPatch

    def flushLoggedErrors(self, *errorTypes):
        """
        Remove stored errors received from the log.

        C{TestCase} stores each error logged during the run of the test and
        reports them as errors during the cleanup phase (after C{tearDown}).

        @param errorTypes: If unspecified, flush all errors. Otherwise, only
        flush errors that match the given types.

        @return: A list of failures that have been removed.
        """
        return self._observer.flushErrors(*errorTypes)

    def flushWarnings(self, offendingFunctions=None):
        """
        Remove stored warnings from the list of captured warnings and return
        them.

        @param offendingFunctions: If L{None}, all warnings issued during the
            currently running test will be flushed.  Otherwise, only warnings
            which I{point} to a function included in this list will be flushed.
            All warnings include a filename and source line number; if these
            parts of a warning point to a source line which is part of a
            function, then the warning I{points} to that function.
        @type offendingFunctions: L{None} or L{list} of functions or methods.

        @raise ValueError: If C{offendingFunctions} is not L{None} and includes
            an object which is not a L{types.FunctionType} or
            L{types.MethodType} instance.

        @return: A C{list}, each element of which is a C{dict} giving
            information about one warning which was flushed by this call.  The
            keys of each C{dict} are:

                - C{'message'}: The string which was passed as the I{message}
                  parameter to L{warnings.warn}.

                - C{'category'}: The warning subclass which was passed as the
                  I{category} parameter to L{warnings.warn}.

                - C{'filename'}: The name of the file containing the definition
                  of the code object which was C{stacklevel} frames above the
                  call to L{warnings.warn}, where C{stacklevel} is the value of
                  the C{stacklevel} parameter passed to L{warnings.warn}.

                - C{'lineno'}: The source line associated with the active
                  instruction of the code object object which was C{stacklevel}
                  frames above the call to L{warnings.warn}, where
                  C{stacklevel} is the value of the C{stacklevel} parameter
                  passed to L{warnings.warn}.
        """
        if offendingFunctions is None:
            toFlush = self._warnings[:]
            self._warnings[:] = []
        else:
            toFlush = []
            for aWarning in self._warnings:
                for aFunction in offendingFunctions:
                    if not isinstance(
                        aFunction, (types.FunctionType, types.MethodType)
                    ):
                        raise ValueError(f"{aFunction!r} is not a function or method")

                    # inspect.getabsfile(aFunction) sometimes returns a
                    # filename which disagrees with the filename the warning
                    # system generates.  This seems to be because a
                    # function's code object doesn't deal with source files
                    # being renamed.  inspect.getabsfile(module) seems
                    # better (or at least agrees with the warning system
                    # more often), and does some normalization for us which
                    # is desirable.  inspect.getmodule() is attractive, but
                    # somewhat broken in Python < 2.6.  See Python bug 4845.
                    aModule = sys.modules[aFunction.__module__]
                    filename = inspect.getabsfile(aModule)

                    if filename != os.path.normcase(aWarning.filename):
                        continue
                    lineNumbers = [
                        lineNumber
                        for _, lineNumber in _findlinestarts(aFunction.__code__)
                    ]
                    if not (min(lineNumbers) <= aWarning.lineno <= max(lineNumbers)):
                        continue
                    # The warning points to this function, flush it and move on
                    # to the next warning.
                    toFlush.append(aWarning)
                    break
            # Remove everything which is being flushed.
            list(map(self._warnings.remove, toFlush))

        return [
            {
                "message": w.message,
                "category": w.category,
                "filename": w.filename,
                "lineno": w.lineno,
            }
            for w in toFlush
        ]

    def getDeprecatedModuleAttribute(self, moduleName, name, version, message=None):
        """
        Retrieve a module attribute which should have been deprecated,
        and assert that we saw the appropriate deprecation warning.

        @type moduleName: C{str}
        @param moduleName: Fully-qualified Python name of the module containing
            the deprecated attribute; if called from the same module as the
            attributes are being deprecated in, using the C{__name__} global can
            be helpful

        @type name: C{str}
        @param name: Attribute name which we expect to be deprecated

        @param version: The first L{version<twisted.python.versions.Version>} that
            the module attribute was deprecated.

        @type message: C{str}
        @param message: (optional) The expected deprecation message for the module attribute

        @return: The given attribute from the named module

        @raise FailTest: if no warnings were emitted on getattr, or if the
            L{DeprecationWarning} emitted did not produce the canonical
            please-use-something-else message that is standard for Twisted
            deprecations according to the given version and replacement.

        @since: Twisted 21.2.0
        """
        fqpn = moduleName + "." + name
        module = sys.modules[moduleName]
        attr = getattr(module, name)
        warningsShown = self.flushWarnings([self.getDeprecatedModuleAttribute])
        if len(warningsShown) == 0:
            self.fail(f"{fqpn} is not deprecated.")

        observedWarning = warningsShown[0]["message"]
        expectedWarning = DEPRECATION_WARNING_FORMAT % {
            "fqpn": fqpn,
            "version": getVersionString(version),
        }
        if message is not None:
            expectedWarning = expectedWarning + ": " + message
        self.assert_(
            observedWarning.startswith(expectedWarning),
            f"Expected {observedWarning!r} to start with {expectedWarning!r}",
        )

        return attr

    def callDeprecated(self, version, f, *args, **kwargs):
        """
        Call a function that should have been deprecated at a specific version
        and in favor of a specific alternative, and assert that it was thusly
        deprecated.

        @param version: A 2-sequence of (since, replacement), where C{since} is
            a the first L{version<incremental.Version>} that C{f}
            should have been deprecated since, and C{replacement} is a suggested
            replacement for the deprecated functionality, as described by
            L{twisted.python.deprecate.deprecated}.  If there is no suggested
            replacement, this parameter may also be simply a
            L{version<incremental.Version>} by itself.

        @param f: The deprecated function to call.

        @param args: The arguments to pass to C{f}.

        @param kwargs: The keyword arguments to pass to C{f}.

        @return: Whatever C{f} returns.

        @raise Exception: Whatever C{f} raises.  If any exception is
            raised by C{f}, though, no assertions will be made about emitted
            deprecations.

        @raise FailTest: if no warnings were emitted by C{f}, or if the
            L{DeprecationWarning} emitted did not produce the canonical
            please-use-something-else message that is standard for Twisted
            deprecations according to the given version and replacement.
        """
        result = f(*args, **kwargs)
        warningsShown = self.flushWarnings([self.callDeprecated])
        try:
            info = list(version)
        except TypeError:
            since = version
            replacement = None
        else:
            [since, replacement] = info

        if len(warningsShown) == 0:
            self.fail(f"{f!r} is not deprecated.")

        observedWarning = warningsShown[0]["message"]
        expectedWarning = getDeprecationWarningString(f, since, replacement=replacement)
        self.assertEqual(expectedWarning, observedWarning)

        return result

    def mktemp(self):
        """
        Create a new path name which can be used for a new file or directory.

        The result is a relative path that is guaranteed to be unique within the
        current working directory.  The parent of the path will exist, but the
        path will not.

        For a temporary directory call os.mkdir on the path.  For a temporary
        file just create the file (e.g. by opening the path for writing and then
        closing it).

        @return: The newly created path
        @rtype: C{str}
        """
        MAX_FILENAME = 32  # some platforms limit lengths of filenames
        base = os.path.join(
            self.__class__.__module__[:MAX_FILENAME],
            self.__class__.__name__[:MAX_FILENAME],
            self._testMethodName[:MAX_FILENAME],
        )
        if not os.path.exists(base):
            os.makedirs(base)
        dirname = tempfile.mkdtemp("", "", base)
        return os.path.join(dirname, "temp")

    def _getSuppress(self):
        """
        Returns any warning suppressions set for this test. Checks on the
        instance first, then the class, then the module, then packages. As
        soon as it finds something with a C{suppress} attribute, returns that.
        Returns any empty list (i.e. suppress no warnings) if it cannot find
        anything. See L{TestCase} docstring for more details.
        """
        return util.acquireAttribute(self._parents, "suppress", [])

    def _getSkipReason(self, method, skip):
        """
        Return the reason to use for skipping a test method.

        @param method: The method which produced the skip.
        @param skip: A L{unittest.SkipTest} instance raised by C{method}.
        """
        if len(skip.args) > 0:
            return skip.args[0]

        warnAboutFunction(
            method,
            "Do not raise unittest.SkipTest with no arguments! Give a reason "
            "for skipping tests!",
        )
        return skip

    def _run(self, suppress, todo, method, result):
        """
        Run a single method, either a test method or fixture.

        @param suppress: Any warnings to suppress, as defined by the C{suppress}
            attribute on this method, test case, or the module it is defined in.

        @param todo: Any expected failure or failures, as defined by the C{todo}
            attribute on this method, test case, or the module it is defined in.

        @param method: The method to run.

        @param result: The TestResult instance to which to report results.

        @return: C{True} if the method fails and no further method/fixture calls
            should be made, C{False} otherwise.
        """
        if inspect.isgeneratorfunction(method):
            exc = TypeError(
                "{!r} is a generator function and therefore will never run".format(
                    method
                )
            )
            result.addError(self, failure.Failure(exc))
            return True

        if inspect.isasyncgenfunction(method):
            exc = TypeError(
                "{!r} is an async generator function and therefore will never run".format(
                    method
                )
            )
            result.addError(self, failure.Failure(exc))
            return True
        try:
            with suppressedWarnings(suppress):
                method()
        except SkipTest as e:
            result.addSkip(self, self._getSkipReason(method, e))
        except BaseException:
            reason = failure.Failure()
            if todo is None or not todo.expected(reason):
                if reason.check(self.failureException):
                    addResult = result.addFailure
                else:
                    addResult = result.addError
                addResult(self, reason)
            else:
                result.addExpectedFailure(self, reason, todo)
        else:
            return False
        return True

    def _runFixturesAndTest(self, result):
        """
        Run C{setUp}, a test method, test cleanups, and C{tearDown}.

        @param result: The TestResult instance to which to report results.
        """
        suppress = self._getSuppress()
        try:
            if self._run(suppress, None, self.setUp, result):
                return

            todo = self.getTodo()
            method = getattr(self, self._testMethodName)
            failed = self._run(suppress, todo, method, result)
        finally:
            self._runCleanups(result)

        if todo and not failed:
            result.addUnexpectedSuccess(self, todo)

        if self._run(suppress, None, self.tearDown, result):
            failed = True

        for error in self._observer.getErrors():
            result.addError(self, error)
            failed = True
        self._observer.flushErrors()
        self._removeObserver()

        if not (failed or todo):
            result.addSuccess(self)

    def _runCleanups(self, result):
        """
        Synchronously run any cleanups which have been added.
        """
        while len(self._cleanups) > 0:
            f, args, kwargs = self._cleanups.pop()
            try:
                f(*args, **kwargs)
            except BaseException:
                f = failure.Failure()
                result.addError(self, f)

    def _installObserver(self):
        self._observer = _logObserver
        self._observer._add()

    def _removeObserver(self):
        self._observer._remove()<|MERGE_RESOLUTION|>--- conflicted
+++ resolved
@@ -24,11 +24,8 @@
 
 from twisted.internet.defer import ensureDeferred
 from twisted.python import failure, log, monkey
-<<<<<<< HEAD
 from twisted.python.reflect import fullyQualifiedName
 from twisted.internet.utils import suppressedWarnings
-=======
->>>>>>> bf8a627f
 from twisted.python.deprecate import (
     DEPRECATION_WARNING_FORMAT,
     getDeprecationWarningString,
