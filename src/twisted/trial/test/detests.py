--- conflicted
+++ resolved
@@ -9,10 +9,7 @@
 from twisted.internet import defer, reactor, threads
 from twisted.python.util import runWithWarningsSuppressed
 from twisted.trial import unittest
-<<<<<<< HEAD
 from twisted.internet import defer, threads, reactor, task
-=======
->>>>>>> bf8a627f
 from twisted.trial.util import suppress as SUPPRESS
 
 
