--- conflicted
+++ resolved
@@ -11,11 +11,8 @@
 
 import inspect
 import warnings
-<<<<<<< HEAD
 from collections.abc import Awaitable
 
-=======
->>>>>>> bf8a627f
 from typing import List
 
 from zope.interface import implementer
