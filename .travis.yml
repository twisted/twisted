--- conflicted
+++ resolved
@@ -48,19 +48,17 @@
       env: TOXENV=txchecker-travis-required
     - python: 3.5
       env: TOXENV=txchecker-travis-all
-<<<<<<< HEAD
     # Test without pynacl as a dependency.
     - python: 2.7
       env: TOXENV=conch_no_25519-py27-withcov-posix,codecov-publish
     - python: 3.5
       env: TOXENV=conch_no_25519-py35-withcov-posix,codecov-publish
-=======
     # We need a builder without IPv6. This is going to be slower than all the
     # others, but that's ok.
     - python: 3.5
       env: TOXENV=py35-alldeps-withcov-posix,codecov-publish DISABLE_IPV6=yes
       sudo: true
->>>>>>> 69b30c9a
+
   allow_failures:
     - env: TOXENV=txchecker-travis-all
     - env: TOXENV=pyflakes3
