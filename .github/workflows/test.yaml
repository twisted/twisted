--- conflicted
+++ resolved
@@ -18,12 +18,11 @@
     name: ${{ matrix.python-version }}${{ matrix.noipv6 }}-${{ matrix.tox-env }}-withcov-posix
     strategy:
       matrix:
-<<<<<<< HEAD
         # Run on the minimum micro Python version that we can get on CI.
         # When updating the minimum Python version here, also update the
         # `python_requires` from `setup.cfg`.
         # Run on latest minor release of each major python version.
-        python-version: [3.6.7, 3.7, 3.8, 3.9, pypy-3.6, pypy-3.7]
+        python-version: [3.6.7, 3.7, 3.8, 3.9, 3.10.0-alpha.5, pypy-3.6, pypy-3.7]
         tox-env: [alldeps]
         noipv6: ['']
 
@@ -40,13 +39,6 @@
           - python-version: 3.6
             tox-env: alldeps
             noipv6: -noipv6
-=======
-          # Run on the minimum micro Python version that we can get on CI.
-          # When updating the minimum Python version here, also update the
-          # `python_requires` from `setup.cfg`.
-          # Run on latest minor release of each major python version.
-          python-version: ["3.6.7", 3.6, 3.7, 3.8, 3.9, 3.10.0-alpha.5, pypy-3.6, pypy-3.7]
->>>>>>> 5f00fd79
 
     steps:
     - uses: actions/checkout@v2
