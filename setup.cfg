[metadata]
name = Twisted
version = attr: twisted.__version__
description = An asynchronous networking framework written in Python
author = Twisted Matrix Laboratories
author_email = twisted-python@twistedmatrix.com
maintainer = Glyph Lefkowitz
maintainer_email = glyph@twistedmatrix.com
url = https://twistedmatrix.com/
project_urls =
    Documentation=https://docs.twistedmatrix.com/
    Source=https://github.com/twisted/twisted
    Issues=https://twistedmatrix.com/trac/report
    Twitter=https://twitter.com/twistedmatrix
    Changelog=https://github.com/twisted/twisted/blob/HEAD/NEWS.rst
license = MIT
classifiers =
    Programming Language :: Python :: 3
    Programming Language :: Python :: 3 :: Only
    Programming Language :: Python :: 3.7
    Programming Language :: Python :: 3.8
    Programming Language :: Python :: 3.9
    Programming Language :: Python :: 3.10
long_description_content_type = text/x-rst

[options]
# When updating this value, make sure our CI matrix includes a matching minimum version.
python_requires = >=3.7.1
install_requires =
    zope.interface >= 4.4.2
    constantly >= 15.1
    incremental >= 21.3.0
    Automat >= 0.8.0
    hyperlink >= 17.1.1
    attrs >= 19.2.0
    typing_extensions >= 3.6.5
    twisted-iocpsupport >= 1.0.2, <2; platform_system == "Windows"
include_package_data = True
zip_safe = False
package_dir = =src
packages = find:

[options.extras_require]
; This is list of minimum dependencies required to run the test.
; The plan is to remove the `test` extra requirement and skip tests that
; depend on then
; To prevent trunk failures we should pin all dev dependencies to minor
; versions.
; We trust semantic versioning and auto-upgrading to a bugfix release
; should be OK.
test =
    cython-test-exception-raiser >= 1.0.2, <2
    PyHamcrest >= 1.9.0
    hypothesis ~= 6.0

; List of dependencies required to build the documentation and test the
; release scripts and process.
dev_release =
    towncrier ~= 22.8
<<<<<<< HEAD
    pydoctor ~= 22.9.0
    sphinx-rtd-theme ~= 0.5
=======
    pydoctor ~= 22.7.0
    sphinx_rtd_theme ~= 1.0
>>>>>>> 47f47634
    readthedocs-sphinx-ext ~= 2.1
    sphinx >= 5.0, <6

; All the extra tools used to help with the development process.
dev =
    %(dev_release)s
    pyflakes ~= 2.2
    # TODO: support python-subunit in py3.10 https://twistedmatrix.com/trac/ticket/10115
    python-subunit ~= 1.4; python_version < "3.10"
    twistedchecker ~= 0.7
    coverage >= 6b1, <7

tls =
    pyopenssl >= 21.0.0
    # service_identity 18.1.0 added support for validating IP addresses in
    # certificate subjectAltNames
    service_identity >= 18.1.0
    idna >= 2.4

conch =
    pyasn1
    cryptography >= 2.6
    appdirs >= 1.4.0
    bcrypt >= 3.0.0

conch_nacl =
    %(conch)s
    # Used to support Ed25519 keys on systems with OpenSSL < 1.1.1b
    PyNaCl

serial =
    pyserial >= 3.0
    pywin32 != 226; platform_system == "Windows"

http2 =
    h2 >= 3.0, < 5.0
    priority >= 1.1.0, < 2.0

contextvars =
    contextvars >= 2.4, < 3; python_version < "3.7"

all_non_platform =
    %(test)s
    %(tls)s
    %(conch)s
    %(serial)s
    %(http2)s
    %(contextvars)s

macos_platform =
    pyobjc-core
    pyobjc-framework-CFNetwork
    pyobjc-framework-Cocoa
    %(all_non_platform)s

windows_platform =
    pywin32 != 226
    %(all_non_platform)s

osx_platform =
    %(macos_platform)s

gtk_platform =
    pygobject
    %(all_non_platform)s

mypy =
    mypy==0.930
    mypy-zope==0.3.4
    types-setuptools
    types-pyOpenSSL
    %(dev)s
    %(all_non_platform)s
    %(conch_nacl)s

[options.packages.find]
where = src

[options.entry_points]
console_scripts =
    ckeygen = twisted.conch.scripts.ckeygen:run
    cftp = twisted.conch.scripts.cftp:run
    conch = twisted.conch.scripts.conch:run
    mailmail = twisted.mail.scripts.mailmail:run
    pyhtmlizer = twisted.scripts.htmlizer:run
    tkconch = twisted.conch.scripts.tkconch:run
    trial = twisted.scripts.trial:run
    twist = twisted.application.twist._twist:Twist.main
    twistd = twisted.scripts.twistd:run

[options.exclude_package_data]
* =
    *.c
    *.h
    *.pxi
    *.pyx
    build.bat


[flake8]
disable-noqa = True
max-line-length = 182
extend-ignore =
   E203,  # whitespace before : is not PEP8 compliant (& conflicts with black)

per-file-ignores =
    src/twisted/*:
        # block comment should start with '# '
        E265,
        # too many leading '#' for block comment
        E266,
        # multiple imports on one line
        E401,
        # module level import not at top of file
        E402,
        # comparison to None should be 'if cond is None:'
        E711,
        # comparison to True should be 'if cond is True:' or 'if cond:'
        E712,
        # do not compare types, use 'isinstance()'
        E721,
        # do not assign a lambda expression, use a def
        E731,
        # ambiguous variable name 'l'
        E741,
        # ambiguous function definition 'l'
        E743,
        # .has_key() is deprecated, use 'in'
        W601,
    docs/*:
        # block comment should start with '# '
        E265,
        # too many leading '#' for block comment
        E266,
        # multiple imports on one line
        E401,
        # module level import not at top of file
        E402,
        # ambiguous variable name 'l'
        E741,
        # 'string' imported but unused
        F401,
        # 'from Foundation import *' used; unable to detect undefined names
        F403,
        # 'USEREVENT' may be undefined, or defined from star imports: pygame.locals
        F405,
        # redefinition of unused 'pb' from line 8
        F811,
        # undefined name 'name'
        F821,
        # local variable 'd' is assigned to but never used
        F841,
        # trailing whitespace
        W291,
        # blank line contains whitespace
        W293,

[tool:pydoctor]
quiet=1
warnings-as-errors=true
project-name=Twisted
project-url=https://twisted.org/
docformat=epytext
theme=readthedocs
privacy=
    HIDDEN:twisted.words.test
    HIDDEN:twisted.web.test
    HIDDEN:twisted.spread.test
    HIDDEN:twisted.scripts.test
    HIDDEN:twisted.runner.test
    HIDDEN:twisted.python.test
    HIDDEN:twisted.protocols.haproxy.test
    HIDDEN:twisted.protocols.test
    HIDDEN:twisted.positioning.test
    HIDDEN:twisted.persisted.test
    HIDDEN:twisted.pair.test
    HIDDEN:twisted.names.test
    HIDDEN:twisted.mail.test
    HIDDEN:twisted.logger.test
    HIDDEN:twisted.cred.test
    HIDDEN:twisted.conch.test
    HIDDEN:twisted.application.runner.test
    HIDDEN:twisted.application.twist.test
    HIDDEN:twisted.application.test
    HIDDEN:twisted._threads.test
    HIDDEN:twisted.trial._dist.test
    HIDDEN:twisted.trial.test
    HIDDEN:twisted.internet.test
    HIDDEN:twisted.test.*
    PUBLIC:twisted.test.proto_helpers
intersphinx=
    https://docs.python.org/3/objects.inv
    https://cryptography.io/en/latest/objects.inv
    https://pyopenssl.readthedocs.io/en/stable/objects.inv
    https://hyperlink.readthedocs.io/en/stable/objects.inv
    https://twisted.org/constantly/docs/objects.inv
    https://twisted.org/incremental/docs/objects.inv
    https://python-hyper.org/projects/hyper-h2/en/stable/objects.inv
    https://priority.readthedocs.io/en/stable/objects.inv
    https://zopeinterface.readthedocs.io/en/latest/objects.inv
    https://automat.readthedocs.io/en/latest/objects.inv

;
; These options are used as default for the tox and direct command line usage.
; They are designed to help with documentation development.
; For documentation publishing, they need to be overriden in sphinx's conf.py
; No custom `--template-dir` is use here.
; We do have a custom template for final documentation publishing.
project-base-dir=src/twisted
html-output=docs/_build/api
html-viewsource-base=https://github.com/twisted/twisted/tree/trunk/src<|MERGE_RESOLUTION|>--- conflicted
+++ resolved
@@ -57,13 +57,8 @@
 ; release scripts and process.
 dev_release =
     towncrier ~= 22.8
-<<<<<<< HEAD
     pydoctor ~= 22.9.0
-    sphinx-rtd-theme ~= 0.5
-=======
-    pydoctor ~= 22.7.0
     sphinx_rtd_theme ~= 1.0
->>>>>>> 47f47634
     readthedocs-sphinx-ext ~= 2.1
     sphinx >= 5.0, <6
 
