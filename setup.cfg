[metadata]
name = Twisted
version = attr: twisted.__version__
description = An asynchronous networking framework written in Python
author = Twisted Matrix Laboratories
author_email = twisted-python@twistedmatrix.com
maintainer = Glyph Lefkowitz
maintainer_email = glyph@twistedmatrix.com
url = https://twistedmatrix.com/
project_urls =
    Documentation=https://twisted.readthedocs.io/
    Source=https://github.com/twisted/twisted
    Issues=https://twistedmatrix.com/trac/report
    Twitter=https://twitter.com/twistedmatrix
license = MIT
classifiers =
    Programming Language :: Python :: 3
    Programming Language :: Python :: 3 :: Only
    Programming Language :: Python :: 3.5
    Programming Language :: Python :: 3.6
    Programming Language :: Python :: 3.7
    Programming Language :: Python :: 3.8
    Programming Language :: Python :: 3.9
long_description_content_type = text/x-rst

[options]
python_requires = >=3.5.2
install_requires =
    zope.interface >= 4.4.2
    constantly >= 15.1
    incremental >= 16.10.1
    Automat >= 0.8.0
    hyperlink >= 17.1.1
    attrs >= 19.2.0
    twisted-iocpsupport ~= 1.0.0; platform_system == "Windows"
include_package_data = True
zip_safe = False
package_dir = =src
packages = find:

[options.extras_require]
<<<<<<< HEAD
# Used to run tests with minimal dependencies.
=======
; This is list of minimum dependencies required to run the test.
; The plan is to remove the `test` extra requirement and skip tests that
; depend on then
>>>>>>> 76f42344
test =
    cython-test-exception-raiser ~= 1.0
    PyHamcrest >= 1.9.0

<<<<<<< HEAD
# Use to build the narrative, API and Read the Docs documentation.
docs =
    pydoctor==20.7.2
    sphinx~=3.2
    sphinx-rtd-theme~=0.5.0
    pillow~=7.2
    readthedocs-sphinx-ext~=2.1
    # force upgrades for rtd default packages: https://git.io/JU73V
    alabaster~=0.7.12
    commonmark~=0.9.1
    docutils~=0.16.0
    recommonmark~=0.6.0
=======
; List of dependencies required to build the documentation and test the
; release scripts and process.
dev_release =
    towncrier >= 17.4.0
    pydoctor >= 20.12.1; python_version >= "3.6"
    sphinx-rtd-theme~=0.5.0
    readthedocs-sphinx-ext~=2.1
    sphinx~=3.3

; All the extra tools used to help with the development process.
dev =
    %(dev_release)s
    pyflakes >= 1.0.0
    python-subunit
    twistedchecker >= 0.7.2
>>>>>>> 76f42344

tls =
    pyopenssl >= 16.0.0
    # service_identity 18.1.0 added support for validating IP addresses in
    # certificate subjectAltNames
    service_identity >= 18.1.0
    idna >= 2.4

conch =
    pyasn1
    cryptography >= 2.6
    appdirs >= 1.4.0
    bcrypt >= 3.0.0

serial =
    pyserial >= 3.0
    pywin32 != 226; platform_system == "Windows"

http2 =
    h2 >= 3.0, < 4.0
    priority >= 1.1.0, < 2.0

contextvars =
    contextvars >= 2.4, < 3; python_version < "3.7"

dev =
    %(test)s
    %(docs)s
    %(tls)s
    %(http2)s
    %(conch)s
    pyflakes >= 1.0.0
    twisted-dev-tools >= 0.0.2
    python-subunit
    towncrier >= 17.4.0
    twistedchecker >= 0.7.2
    mock~=4.0

all_non_platform =
    %(test)s
    %(tls)s
    %(conch)s
    %(serial)s
    %(http2)s
    %(contextvars)s

macos_platform =
    pyobjc-core
    pyobjc-framework-CFNetwork
    pyobjc-framework-Cocoa
    %(all_non_platform)s

windows_platform =
    pywin32 != 226
    %(all_non_platform)s

osx_platform =
    %(macos_platform)s

[options.packages.find]
where = src

[options.entry_points]
console_scripts =
    ckeygen = twisted.conch.scripts.ckeygen:run
    cftp = twisted.conch.scripts.cftp:run
    conch = twisted.conch.scripts.conch:run
    mailmail = twisted.mail.scripts.mailmail:run
    pyhtmlizer = twisted.scripts.htmlizer:run
    tkconch = twisted.conch.scripts.tkconch:run
    trial = twisted.scripts.trial:run
    twist = twisted.application.twist._twist:Twist.main
    twistd = twisted.scripts.twistd:run

[options.exclude_package_data]
* =
    *.c
    *.h
    *.pxi
    *.pyx
    build.bat


[flake8]
disable-noqa = True
max-line-length = 182
extend-ignore =
   E203,  # whitespace before : is not PEP8 compliant (& conflicts with black)

per-file-ignores =
    src/twisted/*:
        # block comment should start with '# '
        E265,
        # too many leading '#' for block comment
        E266,
        # multiple imports on one line
        E401,
        # module level import not at top of file
        E402,
        # comparison to None should be 'if cond is None:'
        E711,
        # comparison to True should be 'if cond is True:' or 'if cond:'
        E712,
        # do not compare types, use 'isinstance()'
        E721,
        # do not assign a lambda expression, use a def
        E731,
        # ambiguous variable name 'l'
        E741,
        # ambiguous function definition 'l'
        E743,
        # .has_key() is deprecated, use 'in'
        W601,
    docs/*:
        # block comment should start with '# '
        E265,
        # too many leading '#' for block comment
        E266,
        # multiple imports on one line
        E401,
        # module level import not at top of file
        E402,
        # ambiguous variable name 'l'
        E741,
        # 'string' imported but unused
        F401,
        # 'from Foundation import *' used; unable to detect undefined names
        F403,
        # 'USEREVENT' may be undefined, or defined from star imports: pygame.locals
        F405,
        # redefinition of unused 'pb' from line 8
        F811,
        # undefined name 'name'
        F821,
        # local variable 'd' is assigned to but never used
        F841,
        # trailing whitespace
        W291,
        # blank line contains whitespace
        W293,<|MERGE_RESOLUTION|>--- conflicted
+++ resolved
@@ -8,7 +8,7 @@
 maintainer_email = glyph@twistedmatrix.com
 url = https://twistedmatrix.com/
 project_urls =
-    Documentation=https://twisted.readthedocs.io/
+    Documentation=https://docs.twistedmatrix.com/
     Source=https://github.com/twisted/twisted
     Issues=https://twistedmatrix.com/trac/report
     Twitter=https://twitter.com/twistedmatrix
@@ -39,31 +39,13 @@
 packages = find:
 
 [options.extras_require]
-<<<<<<< HEAD
-# Used to run tests with minimal dependencies.
-=======
 ; This is list of minimum dependencies required to run the test.
 ; The plan is to remove the `test` extra requirement and skip tests that
 ; depend on then
->>>>>>> 76f42344
 test =
     cython-test-exception-raiser ~= 1.0
     PyHamcrest >= 1.9.0
 
-<<<<<<< HEAD
-# Use to build the narrative, API and Read the Docs documentation.
-docs =
-    pydoctor==20.7.2
-    sphinx~=3.2
-    sphinx-rtd-theme~=0.5.0
-    pillow~=7.2
-    readthedocs-sphinx-ext~=2.1
-    # force upgrades for rtd default packages: https://git.io/JU73V
-    alabaster~=0.7.12
-    commonmark~=0.9.1
-    docutils~=0.16.0
-    recommonmark~=0.6.0
-=======
 ; List of dependencies required to build the documentation and test the
 ; release scripts and process.
 dev_release =
@@ -79,7 +61,6 @@
     pyflakes >= 1.0.0
     python-subunit
     twistedchecker >= 0.7.2
->>>>>>> 76f42344
 
 tls =
     pyopenssl >= 16.0.0
@@ -104,19 +85,6 @@
 
 contextvars =
     contextvars >= 2.4, < 3; python_version < "3.7"
-
-dev =
-    %(test)s
-    %(docs)s
-    %(tls)s
-    %(http2)s
-    %(conch)s
-    pyflakes >= 1.0.0
-    twisted-dev-tools >= 0.0.2
-    python-subunit
-    towncrier >= 17.4.0
-    twistedchecker >= 0.7.2
-    mock~=4.0
 
 all_non_platform =
     %(test)s
