--- conflicted
+++ resolved
@@ -15,11 +15,6 @@
 precision = 2
 ignore_errors = True
 exclude_lines =
-<<<<<<< HEAD
     if (typing\.)?TYPE_CHECKING
     \s*\.\.\.$
-=======
-    if TYPE_CHECKING
-    \s*\.\.\.$
-    raise NotImplementedError
->>>>>>> 4edc214c
+    raise NotImplementedError